// Copyright (C) 2013-2020 Blockstack PBC, a public benefit corporation
// Copyright (C) 2020-2023 Stacks Open Internet Foundation
//
// This program is free software: you can redistribute it and/or modify
// it under the terms of the GNU General Public License as published by
// the Free Software Foundation, either version 3 of the License, or
// (at your option) any later version.
//
// This program is distributed in the hope that it will be useful,
// but WITHOUT ANY WARRANTY; without even the implied warranty of
// MERCHANTABILITY or FITNESS FOR A PARTICULAR PURPOSE.  See the
// GNU General Public License for more details.
//
// You should have received a copy of the GNU General Public License
// along with this program.  If not, see <http://www.gnu.org/licenses/>.

use std::collections::{HashMap, HashSet};
use std::path::Path;
use std::{fs, io};

use clarity::vm::types::QualifiedContractIdentifier;
use clarity::vm::ContractName;
use libstackerdb::{SlotMetadata, STACKERDB_MAX_CHUNK_SIZE};
use rusqlite::types::ToSql;
<<<<<<< HEAD
use rusqlite::{Connection, OpenFlags, OptionalExtension, Row, Transaction};
=======
use rusqlite::{params, Connection, OpenFlags, OptionalExtension, Row, Transaction};
>>>>>>> d57dda47
use stacks_common::types::chainstate::{ConsensusHash, StacksAddress};
use stacks_common::types::sqlite::NO_PARAMS;
use stacks_common::util::get_epoch_time_secs;
use stacks_common::util::hash::Sha512Trunc256Sum;
use stacks_common::util::secp256k1::MessageSignature;

use super::StackerDBEventDispatcher;
use crate::chainstate::stacks::address::PoxAddress;
use crate::net::stackerdb::{StackerDBConfig, StackerDBTx, StackerDBs, STACKERDB_INV_MAX};
use crate::net::{Error as net_error, StackerDBChunkData, StackerDBHandshakeData};
use crate::util_lib::db::{
    opt_u64_to_sql, query_row, query_row_panic, query_rows, sql_pragma, sqlite_open,
    tx_begin_immediate, tx_busy_handler, u64_to_sql, DBConn, Error as db_error, FromColumn,
    FromRow,
};

const STACKER_DB_SCHEMA: &'static [&'static str] = &[
    r#"
    PRAGMA foreign_keys = ON;
    "#,
    r#"
    CREATE TABLE databases(
        -- internal numeric identifier for this stackerdb's smart contract identifier
        -- (so we don't have to copy it into each chunk row)
        stackerdb_id INTEGER NOT NULL,
        -- smart contract ID for this stackerdb
        smart_contract_id TEXT UNIQUE NOT NULL,
        PRIMARY KEY(stackerdb_id)
    );
    "#,
    r#"
    CREATE INDEX on_database_contract_names ON databases(smart_contract_id);
    "#,
    r#"
    CREATE TABLE chunks(
        -- associated stacker DB
        stackerdb_id INTEGER NOT NULL,
        -- slot ID
        slot_id INTEGER NOT NULL,
        -- lamport clock of the chunk.
        version INTEGER NOT NULL,
        -- hash of the data to be stored
        data_hash TEXT NOT NULL,
        -- secp256k1 recoverable signature from the stacker over the above columns
        signature TEXT NOT NULL,

        -- the following is NOT covered by the signature
        -- address of the creator of this chunk
        signer TEXT NOT NULL,
        -- the chunk data itself
        data BLOB NOT NULL,
        -- UNIX timestamp when the chunk was written.
        write_time INTEGER NOT NULL,
        
        PRIMARY KEY(stackerdb_id,slot_id),
        FOREIGN KEY(stackerdb_id) REFERENCES databases(stackerdb_id) ON DELETE CASCADE
    );
    "#,
    r#"
    CREATE INDEX on_stacker_db_slots ON chunks(stackerdb_id,slot_id,version);
    "#,
];

pub const NO_VERSION: i64 = 0;

/// Private struct for loading the data we need to validate an incoming chunk
#[derive(Debug, PartialEq, Clone, Serialize, Deserialize)]
pub struct SlotValidation {
    pub signer: StacksAddress,
    pub version: u32,
    pub write_time: u64,
}

impl FromRow<SlotMetadata> for SlotMetadata {
    fn from_row(row: &Row) -> Result<SlotMetadata, db_error> {
        let slot_id: u32 = row.get_unwrap("slot_id");
        let slot_version: u32 = row.get_unwrap("version");
        let data_hash_str: String = row.get_unwrap("data_hash");
        let data_hash =
            Sha512Trunc256Sum::from_hex(&data_hash_str).map_err(|_| db_error::ParseError)?;
        let message_sig_str: String = row.get_unwrap("signature");
        let signature =
            MessageSignature::from_hex(&message_sig_str).map_err(|_| db_error::ParseError)?;

        Ok(SlotMetadata {
            slot_id,
            slot_version,
            data_hash,
            signature,
        })
    }
}

impl FromRow<SlotValidation> for SlotValidation {
    fn from_row(row: &Row) -> Result<SlotValidation, db_error> {
        let signer = StacksAddress::from_column(row, "signer")?;
        let version: u32 = row.get_unwrap("version");
        let write_time_i64: i64 = row.get_unwrap("write_time");
        if write_time_i64 < 0 {
            return Err(db_error::ParseError);
        }
        let write_time = write_time_i64 as u64;

        Ok(SlotValidation {
            signer,
            version,
            write_time,
        })
    }
}

impl FromRow<StackerDBChunkData> for StackerDBChunkData {
    fn from_row(row: &Row) -> Result<StackerDBChunkData, db_error> {
        let slot_id: u32 = row.get_unwrap("slot_id");
        let slot_version: u32 = row.get_unwrap("version");
        let data: Vec<u8> = row.get_unwrap("data");
        let message_sig_str: String = row.get_unwrap("signature");
        let sig = MessageSignature::from_hex(&message_sig_str).map_err(|_| db_error::ParseError)?;

        Ok(StackerDBChunkData {
            slot_id,
            slot_version,
            sig,
            data,
        })
    }
}

/// Get the local numeric ID of a stacker DB.
/// Returns Err(NoSuchStackerDB(..)) if it doesn't exist
fn inner_get_stackerdb_id(
    conn: &DBConn,
    smart_contract: &QualifiedContractIdentifier,
) -> Result<i64, net_error> {
    let sql = "SELECT rowid FROM databases WHERE smart_contract_id = ?1";
    let args = params![smart_contract.to_string()];
    Ok(query_row(conn, sql, args)?.ok_or(net_error::NoSuchStackerDB(smart_contract.clone()))?)
}

/// Load up chunk metadata from the database, keyed by the chunk's database's smart contract and
/// its identifier.
/// Inner method body for related methods in both the DB instance and the transaction instance.
fn inner_get_slot_metadata(
    conn: &DBConn,
    smart_contract: &QualifiedContractIdentifier,
    slot_id: u32,
) -> Result<Option<SlotMetadata>, net_error> {
    let stackerdb_id = inner_get_stackerdb_id(conn, smart_contract)?;
    let sql = "SELECT slot_id,version,data_hash,signature FROM chunks WHERE stackerdb_id = ?1 AND slot_id = ?2";
    let args = params![stackerdb_id, slot_id];
    query_row(conn, &sql, args).map_err(|e| e.into())
}

/// Load up validation information from the database, keyed by the chunk's database's smart
/// contract and its identifier.
/// Inner method body for related methods in both the DB instance and the transaction instance.
fn inner_get_slot_validation(
    conn: &DBConn,
    smart_contract: &QualifiedContractIdentifier,
    slot_id: u32,
) -> Result<Option<SlotValidation>, net_error> {
    let stackerdb_id = inner_get_stackerdb_id(conn, smart_contract)?;
    let sql =
        "SELECT signer,write_time,version FROM chunks WHERE stackerdb_id = ?1 AND slot_id = ?2";
    let args = params![stackerdb_id, slot_id];
    query_row(conn, &sql, args).map_err(|e| e.into())
}

impl<'a> StackerDBTx<'a> {
    pub fn commit(self) -> Result<(), db_error> {
        self.sql_tx.commit().map_err(db_error::from)
    }

    pub fn conn(&self) -> &DBConn {
        &self.sql_tx
    }

    /// Delete a stacker DB table and its contents.
    /// Idempotent.
    pub fn delete_stackerdb(
        &self,
        smart_contract_id: &QualifiedContractIdentifier,
    ) -> Result<(), net_error> {
        let qry = "DELETE FROM databases WHERE smart_contract_id = ?1";
        let args = params![smart_contract_id.to_string()];
        let mut stmt = self.sql_tx.prepare(qry)?;
        stmt.execute(args)?;
        Ok(())
    }

    /// List all stacker DB smart contracts we have available
    pub fn get_stackerdb_contract_ids(
        &self,
    ) -> Result<Vec<QualifiedContractIdentifier>, net_error> {
        let sql = "SELECT smart_contract_id FROM databases ORDER BY smart_contract_id";
        query_rows(&self.conn(), sql, []).map_err(|e| e.into())
    }

    /// Get the Stacker DB ID for a smart contract
    pub fn get_stackerdb_id(
        &self,
        smart_contract: &QualifiedContractIdentifier,
    ) -> Result<i64, net_error> {
        inner_get_stackerdb_id(&self.conn(), smart_contract)
    }

    /// Set up a database's storage slots.
    /// The slots must be in a deterministic order, since they are used to determine the chunk ID
    /// (and thus the key used to authenticate them)
    pub fn create_stackerdb(
        &self,
        smart_contract: &QualifiedContractIdentifier,
        slots: &[(StacksAddress, u32)],
    ) -> Result<(), net_error> {
        if slots.len() > (STACKERDB_INV_MAX as usize) {
            return Err(net_error::ArrayTooLong);
        }

        if self.get_stackerdb_id(smart_contract).is_ok() {
            return Err(net_error::StackerDBExists(smart_contract.clone()));
        }

        let qry = "INSERT OR REPLACE INTO databases (smart_contract_id) VALUES (?1)";
        let mut stmt = self.sql_tx.prepare(&qry)?;
        let args = params![smart_contract.to_string()];
        stmt.execute(args)?;

        let stackerdb_id = self.get_stackerdb_id(smart_contract)?;

        let qry = "INSERT OR REPLACE INTO chunks (stackerdb_id,signer,slot_id,version,write_time,data,data_hash,signature) VALUES (?1,?2,?3,?4,?5,?6,?7,?8)";
        let mut stmt = self.sql_tx.prepare(&qry)?;
        let mut slot_id = 0u32;

        for (principal, slot_count) in slots.iter() {
            test_debug!("Create StackerDB slots: ({}, {})", &principal, slot_count);
            for _ in 0..*slot_count {
                let args = params![
                    stackerdb_id,
                    principal.to_string(),
                    slot_id,
                    NO_VERSION,
                    0,
                    vec![],
                    Sha512Trunc256Sum([0u8; 32]),
                    MessageSignature::empty(),
                ];
                stmt.execute(args)?;

                slot_id += 1;
            }
        }

        Ok(())
    }

    /// Clear a database's slots and its data.
    /// Idempotent.
    /// Fails if the DB doesn't exist
    pub fn clear_stackerdb_slots(
        &self,
        smart_contract: &QualifiedContractIdentifier,
    ) -> Result<(), net_error> {
        let stackerdb_id = self.get_stackerdb_id(smart_contract)?;
        let qry = "DELETE FROM chunks WHERE stackerdb_id = ?1";
        let args = params![stackerdb_id];
        let mut stmt = self.sql_tx.prepare(&qry)?;
        stmt.execute(args)?;
        Ok(())
    }

    /// Update a database's storage slots, e.g. from new configuration state in its smart contract.
    /// Chunk data for slots that no longer exist will be dropped.
    /// Newly-created slots will be instantiated with empty data.
    /// If the address for a slot changes, then its data will be dropped.
    pub fn reconfigure_stackerdb(
        &self,
        smart_contract: &QualifiedContractIdentifier,
        slots: &[(StacksAddress, u32)],
    ) -> Result<(), net_error> {
        let stackerdb_id = self.get_stackerdb_id(smart_contract)?;
        let mut total_slots_read = 0u32;
        for (principal, slot_count) in slots.iter() {
            total_slots_read =
                total_slots_read
                    .checked_add(*slot_count)
                    .ok_or(net_error::OverflowError(
                        "Slot count exceeeds u32::MAX".to_string(),
                    ))?;
            let slots_before_principal = total_slots_read - slot_count;
            for cur_principal_slot in 0..*slot_count {
                let slot_id = slots_before_principal + cur_principal_slot;
                if let Some(existing_validation) =
                    self.get_slot_validation(smart_contract, slot_id)?
                {
                    // this slot already exists.
                    if existing_validation.signer == *principal {
                        // no change
                        continue;
                    }
                }

                // new slot, or existing slot with a different signer
                let qry = "INSERT OR REPLACE INTO chunks (stackerdb_id,signer,slot_id,version,write_time,data,data_hash,signature) VALUES (?1,?2,?3,?4,?5,?6,?7,?8)";
                let mut stmt = self.sql_tx.prepare(&qry)?;
                let args = params![
                    stackerdb_id,
                    principal.to_string(),
                    slot_id,
                    NO_VERSION,
                    0,
                    vec![],
                    Sha512Trunc256Sum([0u8; 32]),
                    MessageSignature::empty(),
                ];

                stmt.execute(args)?;
            }
        }
        Ok(())
    }

    /// Get the slot metadata
    pub fn get_slot_metadata(
        &self,
        smart_contract: &QualifiedContractIdentifier,
        slot_id: u32,
    ) -> Result<Option<SlotMetadata>, net_error> {
        inner_get_slot_metadata(self.conn(), smart_contract, slot_id)
    }

    /// Get a chunk's validation data
    pub fn get_slot_validation(
        &self,
        smart_contract: &QualifiedContractIdentifier,
        slot_id: u32,
    ) -> Result<Option<SlotValidation>, net_error> {
        inner_get_slot_validation(self.conn(), smart_contract, slot_id)
    }

    /// Insert a chunk into the DB.
    /// It must be authenticated, and its lamport clock must be higher than the one that's already
    /// there.  These will not be checked.
    fn insert_chunk(
        &self,
        smart_contract: &QualifiedContractIdentifier,
        slot_desc: &SlotMetadata,
        chunk: &[u8],
    ) -> Result<(), net_error> {
        let stackerdb_id = self.get_stackerdb_id(smart_contract)?;
        let sql = "UPDATE chunks SET version = ?1, data_hash = ?2, signature = ?3, data = ?4, write_time = ?5 WHERE stackerdb_id = ?6 AND slot_id = ?7";
        let mut stmt = self.sql_tx.prepare(&sql)?;

        let args = params![
            slot_desc.slot_version,
            Sha512Trunc256Sum::from_data(chunk),
            slot_desc.signature,
            chunk,
            u64_to_sql(get_epoch_time_secs())?,
            stackerdb_id,
            slot_desc.slot_id,
        ];

        stmt.execute(args)?;
        Ok(())
    }

    /// Try to upload a chunk to the StackerDB instance, notifying
    ///  and subscribed listeners via the `dispatcher`
    pub fn put_chunk<ED: StackerDBEventDispatcher>(
        self,
        contract: &QualifiedContractIdentifier,
        chunk: StackerDBChunkData,
        dispatcher: &ED,
    ) -> Result<(), net_error> {
        self.try_replace_chunk(contract, &chunk.get_slot_metadata(), &chunk.data)?;
        self.commit()?;
        dispatcher.new_stackerdb_chunks(contract.clone(), vec![chunk]);
        Ok(())
    }

    /// Add or replace a chunk for a given reward cycle, if it is valid
    /// Otherwise, this errors out with Error::StaleChunk
    pub fn try_replace_chunk(
        &self,
        smart_contract: &QualifiedContractIdentifier,
        slot_desc: &SlotMetadata,
        chunk: &[u8],
    ) -> Result<(), net_error> {
        if chunk.len() > STACKERDB_MAX_CHUNK_SIZE as usize {
            return Err(net_error::StackerDBChunkTooBig(chunk.len()));
        }

        let slot_validation = self
            .get_slot_validation(smart_contract, slot_desc.slot_id)?
            .ok_or(net_error::NoSuchSlot(
                smart_contract.clone(),
                slot_desc.slot_id,
            ))?;

        if !slot_desc.verify(&slot_validation.signer)? {
            return Err(net_error::BadSlotSigner(
                slot_validation.signer,
                slot_desc.slot_id,
            ));
        }
        if slot_desc.slot_version <= slot_validation.version {
            return Err(net_error::StaleChunk {
                latest_version: slot_validation.version,
                supplied_version: slot_desc.slot_version,
            });
        }
        if slot_desc.slot_version > self.config.max_writes {
            return Err(net_error::TooManySlotWrites {
                max_writes: self.config.max_writes,
                supplied_version: slot_validation.version,
            });
        }
        self.insert_chunk(smart_contract, slot_desc, chunk)
    }
}

impl StackerDBs {
    /// Instantiate the DB
    fn instantiate(path: &str, readwrite: bool) -> Result<StackerDBs, net_error> {
        let mut create_flag = false;

        let open_flags = if path != ":memory:" {
            if let Err(e) = fs::metadata(path) {
                if e.kind() != io::ErrorKind::NotFound {
                    return Err(db_error::IOError(e).into());
                }
                if !readwrite {
                    return Err(db_error::NoDBError.into());
                }

                create_flag = true;
                let ppath = Path::new(path);
                let pparent_path = ppath
                    .parent()
                    .unwrap_or_else(|| panic!("BUG: no parent of '{}'", path));
                fs::create_dir_all(&pparent_path).map_err(|e| db_error::IOError(e))?;

                OpenFlags::SQLITE_OPEN_READ_WRITE | OpenFlags::SQLITE_OPEN_CREATE
            } else {
                // can just open
                if readwrite {
                    OpenFlags::SQLITE_OPEN_READ_WRITE
                } else {
                    OpenFlags::SQLITE_OPEN_READ_ONLY
                }
            }
        } else {
            create_flag = true;
            OpenFlags::SQLITE_OPEN_READ_WRITE | OpenFlags::SQLITE_OPEN_CREATE
        };

        let conn = sqlite_open(path, open_flags, true)?;
        let mut db = StackerDBs {
            conn,
            path: path.to_string(),
        };

        if create_flag {
            let db_tx = db.tx_begin(StackerDBConfig::noop())?;
            for sql in STACKER_DB_SCHEMA.iter() {
                db_tx.sql_tx.execute_batch(sql)?;
            }
            db_tx.commit()?;
        }

        Ok(db)
    }

    /// Connect to a stacker DB, creating it if it doesn't exist and if readwrite is true.
    /// Readwrite is enforced by the underling sqlite connection.
    pub fn connect(path: &str, readwrite: bool) -> Result<StackerDBs, net_error> {
        Self::instantiate(path, readwrite)
    }

    #[cfg(test)]
    pub fn connect_memory() -> StackerDBs {
        Self::instantiate(":memory:", true).unwrap()
    }

    /// Open the StackerDBs again
    pub fn reopen(&self) -> Result<StackerDBs, net_error> {
        Self::instantiate(&self.path, true)
    }

    /// Open a transaction on the Stacker DB.
    /// The config would be obtained from a DBSelector instance
    pub fn tx_begin<'a>(
        &'a mut self,
        config: StackerDBConfig,
    ) -> Result<StackerDBTx<'a>, db_error> {
        let sql_tx = tx_begin_immediate(&mut self.conn)?;
        Ok(StackerDBTx { sql_tx, config })
    }

    /// Get the Stacker DB ID for a smart contract
    pub fn get_stackerdb_id(
        &self,
        smart_contract: &QualifiedContractIdentifier,
    ) -> Result<i64, net_error> {
        inner_get_stackerdb_id(&self.conn, smart_contract)
    }

    /// List all stacker DB smart contracts we have available
    pub fn get_stackerdb_contract_ids(
        &self,
    ) -> Result<Vec<QualifiedContractIdentifier>, net_error> {
        let sql = "SELECT smart_contract_id FROM databases ORDER BY smart_contract_id";
        query_rows(&self.conn, sql, []).map_err(|e| e.into())
    }

    /// Get the principal who signs a particular slot in a particular stacker DB.
    /// Returns Ok(Some(addr)) if this slot exists in the DB
    /// Returns Ok(None) if the slot does not exist
    /// Returns Err(..) if the DB doesn't exist of some other DB error happens
    pub fn get_slot_signer(
        &self,
        smart_contract: &QualifiedContractIdentifier,
        slot_id: u32,
    ) -> Result<Option<StacksAddress>, net_error> {
        let stackerdb_id = self.get_stackerdb_id(smart_contract)?;
        let sql = "SELECT signer FROM chunks WHERE stackerdb_id = ?1 AND slot_id = ?2";
        let args = params![stackerdb_id, slot_id];
        query_row(&self.conn, &sql, args).map_err(|e| e.into())
    }

    /// Get all principals who can write to a particular stacker DB.
    /// Returns Ok(list of addr) if this contract exists in the DB
    /// Returns Err(..) if the DB doesn't exist of some other DB error happens
    pub fn get_signers(
        &self,
        smart_contract: &QualifiedContractIdentifier,
    ) -> Result<Vec<StacksAddress>, net_error> {
        let stackerdb_id = self.get_stackerdb_id(smart_contract)?;
        let sql = "SELECT signer FROM chunks WHERE stackerdb_id = ?1 GROUP BY signer";
        let args = params![stackerdb_id];
        query_rows(&self.conn, &sql, args).map_err(|e| e.into())
    }

    /// Get the slot metadata
    pub fn get_slot_metadata(
        &self,
        smart_contract: &QualifiedContractIdentifier,
        slot_id: u32,
    ) -> Result<Option<SlotMetadata>, net_error> {
        inner_get_slot_metadata(&self.conn, smart_contract, slot_id)
    }

    /// Get the slot metadata for the whole DB
    /// (used for RPC)
    pub fn get_db_slot_metadata(
        &self,
        smart_contract: &QualifiedContractIdentifier,
    ) -> Result<Vec<SlotMetadata>, net_error> {
        let stackerdb_id = inner_get_stackerdb_id(&self.conn, smart_contract)?;
        let sql = "SELECT slot_id,version,data_hash,signature FROM chunks WHERE stackerdb_id = ?1 ORDER BY slot_id ASC";
        let args = params![stackerdb_id];
        query_rows(&self.conn, &sql, args).map_err(|e| e.into())
    }

    /// Get a slot's validation data
    pub fn get_slot_validation(
        &self,
        smart_contract: &QualifiedContractIdentifier,
        slot_id: u32,
    ) -> Result<Option<SlotValidation>, net_error> {
        inner_get_slot_validation(&self.conn, smart_contract, slot_id)
    }

    /// Get the latest version of a given Slot ID from the database.
    /// Returns Ok(Some(version)) if a chunk exists at the given slot ID.
    /// Returns Ok(None) if the chunk does not exist at the given slot ID.
    /// Returns Err(..) if the DB does not exist, or some other DB error occurs
    pub fn get_slot_version(
        &self,
        smart_contract: &QualifiedContractIdentifier,
        slot_id: u32,
    ) -> Result<Option<u32>, net_error> {
        let stackerdb_id = self.get_stackerdb_id(smart_contract)?;
        let qry = "SELECT version FROM chunks WHERE stackerdb_id = ?1 AND slot_id = ?2";
        let args = params![stackerdb_id, slot_id];

        self.conn
            .query_row(qry, args, |row| row.get(0))
            .optional()
            .map_err(|e| e.into())
    }

    /// Get the list of slot ID versions for a given DB instance at a given reward cycle
    pub fn get_slot_versions(
        &self,
        smart_contract: &QualifiedContractIdentifier,
    ) -> Result<Vec<u32>, net_error> {
        let stackerdb_id = self.get_stackerdb_id(smart_contract)?;
        let sql = "SELECT version FROM chunks WHERE stackerdb_id = ?1 ORDER BY slot_id";
        let args = params![stackerdb_id];
        query_rows(&self.conn, &sql, args).map_err(|e| e.into())
    }

    /// Get the list of slot write timestamps for a given DB instance at a given reward cycle
    pub fn get_slot_write_timestamps(
        &self,
        smart_contract: &QualifiedContractIdentifier,
    ) -> Result<Vec<u64>, net_error> {
        let stackerdb_id = self.get_stackerdb_id(smart_contract)?;
        let sql = "SELECT write_time FROM chunks WHERE stackerdb_id = ?1 ORDER BY slot_id";
        let args = params![stackerdb_id];
        query_rows(&self.conn, &sql, args).map_err(|e| e.into())
    }

    /// Get the latest chunk out of the database.
    /// Returns Ok(Some(data)) if the chunk exists
    /// Returns Ok(None) if the chunk does not exist
    /// Returns Err(..) if the DB does not exist, or some other DB error occurs
    pub fn get_latest_chunk(
        &self,
        smart_contract: &QualifiedContractIdentifier,
        slot_id: u32,
    ) -> Result<Option<Vec<u8>>, net_error> {
        let stackerdb_id = self.get_stackerdb_id(smart_contract)?;
        let qry = "SELECT data FROM chunks WHERE stackerdb_id = ?1 AND slot_id = ?2";
        let args = params![stackerdb_id, slot_id];

        self.conn
            .query_row(qry, args, |row| row.get(0))
            .optional()
            .map_err(|e| e.into())
    }

    /// Get the latest chunk out of the database for each provided slot
    /// Returns Ok(list of data)
    /// Returns Err(..) if the DB does not exist, or some other DB error occurs
    pub fn get_latest_chunks(
        &self,
        smart_contract: &QualifiedContractIdentifier,
        slot_ids: &[u32],
    ) -> Result<Vec<Option<Vec<u8>>>, net_error> {
        let mut results = vec![];
        for slot_id in slot_ids {
            results.push(self.get_latest_chunk(smart_contract, *slot_id)?);
        }
        Ok(results)
    }

    /// Get a versioned chunk out of this database.  If the version is not present, then None will
    /// be returned.
    pub fn get_chunk(
        &self,
        smart_contract: &QualifiedContractIdentifier,
        slot_id: u32,
        slot_version: u32,
    ) -> Result<Option<StackerDBChunkData>, net_error> {
        let stackerdb_id = self.get_stackerdb_id(smart_contract)?;
        let qry = "SELECT slot_id,version,signature,data FROM chunks WHERE stackerdb_id = ?1 AND slot_id = ?2 AND version = ?3";
        let args = params![stackerdb_id, slot_id, slot_version];
        query_row(&self.conn, &qry, args).map_err(|e| e.into())
    }
}<|MERGE_RESOLUTION|>--- conflicted
+++ resolved
@@ -22,11 +22,7 @@
 use clarity::vm::ContractName;
 use libstackerdb::{SlotMetadata, STACKERDB_MAX_CHUNK_SIZE};
 use rusqlite::types::ToSql;
-<<<<<<< HEAD
-use rusqlite::{Connection, OpenFlags, OptionalExtension, Row, Transaction};
-=======
 use rusqlite::{params, Connection, OpenFlags, OptionalExtension, Row, Transaction};
->>>>>>> d57dda47
 use stacks_common::types::chainstate::{ConsensusHash, StacksAddress};
 use stacks_common::types::sqlite::NO_PARAMS;
 use stacks_common::util::get_epoch_time_secs;
@@ -80,7 +76,7 @@
         data BLOB NOT NULL,
         -- UNIX timestamp when the chunk was written.
         write_time INTEGER NOT NULL,
-        
+
         PRIMARY KEY(stackerdb_id,slot_id),
         FOREIGN KEY(stackerdb_id) REFERENCES databases(stackerdb_id) ON DELETE CASCADE
     );
