--- conflicted
+++ resolved
@@ -29,11 +29,7 @@
 use rand::prelude::Distribution;
 use rusqlite::types::ToSql;
 use rusqlite::{
-<<<<<<< HEAD
-    Connection, Error as SqliteError, OpenFlags, OptionalExtension, Row, Rows, Transaction,
-=======
     params, Connection, Error as SqliteError, OpenFlags, OptionalExtension, Row, Rows, Transaction,
->>>>>>> d57dda47
 };
 use siphasher::sip::SipHasher; // this is SipHash-2-4
 use stacks_common::codec::{
@@ -1272,17 +1268,11 @@
         }
 
         let version = conn
-<<<<<<< HEAD
-            .query_row("SELECT MAX(version) FROM schema_version", [], |row| {
-                row.get(0)
-            })
-=======
             .query_row(
                 "SELECT MAX(version) FROM schema_version",
                 NO_PARAMS,
                 |row| row.get(0),
             )
->>>>>>> d57dda47
             .optional()?;
 
         Ok(version)
@@ -1497,11 +1487,7 @@
     pub fn reset_nonce_cache(&mut self) -> Result<(), db_error> {
         debug!("reset nonce cache");
         let sql = "DELETE FROM nonces";
-<<<<<<< HEAD
-        self.db.execute(sql, [])?;
-=======
         self.db.execute(sql, NO_PARAMS)?;
->>>>>>> d57dda47
         Ok(())
     }
 
@@ -1541,11 +1527,7 @@
         let txs: Vec<MemPoolTxInfo> = query_rows(
             &sql_tx,
             "SELECT * FROM mempool as m WHERE m.fee_rate IS NULL LIMIT ?",
-<<<<<<< HEAD
-            [max_updates],
-=======
             params![max_updates],
->>>>>>> d57dda47
         )?;
         let mut updated = 0;
         for tx_to_estimate in txs {
