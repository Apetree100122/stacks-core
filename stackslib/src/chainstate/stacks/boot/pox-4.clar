;; The .pox-4 contract
;; Error codes
(define-constant ERR_STACKING_UNREACHABLE 255)
(define-constant ERR_STACKING_CORRUPTED_STATE 254)
(define-constant ERR_STACKING_INSUFFICIENT_FUNDS 1)
(define-constant ERR_STACKING_INVALID_LOCK_PERIOD 2)
(define-constant ERR_STACKING_ALREADY_STACKED 3)
(define-constant ERR_STACKING_NO_SUCH_PRINCIPAL 4)
(define-constant ERR_STACKING_EXPIRED 5)
(define-constant ERR_STACKING_STX_LOCKED 6)
(define-constant ERR_STACKING_PERMISSION_DENIED 9)
(define-constant ERR_STACKING_THRESHOLD_NOT_MET 11)
(define-constant ERR_STACKING_POX_ADDRESS_IN_USE 12)
(define-constant ERR_STACKING_INVALID_POX_ADDRESS 13)

(define-constant ERR_STACKING_INVALID_AMOUNT 18)
(define-constant ERR_NOT_ALLOWED 19)
(define-constant ERR_STACKING_ALREADY_DELEGATED 20)
(define-constant ERR_DELEGATION_EXPIRES_DURING_LOCK 21)
(define-constant ERR_DELEGATION_TOO_MUCH_LOCKED 22)
(define-constant ERR_DELEGATION_POX_ADDR_REQUIRED 23)
(define-constant ERR_INVALID_START_BURN_HEIGHT 24)
(define-constant ERR_NOT_CURRENT_STACKER 25)
(define-constant ERR_STACK_EXTEND_NOT_LOCKED 26)
(define-constant ERR_STACK_INCREASE_NOT_LOCKED 27)
(define-constant ERR_DELEGATION_NO_REWARD_SLOT 28)
(define-constant ERR_DELEGATION_WRONG_REWARD_SLOT 29)
(define-constant ERR_STACKING_IS_DELEGATED 30)
(define-constant ERR_STACKING_NOT_DELEGATED 31)
(define-constant ERR_INVALID_SIGNER_KEY 32)
(define-constant ERR_REUSED_SIGNER_KEY 33)
(define-constant ERR_DELEGATION_ALREADY_REVOKED 34)
(define-constant ERR_INVALID_SIGNATURE_PUBKEY 35)
(define-constant ERR_INVALID_SIGNATURE_RECOVER 36)
<<<<<<< HEAD
(define-constant ERR_SIGNER_AUTH_AMOUNT_TOO_HIGH 37)
(define-constant ERR_SIGNER_AUTH_USED 38)
=======
(define-constant ERR_INVALID_REWARD_CYCLE 37)
>>>>>>> 383d586a

;; Valid values for burnchain address versions.
;; These first four correspond to address hash modes in Stacks 2.1,
;; and are defined in pox-mainnet.clar and pox-testnet.clar (so they
;; cannot be defined here again).
(define-constant ADDRESS_VERSION_P2PKH 0x00)
(define-constant ADDRESS_VERSION_P2SH 0x01)
(define-constant ADDRESS_VERSION_P2WPKH 0x02)
(define-constant ADDRESS_VERSION_P2WSH 0x03)
(define-constant ADDRESS_VERSION_NATIVE_P2WPKH 0x04)
(define-constant ADDRESS_VERSION_NATIVE_P2WSH 0x05)
(define-constant ADDRESS_VERSION_NATIVE_P2TR 0x06)

;; Values for stacks address versions
(define-constant STACKS_ADDR_VERSION_MAINNET 0x16)
(define-constant STACKS_ADDR_VERSION_TESTNET 0x1a)

;; Keep these constants in lock-step with the address version buffs above
;; Maximum value of an address version as a uint
(define-constant MAX_ADDRESS_VERSION u6)
;; Maximum value of an address version that has a 20-byte hashbytes
;; (0x00, 0x01, 0x02, 0x03, and 0x04 have 20-byte hashbytes)
(define-constant MAX_ADDRESS_VERSION_BUFF_20 u4)
;; Maximum value of an address version that has a 32-byte hashbytes
;; (0x05 and 0x06 have 32-byte hashbytes)
(define-constant MAX_ADDRESS_VERSION_BUFF_32 u6)

;; PoX mainnet constants
;; Min/max number of reward cycles uSTX can be locked for
(define-constant MIN_POX_REWARD_CYCLES u1)
(define-constant MAX_POX_REWARD_CYCLES u12)

;; Default length of the PoX registration window, in burnchain blocks.
(define-constant PREPARE_CYCLE_LENGTH (if is-in-mainnet u100 u50))

;; Default length of the PoX reward cycle, in burnchain blocks.
(define-constant REWARD_CYCLE_LENGTH (if is-in-mainnet u2100 u1050))

;; Stacking thresholds
(define-constant STACKING_THRESHOLD_25 (if is-in-mainnet u20000 u8000))

;; SIP18 message prefix
(define-constant SIP018_MSG_PREFIX 0x534950303138)

;; Data vars that store a copy of the burnchain configuration.
;; Implemented as data-vars, so that different configurations can be
;; used in e.g. test harnesses.
(define-data-var pox-prepare-cycle-length uint PREPARE_CYCLE_LENGTH)
(define-data-var pox-reward-cycle-length uint REWARD_CYCLE_LENGTH)
(define-data-var first-burnchain-block-height uint u0)
(define-data-var configured bool false)
(define-data-var first-pox-4-reward-cycle uint u0)

;; This function can only be called once, when it boots up
(define-public (set-burnchain-parameters (first-burn-height uint)
                                         (prepare-cycle-length uint)
                                         (reward-cycle-length uint)
                                         (begin-pox-4-reward-cycle uint))
    (begin
        (asserts! (not (var-get configured)) (err ERR_NOT_ALLOWED))
        (var-set first-burnchain-block-height first-burn-height)
        (var-set pox-prepare-cycle-length prepare-cycle-length)
        (var-set pox-reward-cycle-length reward-cycle-length)
        (var-set first-pox-4-reward-cycle begin-pox-4-reward-cycle)
        (var-set configured true)
        (ok true))
)

;; The Stacking lock-up state and associated metadata.
;; Records are inserted into this map via `stack-stx`, `delegate-stack-stx`, `stack-extend`
;;  `delegate-stack-extend` and burnchain transactions for invoking `stack-stx`, etc.
;; Records will be deleted from this map when auto-unlocks are processed
;;
;; This map de-normalizes some state from the `reward-cycle-pox-address-list` map
;;  and the `pox-4` contract tries to keep this state in sync with the reward-cycle
;;  state. The major invariants of this `stacking-state` map are:
;;    (1) any entry in `reward-cycle-pox-address-list` with `some stacker` points to a real `stacking-state`
;;    (2) `stacking-state.reward-set-indexes` matches the index of that `reward-cycle-pox-address-list`
;;    (3) all `stacking-state.reward-set-indexes` match the index of their reward cycle entries
;;    (4) `stacking-state.pox-addr` matches `reward-cycle-pox-address-list.pox-addr`
;;    (5) if set, (len reward-set-indexes) == lock-period
;;    (6) (reward-cycle-to-burn-height (+ lock-period first-reward-cycle)) == (get unlock-height (stx-account stacker))
;;  These invariants only hold while `cur-reward-cycle < (+ lock-period first-reward-cycle)`
;;
(define-map stacking-state
    { stacker: principal }
    {
        ;; Description of the underlying burnchain address that will
        ;; receive PoX'ed tokens. Translating this into an address
        ;; depends on the burnchain being used.  When Bitcoin is
        ;; the burnchain, this gets translated into a p2pkh, p2sh,
        ;; p2wpkh-p2sh, p2wsh-p2sh, p2wpkh, p2wsh, or p2tr UTXO,
        ;; depending on the version.  The `hashbytes` field *must* be
        ;; either 20 bytes or 32 bytes, depending on the output.
        pox-addr: { version: (buff 1), hashbytes: (buff 32) },
        ;; how long the uSTX are locked, in reward cycles.
        lock-period: uint,
        ;; reward cycle when rewards begin
        first-reward-cycle: uint,
        ;; indexes in each reward-set associated with this user.
        ;; these indexes are only valid looking forward from
        ;;  `first-reward-cycle` (i.e., they do not correspond
        ;;  to entries in the reward set that may have been from
        ;;  previous stack-stx calls, or prior to an extend)
        reward-set-indexes: (list 12 uint),
        ;; principal of the delegate, if stacker has delegated
        delegated-to: (optional principal),
    }
)

;; Delegation relationships
(define-map delegation-state
    { stacker: principal }
    {
        amount-ustx: uint,              ;; how many uSTX delegated?
        delegated-to: principal,        ;; who are we delegating?
        until-burn-ht: (optional uint), ;; how long does the delegation last?
        ;; does the delegate _need_ to use a specific
        ;; pox recipient address?
        pox-addr: (optional { version: (buff 1), hashbytes: (buff 32) })
    }
)

;; allowed contract-callers
(define-map allowance-contract-callers
    { sender: principal, contract-caller: principal }
    { until-burn-ht: (optional uint) })

;; How many uSTX are stacked in a given reward cycle.
;; Updated when a new PoX address is registered, or when more STX are granted
;; to it.
(define-map reward-cycle-total-stacked
    { reward-cycle: uint }
    { total-ustx: uint }
)

;; Internal map read by the Stacks node to iterate through the list of
;; PoX reward addresses on a per-reward-cycle basis.
(define-map reward-cycle-pox-address-list
    { reward-cycle: uint, index: uint }
    {
        pox-addr: { version: (buff 1), hashbytes: (buff 32) },
        total-ustx: uint,
        stacker: (optional principal),
        signer: (buff 33)
    }
)

(define-map reward-cycle-pox-address-list-len
    { reward-cycle: uint }
    { len: uint }
)

;; how much has been locked up for this address before
;;   committing?
;; this map allows stackers to stack amounts < minimum
;;   by paying the cost of aggregation during the commit
(define-map partial-stacked-by-cycle
    {
        pox-addr: { version: (buff 1), hashbytes: (buff 32) },
        reward-cycle: uint,
        sender: principal
    }
    { stacked-amount: uint }
)

;; This is identical to partial-stacked-by-cycle, but its data is never deleted.
;; It is used to preserve data for downstream clients to observe aggregate
;; commits.  Each key/value pair in this map is simply the last value of
;; partial-stacked-by-cycle right after it was deleted (so, subsequent calls
;; to the `stack-aggregation-*` functions will overwrite this).
(define-map logged-partial-stacked-by-cycle
    {
        pox-addr: { version: (buff 1), hashbytes: (buff 32) },
        reward-cycle: uint,
        sender: principal
    }
    { stacked-amount: uint }
)

;; State for setting authorizations for signer keys to be used in
;; certain stacking transactions. These fields match the fields used
;; in the message hash for signature-based signer key authorizations.
;; Values in this map are set in `set-signer-key-authorization`.
(define-map signer-key-authorizations
    {
        ;; The signer key being authorized
        signer-key: (buff 33),
        ;; The reward cycle for which the authorization is valid.
        ;; For `stack-stx` and `stack-extend`, this refers to the reward
        ;; cycle where the transaction is confirmed. For `stack-aggregation-commit`,
        ;; this refers to the reward cycle argument in that function.
        reward-cycle: uint,
        ;; For `stack-stx`, this refers to `lock-period`. For `stack-extend`,
        ;; this refers to `extend-count`. For `stack-aggregation-commit`, this is `u1`.
        period: uint,
        ;; A string representing the function where this authorization is valid. Either
        ;; `stack-stx`, `stack-extend`, or `agg-commit`.
        topic: (string-ascii 14),
        ;; The PoX address that can be used with this signer key
        pox-addr: { version: (buff 1), hashbytes: (buff 32) },
        ;; The unique auth-id for this authorization
        auth-id: uint,
        ;; The maximum amount of uSTX that can be used (per tx) with this signer key
        max-amount: uint,
    }
    bool ;; Whether the authorization can be used or not
)

;; State for tracking used signer key authorizations. This prevents re-use
;; of the same signature or pre-set authorization for multiple transactions.
;; Refer to the `signer-key-authorizations` map for the documentation on these fields
(define-map used-signer-key-authorizations
    {
        signer-key: (buff 33),
        reward-cycle: uint,
        period: uint,
        topic: (string-ascii 14),
        pox-addr: { version: (buff 1), hashbytes: (buff 32) },
        auth-id: uint,
        max-amount: uint,
    }
    bool ;; Whether the field has been used or not
)

;; What's the reward cycle number of the burnchain block height?
;; Will runtime-abort if height is less than the first burnchain block (this is intentional)
(define-read-only (burn-height-to-reward-cycle (height uint))
    (/ (- height (var-get first-burnchain-block-height)) (var-get pox-reward-cycle-length)))

;; What's the block height at the start of a given reward cycle?
(define-read-only (reward-cycle-to-burn-height (cycle uint))
    (+ (var-get first-burnchain-block-height) (* cycle (var-get pox-reward-cycle-length))))

;; What's the current PoX reward cycle?
(define-read-only (current-pox-reward-cycle)
    (burn-height-to-reward-cycle burn-block-height))

;; Get the _current_ PoX stacking principal information.  If the information
;; is expired, or if there's never been such a stacker, then returns none.
(define-read-only (get-stacker-info (stacker principal))
    (match (map-get? stacking-state { stacker: stacker })
        stacking-info
            (if (<= (+ (get first-reward-cycle stacking-info) (get lock-period stacking-info)) (current-pox-reward-cycle))
                ;; present, but lock has expired
                none
                ;; present, and lock has not expired
                (some stacking-info)
            )
        ;; no state at all
        none
    ))

(define-read-only (check-caller-allowed)
    (or (is-eq tx-sender contract-caller)
        (let ((caller-allowed
                 ;; if not in the caller map, return false
                 (unwrap! (map-get? allowance-contract-callers
                                    { sender: tx-sender, contract-caller: contract-caller })
                          false))
               (expires-at
                 ;; if until-burn-ht not set, then return true (because no expiry)
                 (unwrap! (get until-burn-ht caller-allowed) true)))
          ;; is the caller allowance expired?
          (if (>= burn-block-height expires-at)
              false
              true))))

(define-read-only (get-check-delegation (stacker principal))
    (let ((delegation-info (try! (map-get? delegation-state { stacker: stacker }))))
      ;; did the existing delegation expire?
      (if (match (get until-burn-ht delegation-info)
                 until-burn-ht (> burn-block-height until-burn-ht)
                 false)
          ;; it expired, return none
          none
          ;; delegation is active
          (some delegation-info))))

;; Get the size of the reward set for a reward cycle.
;; Note that this does _not_ return duplicate PoX addresses.
;; Note that this also _will_ return PoX addresses that are beneath
;; the minimum threshold -- i.e. the threshold can increase after insertion.
;; Used internally by the Stacks node, which filters out the entries
;; in this map to select PoX addresses with enough STX.
(define-read-only (get-reward-set-size (reward-cycle uint))
    (default-to
        u0
        (get len (map-get? reward-cycle-pox-address-list-len { reward-cycle: reward-cycle }))))

;; Add a single PoX address to a single reward cycle.
;; Used to build up a set of per-reward-cycle PoX addresses.
;; No checking will be done -- don't call if this PoX address is already registered in this reward cycle!
;; Returns the index into the reward cycle that the PoX address is stored to
(define-private (append-reward-cycle-pox-addr (pox-addr (tuple (version (buff 1)) (hashbytes (buff 32))))
                                              (reward-cycle uint)
                                              (amount-ustx uint)
                                              (stacker (optional principal))
                                              (signer (buff 33)))
    (let ((sz (get-reward-set-size reward-cycle)))
        (map-set reward-cycle-pox-address-list
            { reward-cycle: reward-cycle, index: sz }
            { pox-addr: pox-addr, total-ustx: amount-ustx, stacker: stacker, signer: signer })
        (map-set reward-cycle-pox-address-list-len
            { reward-cycle: reward-cycle }
            { len: (+ u1 sz) })
    sz))

;; How many uSTX are stacked?
(define-read-only (get-total-ustx-stacked (reward-cycle uint))
    (default-to
        u0
        (get total-ustx (map-get? reward-cycle-total-stacked { reward-cycle: reward-cycle })))
)

;; Called internally by the node to iterate through the list of PoX addresses in this reward cycle.
;; Returns (optional (tuple (pox-addr <pox-address>) (total-ustx <uint>)))
(define-read-only (get-reward-set-pox-address (reward-cycle uint) (index uint))
    (map-get? reward-cycle-pox-address-list { reward-cycle: reward-cycle, index: index }))

(define-private (fold-unlock-reward-cycle (set-index uint)
                                          (data-res (response { cycle: uint,
                                                      first-unlocked-cycle: uint,
                                                      stacker: principal
                                                    } int)))
    (let ((data (try! data-res))
          (cycle (get cycle data))
          (first-unlocked-cycle (get first-unlocked-cycle data)))
         ;; if current-cycle hasn't reached first-unlocked-cycle, just continue to next iter
         (asserts! (>= cycle first-unlocked-cycle) (ok (merge data { cycle: (+ u1 cycle) })))
         (let ((cycle-entry (unwrap-panic (map-get? reward-cycle-pox-address-list { reward-cycle: cycle, index: set-index })))
               (cycle-entry-u (get stacker cycle-entry))
               (cycle-entry-total-ustx (get total-ustx cycle-entry))
               (cycle-last-entry-ix (- (get len (unwrap-panic (map-get? reward-cycle-pox-address-list-len { reward-cycle: cycle }))) u1)))
            (asserts! (is-eq cycle-entry-u (some (get stacker data))) (err ERR_STACKING_CORRUPTED_STATE))
            (if (not (is-eq cycle-last-entry-ix set-index))
                ;; do a "move" if the entry to remove isn't last
                (let ((move-entry (unwrap-panic (map-get? reward-cycle-pox-address-list { reward-cycle: cycle, index: cycle-last-entry-ix }))))
                    (map-set reward-cycle-pox-address-list
                             { reward-cycle: cycle, index: set-index }
                             move-entry)
                    (match (get stacker move-entry) moved-stacker
                     ;; if the moved entry had an associated stacker, update its state
                     (let ((moved-state (unwrap-panic (map-get? stacking-state { stacker: moved-stacker })))
                           ;; calculate the index into the reward-set-indexes that `cycle` is at
                           (moved-cycle-index (- cycle (get first-reward-cycle moved-state)))
                           (moved-reward-list (get reward-set-indexes moved-state))
                           ;; reward-set-indexes[moved-cycle-index] = set-index via slice?, append, concat.
                           (update-list (unwrap-panic (replace-at? moved-reward-list moved-cycle-index set-index))))
                          (map-set stacking-state { stacker: moved-stacker }
                                   (merge moved-state { reward-set-indexes: update-list })))
                     ;; otherwise, we don't need to update stacking-state after move
                     true))
                ;; if not moving, just noop
                true)
            ;; in all cases, we now need to delete the last list entry
            (map-delete reward-cycle-pox-address-list { reward-cycle: cycle, index: cycle-last-entry-ix })
            (map-set reward-cycle-pox-address-list-len { reward-cycle: cycle } { len: cycle-last-entry-ix })
            ;; finally, update `reward-cycle-total-stacked`
            (map-set reward-cycle-total-stacked { reward-cycle: cycle }
                { total-ustx: (- (get total-ustx (unwrap-panic (map-get? reward-cycle-total-stacked { reward-cycle: cycle })))
                                 cycle-entry-total-ustx) })
            (ok (merge data { cycle: (+ u1 cycle)} )))))

;; This method is called by the Stacks block processor directly in order to handle the contract state mutations
;;  associated with an early unlock. This can only be invoked by the block processor: it is private, and no methods
;;  from this contract invoke it.
(define-private (handle-unlock (user principal) (amount-locked uint) (cycle-to-unlock uint))
    (let ((user-stacking-state (unwrap-panic (map-get? stacking-state { stacker: user })))
          (first-cycle-locked (get first-reward-cycle user-stacking-state))
          (reward-set-indexes (get reward-set-indexes user-stacking-state)))
        ;; iterate over each reward set the user is a member of, and remove them from the sets. only apply to reward sets after cycle-to-unlock.
        (try! (fold fold-unlock-reward-cycle reward-set-indexes (ok { cycle: first-cycle-locked, first-unlocked-cycle: cycle-to-unlock, stacker: user })))
        ;; Now that we've cleaned up all the reward set entries for the user, delete the user's stacking-state
        (map-delete stacking-state { stacker: user })
        (ok true)))

;; Add a PoX address to the `cycle-index`-th reward cycle, if `cycle-index` is between 0 and the given num-cycles (exclusive).
;; Arguments are given as a tuple, so this function can be (folded ..)'ed onto a list of its arguments.
;; Used by add-pox-addr-to-reward-cycles.
;; No checking is done.
;; The returned tuple is the same as inputted `params`, but the `i` field is incremented if
;;  the pox-addr was added to the given cycle.  Also, `reward-set-indexes` grows to include all
;;  of the `reward-cycle-index` key parts of the `reward-cycle-pox-address-list` which get added by this function.
;;  This way, the caller knows which items in a given reward cycle's PoX address list got updated.
(define-private (add-pox-addr-to-ith-reward-cycle (cycle-index uint) (params (tuple
                                                            (pox-addr (tuple (version (buff 1)) (hashbytes (buff 32))))
                                                            (reward-set-indexes (list 12 uint))
                                                            (first-reward-cycle uint)
                                                            (num-cycles uint)
                                                            (stacker (optional principal))
                                                            (signer (buff 33))
                                                            (amount-ustx uint)
                                                            (i uint))))
    (let ((reward-cycle (+ (get first-reward-cycle params) (get i params)))
          (num-cycles (get num-cycles params))
          (i (get i params))
          (reward-set-index (if (< i num-cycles)
            (let ((total-ustx (get-total-ustx-stacked reward-cycle))
                  (reward-index
                      ;; record how many uSTX this pox-addr will stack for in the given reward cycle
                      (append-reward-cycle-pox-addr
                        (get pox-addr params)
                        reward-cycle
                        (get amount-ustx params)
                        (get stacker params)
                        (get signer params)
                        )))
                  ;; update running total
                  (map-set reward-cycle-total-stacked
                     { reward-cycle: reward-cycle }
                     { total-ustx: (+ (get amount-ustx params) total-ustx) })
                  (some reward-index))
            none))
          (next-i (if (< i num-cycles) (+ i u1) i)))
    {
        pox-addr: (get pox-addr params),
        first-reward-cycle: (get first-reward-cycle params),
        num-cycles: num-cycles,
        amount-ustx: (get amount-ustx params),
        stacker: (get stacker params),
        signer: (get signer params),
        reward-set-indexes: (match
            reward-set-index new (unwrap-panic (as-max-len? (append (get reward-set-indexes params) new) u12))
            (get reward-set-indexes params)),
        i: next-i
    }))

;; Add a PoX address to a given sequence of reward cycle lists.
;; A PoX address can be added to at most 12 consecutive cycles.
;; No checking is done.
(define-private (add-pox-addr-to-reward-cycles (pox-addr (tuple (version (buff 1)) (hashbytes (buff 32))))
                                               (first-reward-cycle uint)
                                               (num-cycles uint)
                                               (amount-ustx uint)
                                               (stacker principal)
                                               (signer (buff 33)))
  (let ((cycle-indexes (list u0 u1 u2 u3 u4 u5 u6 u7 u8 u9 u10 u11))
        (results (fold add-pox-addr-to-ith-reward-cycle cycle-indexes
                         { pox-addr: pox-addr, first-reward-cycle: first-reward-cycle, num-cycles: num-cycles,
                           reward-set-indexes: (list), amount-ustx: amount-ustx, i: u0, stacker: (some stacker), signer: signer }))
        (reward-set-indexes (get reward-set-indexes results)))
    ;; For safety, add up the number of times (add-principal-to-ith-reward-cycle) returns 1.
    ;; It _should_ be equal to num-cycles.
    (asserts! (is-eq num-cycles (get i results)) (err ERR_STACKING_UNREACHABLE))
    (asserts! (is-eq num-cycles (len reward-set-indexes)) (err ERR_STACKING_UNREACHABLE))
    (ok reward-set-indexes)))

(define-private (add-pox-partial-stacked-to-ith-cycle
                 (cycle-index uint)
                 (params { pox-addr: { version: (buff 1), hashbytes: (buff 32) },
                           reward-cycle: uint,
                           num-cycles: uint,
                           amount-ustx: uint }))
  (let ((pox-addr     (get pox-addr     params))
        (num-cycles   (get num-cycles   params))
        (reward-cycle (get reward-cycle params))
        (amount-ustx  (get amount-ustx  params)))
    (let ((current-amount
           (default-to u0
             (get stacked-amount
                  (map-get? partial-stacked-by-cycle { sender: tx-sender, pox-addr: pox-addr, reward-cycle: reward-cycle })))))
      (if (>= cycle-index num-cycles)
          ;; do not add to cycles >= cycle-index
          false
          ;; otherwise, add to the partial-stacked-by-cycle
          (map-set partial-stacked-by-cycle
                   { sender: tx-sender, pox-addr: pox-addr, reward-cycle: reward-cycle }
                   { stacked-amount: (+ amount-ustx current-amount) }))
      ;; produce the next params tuple
      { pox-addr: pox-addr,
        reward-cycle: (+ u1 reward-cycle),
        num-cycles: num-cycles,
        amount-ustx: amount-ustx })))

;; Add a PoX address to a given sequence of partial reward cycle lists.
;; A PoX address can be added to at most 12 consecutive cycles.
;; No checking is done.
(define-private (add-pox-partial-stacked (pox-addr (tuple (version (buff 1)) (hashbytes (buff 32))))
                                         (first-reward-cycle uint)
                                         (num-cycles uint)
                                         (amount-ustx uint))
  (let ((cycle-indexes (list u0 u1 u2 u3 u4 u5 u6 u7 u8 u9 u10 u11)))
    (fold add-pox-partial-stacked-to-ith-cycle cycle-indexes
          { pox-addr: pox-addr, reward-cycle: first-reward-cycle, num-cycles: num-cycles, amount-ustx: amount-ustx })
    true))

;; What is the minimum number of uSTX to be stacked in the given reward cycle?
;; Used internally by the Stacks node, and visible publicly.
(define-read-only (get-stacking-minimum)
    (/ stx-liquid-supply STACKING_THRESHOLD_25))

;; Is the address mode valid for a PoX address?
(define-read-only (check-pox-addr-version (version (buff 1)))
    (<= (buff-to-uint-be version) MAX_ADDRESS_VERSION))

;; Is this buffer the right length for the given PoX address?
(define-read-only (check-pox-addr-hashbytes (version (buff 1)) (hashbytes (buff 32)))
    (if (<= (buff-to-uint-be version) MAX_ADDRESS_VERSION_BUFF_20)
        (is-eq (len hashbytes) u20)
        (if (<= (buff-to-uint-be version) MAX_ADDRESS_VERSION_BUFF_32)
            (is-eq (len hashbytes) u32)
            false)))

;; Is the given lock period valid?
(define-read-only (check-pox-lock-period (lock-period uint))
    (and (>= lock-period MIN_POX_REWARD_CYCLES)
         (<= lock-period MAX_POX_REWARD_CYCLES)))

;; Evaluate if a participant can stack an amount of STX for a given period.
;; This method is designed as a read-only method so that it can be used as
;; a set of guard conditions and also as a read-only RPC call that can be
;; performed beforehand.
(define-read-only (can-stack-stx (pox-addr (tuple (version (buff 1)) (hashbytes (buff 32))))
                                  (amount-ustx uint)
                                  (first-reward-cycle uint)
                                  (num-cycles uint))
  (begin
    ;; minimum uSTX must be met
    (asserts! (<= (get-stacking-minimum) amount-ustx)
              (err ERR_STACKING_THRESHOLD_NOT_MET))

    (minimal-can-stack-stx pox-addr amount-ustx first-reward-cycle num-cycles)))

;; Evaluate if a participant can stack an amount of STX for a given period.
;; This method is designed as a read-only method so that it can be used as
;; a set of guard conditions and also as a read-only RPC call that can be
;; performed beforehand.
(define-read-only (minimal-can-stack-stx
                   (pox-addr (tuple (version (buff 1)) (hashbytes (buff 32))))
                   (amount-ustx uint)
                   (first-reward-cycle uint)
                   (num-cycles uint))
  (begin
    ;; amount must be valid
    (asserts! (> amount-ustx u0)
              (err ERR_STACKING_INVALID_AMOUNT))

    ;; lock period must be in acceptable range.
    (asserts! (check-pox-lock-period num-cycles)
              (err ERR_STACKING_INVALID_LOCK_PERIOD))

    ;; address version must be valid
    (asserts! (check-pox-addr-version (get version pox-addr))
              (err ERR_STACKING_INVALID_POX_ADDRESS))

    ;; address hashbytes must be valid for the version
    (asserts! (check-pox-addr-hashbytes (get version pox-addr) (get hashbytes pox-addr))
              (err ERR_STACKING_INVALID_POX_ADDRESS))

    (ok true)))

;; Revoke contract-caller authorization to call stacking methods
(define-public (disallow-contract-caller (caller principal))
  (begin
    (asserts! (is-eq tx-sender contract-caller)
              (err ERR_STACKING_PERMISSION_DENIED))
    (ok (map-delete allowance-contract-callers { sender: tx-sender, contract-caller: caller }))))

;; Give a contract-caller authorization to call stacking methods
;;  normally, stacking methods may only be invoked by _direct_ transactions
;;   (i.e., the tx-sender issues a direct contract-call to the stacking methods)
;;  by issuing an allowance, the tx-sender may call through the allowed contract
(define-public (allow-contract-caller (caller principal) (until-burn-ht (optional uint)))
  (begin
    (asserts! (is-eq tx-sender contract-caller)
              (err ERR_STACKING_PERMISSION_DENIED))
    (ok (map-set allowance-contract-callers
               { sender: tx-sender, contract-caller: caller }
               { until-burn-ht: until-burn-ht }))))

;; Lock up some uSTX for stacking!  Note that the given amount here is in micro-STX (uSTX).
;; The STX will be locked for the given number of reward cycles (lock-period).
;; This is the self-service interface.  tx-sender will be the Stacker.
;;
;; * The given stacker cannot currently be stacking.
;; * You will need the minimum uSTX threshold.  This will be determined by (get-stacking-minimum)
;; at the time this method is called.
;; * You may need to increase the amount of uSTX locked up later, since the minimum uSTX threshold
;; may increase between reward cycles.
;; * You need to provide a signer key to be used in the signer DKG process.
;; * The Stacker will receive rewards in the reward cycle following `start-burn-ht`.
;; Importantly, `start-burn-ht` may not be further into the future than the next reward cycle,
;; and in most cases should be set to the current burn block height.
;;
;; The tokens will unlock and be returned to the Stacker (tx-sender) automatically.
(define-public (stack-stx (amount-ustx uint)
                          (pox-addr (tuple (version (buff 1)) (hashbytes (buff 32))))
                          (start-burn-ht uint)
                          (lock-period uint)
                          (signer-sig (optional (buff 65)))
                          (signer-key (buff 33))
                          (max-amount uint)
                          (auth-id uint))
    ;; this stacker's first reward cycle is the _next_ reward cycle
    (let ((first-reward-cycle (+ u1 (current-pox-reward-cycle)))
          (specified-reward-cycle (+ u1 (burn-height-to-reward-cycle start-burn-ht))))
      ;; the start-burn-ht must result in the next reward cycle, do not allow stackers
      ;;  to "post-date" their `stack-stx` transaction
      (asserts! (is-eq first-reward-cycle specified-reward-cycle)
                (err ERR_INVALID_START_BURN_HEIGHT))

      ;; must be called directly by the tx-sender or by an allowed contract-caller
      (asserts! (check-caller-allowed)
                (err ERR_STACKING_PERMISSION_DENIED))

      ;; tx-sender principal must not be stacking
      (asserts! (is-none (get-stacker-info tx-sender))
        (err ERR_STACKING_ALREADY_STACKED))

      ;; tx-sender must not be delegating
      (asserts! (is-none (get-check-delegation tx-sender))
        (err ERR_STACKING_ALREADY_DELEGATED))

      ;; the Stacker must have sufficient unlocked funds
      (asserts! (>= (stx-get-balance tx-sender) amount-ustx)
        (err ERR_STACKING_INSUFFICIENT_FUNDS))

      ;; Validate ownership of the given signer key
      (try! (consume-signer-key-authorization pox-addr (- first-reward-cycle u1) "stack-stx" lock-period signer-sig signer-key amount-ustx max-amount auth-id))

      ;; ensure that stacking can be performed
      (try! (can-stack-stx pox-addr amount-ustx first-reward-cycle lock-period))

      ;; register the PoX address with the amount stacked
      (let ((reward-set-indexes (try! (add-pox-addr-to-reward-cycles pox-addr first-reward-cycle lock-period amount-ustx tx-sender signer-key))))
          ;; add stacker record
         (map-set stacking-state
           { stacker: tx-sender }
           { pox-addr: pox-addr,
             reward-set-indexes: reward-set-indexes,
             first-reward-cycle: first-reward-cycle,
             lock-period: lock-period,
             delegated-to: none })

          ;; return the lock-up information, so the node can actually carry out the lock.
          (ok { stacker: tx-sender, lock-amount: amount-ustx, signer-key: signer-key, unlock-burn-height: (reward-cycle-to-burn-height (+ first-reward-cycle lock-period)) }))))

;; Revokes the delegation to the current stacking pool.
;; New in pox-4: Fails if the delegation was already revoked.
;; Returns the last delegation state.
(define-public (revoke-delegate-stx)
  (let ((last-delegation-state (get-check-delegation tx-sender)))
    ;; must be called directly by the tx-sender or by an allowed contract-caller
    (asserts! (check-caller-allowed)
              (err ERR_STACKING_PERMISSION_DENIED))
    (asserts! (is-some last-delegation-state) (err ERR_DELEGATION_ALREADY_REVOKED))
    (asserts! (map-delete delegation-state { stacker: tx-sender }) (err ERR_DELEGATION_ALREADY_REVOKED))
    (ok last-delegation-state)))

;; Delegate to `delegate-to` the ability to stack from a given address.
;;  This method _does not_ lock the funds, rather, it allows the delegate
;;  to issue the stacking lock.
;; The caller specifies:
;;   * amount-ustx: the total amount of ustx the delegate may be allowed to lock
;;   * until-burn-ht: an optional burn height at which this delegation expires
;;   * pox-addr: an optional address to which any rewards *must* be sent
(define-public (delegate-stx (amount-ustx uint)
                             (delegate-to principal)
                             (until-burn-ht (optional uint))
                             (pox-addr (optional { version: (buff 1), hashbytes: (buff 32) })))

    (begin
      ;; must be called directly by the tx-sender or by an allowed contract-caller
      (asserts! (check-caller-allowed)
                (err ERR_STACKING_PERMISSION_DENIED))

      ;; delegate-stx no longer requires the delegator to not currently
      ;; be stacking.
      ;; delegate-stack-* functions assert that
      ;; 1. users can't swim in two pools at the same time.
      ;; 2. users can't switch pools without cool down cycle.
      ;;    Other pool admins can't increase or extend.
      ;; 3. users can't join a pool while already directly stacking.

      ;; pox-addr, if given, must be valid
      (match pox-addr
         address
            (asserts! (check-pox-addr-version (get version address))
                (err ERR_STACKING_INVALID_POX_ADDRESS))
         true)

      ;; tx-sender must not be delegating
      (asserts! (is-none (get-check-delegation tx-sender))
        (err ERR_STACKING_ALREADY_DELEGATED))

      ;; add delegation record
      (map-set delegation-state
        { stacker: tx-sender }
        { amount-ustx: amount-ustx,
          delegated-to: delegate-to,
          until-burn-ht: until-burn-ht,
          pox-addr: pox-addr })

      (ok true)))

;; Generate a message hash for validating a signer key.
;; The message hash follows SIP018 for signing structured data. The structured data
;; is the tuple `{ pox-addr: { version, hashbytes }, reward-cycle, auth-id, max-amount }`.
;; The domain is `{ name: "pox-4-signer", version: "1.0.0", chain-id: chain-id }`.
(define-read-only (get-signer-key-message-hash (pox-addr { version: (buff 1), hashbytes: (buff 32) })
                                               (reward-cycle uint)
                                               (topic (string-ascii 14))
                                               (period uint)
                                               (max-amount uint)
                                               (auth-id uint))
  (sha256 (concat
    SIP018_MSG_PREFIX
    (concat
      (sha256 (unwrap-panic (to-consensus-buff? { name: "pox-4-signer", version: "1.0.0", chain-id: chain-id })))
      (sha256 (unwrap-panic
        (to-consensus-buff? {
          pox-addr: pox-addr,
          reward-cycle: reward-cycle,
          topic: topic,
          period: period,
          auth-id: auth-id,
          max-amount: max-amount,
        })))))))

;; Verify a signature from the signing key for this specific stacker.
;; See `get-signer-key-message-hash` for details on the message hash.
;;
;; Note that `reward-cycle` corresponds to the _current_ reward cycle,
;; when used with `stack-stx` and `stack-extend`. Both the reward cycle and
;; the lock period are inflexible, which means that the stacker must confirm their transaction
;; during the exact reward cycle and with the exact period that the signature or authorization was
;; generated for.
;;
;; This function does not verify the payload of the authorization. The caller of
;; this function must ensure that the payload (reward cycle, period, topic, and pox-addr)
;; are valid according to the caller function's requirements.
;;
;; When `signer-sig` is present, the public key is recovered from the signature
;; and compared to `signer-key`. If `signer-sig` is `none`, the function verifies that an authorization was previously
;; added for this key.
(define-read-only (verify-signer-key-sig (pox-addr { version: (buff 1), hashbytes: (buff 32) })
                                         (reward-cycle uint)
                                         (topic (string-ascii 14))
                                         (period uint)
                                         (signer-sig-opt (optional (buff 65)))
                                         (signer-key (buff 33))
                                         (amount uint)
                                         (max-amount uint)
                                         (auth-id uint))
  (begin
    ;; Validate that amount is less than or equal to `max-amount`
    (asserts! (>= max-amount amount) (err ERR_SIGNER_AUTH_AMOUNT_TOO_HIGH))
    (asserts! (is-none (map-get? used-signer-key-authorizations { signer-key: signer-key, reward-cycle: reward-cycle, topic: topic, period: period, pox-addr: pox-addr, auth-id: auth-id, max-amount: max-amount }))
              (err ERR_SIGNER_AUTH_USED))
    (match signer-sig-opt
      ;; `signer-sig` is present, verify the signature
      signer-sig (ok (asserts!
        (is-eq
          (unwrap! (secp256k1-recover?
            (get-signer-key-message-hash pox-addr reward-cycle topic period max-amount auth-id)
            signer-sig) (err ERR_INVALID_SIGNATURE_RECOVER))
          signer-key)
        (err ERR_INVALID_SIGNATURE_PUBKEY)))
      ;; `signer-sig` is not present, verify that an authorization was previously added for this key
      (ok (asserts! (default-to false (map-get? signer-key-authorizations
            { signer-key: signer-key, reward-cycle: reward-cycle, period: period, topic: topic, pox-addr: pox-addr, auth-id: auth-id, max-amount: max-amount }))
          (err ERR_NOT_ALLOWED)))
    ))
  )

;; This function does two things:
;;
;; - Verify that a signer key is authorized to be used
;; - Updates the `used-signer-key-authorizations` map to prevent reuse
;;
;; This "wrapper" method around `verify-signer-key-sig` allows that function to remain
;; read-only, so that it can be used by clients as a sanity check before submitting a transaction.
(define-private (consume-signer-key-authorization (pox-addr { version: (buff 1), hashbytes: (buff 32) })
                                                  (reward-cycle uint)
                                                  (topic (string-ascii 14))
                                                  (period uint)
                                                  (signer-sig-opt (optional (buff 65)))
                                                  (signer-key (buff 33))
                                                  (amount uint)
                                                  (max-amount uint)
                                                  (auth-id uint))
  (begin
    ;; verify the authorization
    (try! (verify-signer-key-sig pox-addr reward-cycle topic period signer-sig-opt signer-key amount max-amount auth-id))
    ;; update the `used-signer-key-authorizations` map
    (asserts! (map-insert used-signer-key-authorizations
      { signer-key: signer-key, reward-cycle: reward-cycle, topic: topic, period: period, pox-addr: pox-addr, auth-id: auth-id, max-amount: max-amount } true)
      (err ERR_SIGNER_AUTH_USED))
    (ok true)))

;; Commit partially stacked STX and allocate a new PoX reward address slot.
;;   This allows a stacker/delegate to lock fewer STX than the minimal threshold in multiple transactions,
;;   so long as: 1. The pox-addr is the same.
;;               2. This "commit" transaction is called _before_ the PoX anchor block.
;;   This ensures that each entry in the reward set returned to the stacks-node is greater than the threshold,
;;   but does not require it be all locked up within a single transaction
;;
;; Returns (ok uint) on success, where the given uint is the reward address's index in the list of reward
;; addresses allocated in this reward cycle.  This index can then be passed to `stack-aggregation-increase`
;; to later increment the STX this PoX address represents, in amounts less than the stacking minimum.
;;
;; *New in Stacks 2.1.*
(define-private (inner-stack-aggregation-commit (pox-addr { version: (buff 1), hashbytes: (buff 32) })
                                                (reward-cycle uint)
                                                (signer-sig (optional (buff 65)))
                                                (signer-key (buff 33))
                                                (max-amount uint)
                                                (auth-id uint))
  (let ((partial-stacked
         ;; fetch the partial commitments
         (unwrap! (map-get? partial-stacked-by-cycle { pox-addr: pox-addr, sender: tx-sender, reward-cycle: reward-cycle })
                  (err ERR_STACKING_NO_SUCH_PRINCIPAL))))
    ;; must be called directly by the tx-sender or by an allowed contract-caller
    (asserts! (check-caller-allowed)
              (err ERR_STACKING_PERMISSION_DENIED))
    (let ((amount-ustx (get stacked-amount partial-stacked)))
      (try! (consume-signer-key-authorization pox-addr reward-cycle "agg-commit" u1 signer-sig signer-key amount-ustx max-amount auth-id))
      (try! (can-stack-stx pox-addr amount-ustx reward-cycle u1))
      ;; Add the pox addr to the reward cycle, and extract the index of the PoX address
      ;; so the delegator can later use it to call stack-aggregation-increase.
      (let ((add-pox-addr-info
                (add-pox-addr-to-ith-reward-cycle
                   u0
                   { pox-addr: pox-addr,
                     first-reward-cycle: reward-cycle,
                     num-cycles: u1,
                     reward-set-indexes: (list),
                     stacker: none,
                     signer: signer-key,
                     amount-ustx: amount-ustx,
                     i: u0 }))
           (pox-addr-index (unwrap-panic
                (element-at (get reward-set-indexes add-pox-addr-info) u0))))

        ;; don't update the stacking-state map,
        ;;  because it _already has_ this stacker's state
        ;; don't lock the STX, because the STX is already locked
        ;;
        ;; clear the partial-stacked state, and log it
        (map-delete partial-stacked-by-cycle { pox-addr: pox-addr, sender: tx-sender, reward-cycle: reward-cycle })
        (map-set logged-partial-stacked-by-cycle { pox-addr: pox-addr, sender: tx-sender, reward-cycle: reward-cycle } partial-stacked)
        (ok pox-addr-index)))))

;; Legacy interface for stack-aggregation-commit.
;; Wraps inner-stack-aggregation-commit.  See its docstring for details.
;; Returns (ok true) on success
;; Returns (err ...) on failure.
(define-public (stack-aggregation-commit (pox-addr { version: (buff 1), hashbytes: (buff 32) })
                                         (reward-cycle uint)
                                         (signer-sig (optional (buff 65)))
                                         (signer-key (buff 33))
                                         (max-amount uint)
                                         (auth-id uint))
    (match (inner-stack-aggregation-commit pox-addr reward-cycle signer-sig signer-key max-amount auth-id)
        pox-addr-index (ok true)
        commit-err (err commit-err)))

;; Public interface to `inner-stack-aggregation-commit`.  See its documentation for details.
;; *New in Stacks 2.1.*
(define-public (stack-aggregation-commit-indexed (pox-addr { version: (buff 1), hashbytes: (buff 32) })
                                                 (reward-cycle uint)
                                                 (signer-sig (optional (buff 65)))
                                                 (signer-key (buff 33))
                                                 (max-amount uint)
                                                 (auth-id uint))
    (inner-stack-aggregation-commit pox-addr reward-cycle signer-sig signer-key max-amount auth-id))

;; Commit partially stacked STX to a PoX address which has already received some STX (more than the Stacking min).
;; This allows a delegator to lock up marginally more STX from new delegates, even if they collectively do not
;; exceed the Stacking minimum, so long as the target PoX address already represents at least as many STX as the
;; Stacking minimum.
;;
;; The `reward-cycle-index` is emitted as a contract event from `stack-aggregation-commit` when the initial STX are
;; locked up by this delegator.  It must be passed here to add more STX behind this PoX address.  If the delegator
;; called `stack-aggregation-commit` multiple times for the same PoX address, then any such `reward-cycle-index` will
;; work here.
;;
;; *New in Stacks 2.1*
;;
(define-public (stack-aggregation-increase (pox-addr { version: (buff 1), hashbytes: (buff 32) })
                                           (reward-cycle uint)
                                           (reward-cycle-index uint))
  (let ((partial-stacked
         ;; fetch the partial commitments
         (unwrap! (map-get? partial-stacked-by-cycle { pox-addr: pox-addr, sender: tx-sender, reward-cycle: reward-cycle })
                  (err ERR_STACKING_NO_SUCH_PRINCIPAL))))

    ;; must be called directly by the tx-sender or by an allowed contract-caller
    (asserts! (check-caller-allowed)
              (err ERR_STACKING_PERMISSION_DENIED))

    ;; reward-cycle must be in the future
    (asserts! (> reward-cycle (current-pox-reward-cycle))
              (err ERR_STACKING_INVALID_LOCK_PERIOD))

    (let ((amount-ustx (get stacked-amount partial-stacked))
          ;; reward-cycle must point to an existing record in reward-cycle-total-stacked
          ;; infallible; getting something from partial-stacked-by-cycle succeeded so this must succeed
          (existing-total (unwrap-panic (map-get? reward-cycle-total-stacked { reward-cycle: reward-cycle })))
          ;; reward-cycle and reward-cycle-index must point to an existing record in reward-cycle-pox-address-list
          (existing-entry (unwrap! (map-get? reward-cycle-pox-address-list { reward-cycle: reward-cycle, index: reward-cycle-index })
                          (err ERR_DELEGATION_NO_REWARD_SLOT)))
          (increased-ustx (+ (get total-ustx existing-entry) amount-ustx))
          (total-ustx (+ (get total-ustx existing-total) amount-ustx)))

          ;; must be stackable
          (try! (minimal-can-stack-stx pox-addr total-ustx reward-cycle u1))

          ;; new total must exceed the stacking minimum
          (asserts! (<= (get-stacking-minimum) total-ustx)
                    (err ERR_STACKING_THRESHOLD_NOT_MET))

          ;; there must *not* be a stacker entry (since this is a delegator)
          (asserts! (is-none (get stacker existing-entry))
                    (err ERR_DELEGATION_WRONG_REWARD_SLOT))

          ;; the given PoX address must match the one on record
          (asserts! (is-eq pox-addr (get pox-addr existing-entry))
                    (err ERR_DELEGATION_WRONG_REWARD_SLOT))

          ;; update the pox-address list -- bump the total-ustx
          (map-set reward-cycle-pox-address-list
                   { reward-cycle: reward-cycle, index: reward-cycle-index }
                   { pox-addr: pox-addr,
                     total-ustx: increased-ustx,
                     stacker: none,
                     ;; TODO: this must be authorized with a signature, or tx-sender allowance!
                     signer: (get signer existing-entry) })

          ;; update the total ustx in this cycle
          (map-set reward-cycle-total-stacked
                   { reward-cycle: reward-cycle }
                   { total-ustx: total-ustx })

          ;; don't update the stacking-state map,
          ;;  because it _already has_ this stacker's state
          ;; don't lock the STX, because the STX is already locked
          ;;
          ;; clear the partial-stacked state, and log it
          (map-delete partial-stacked-by-cycle { pox-addr: pox-addr, sender: tx-sender, reward-cycle: reward-cycle })
          (map-set logged-partial-stacked-by-cycle { pox-addr: pox-addr, sender: tx-sender, reward-cycle: reward-cycle } partial-stacked)
          (ok true))))

;; As a delegate, stack the given principal's STX using partial-stacked-by-cycle
;; Once the delegate has stacked > minimum, the delegate should call stack-aggregation-commit
(define-public (delegate-stack-stx (stacker principal)
                                   (amount-ustx uint)
                                   (pox-addr { version: (buff 1), hashbytes: (buff 32) })
                                   (start-burn-ht uint)
                                   (lock-period uint))
    ;; this stacker's first reward cycle is the _next_ reward cycle
    (let ((first-reward-cycle (+ u1 (current-pox-reward-cycle)))
          (specified-reward-cycle (+ u1 (burn-height-to-reward-cycle start-burn-ht)))
          (unlock-burn-height (reward-cycle-to-burn-height (+ (current-pox-reward-cycle) u1 lock-period))))
      ;; the start-burn-ht must result in the next reward cycle, do not allow stackers
      ;;  to "post-date" their `stack-stx` transaction
      (asserts! (is-eq first-reward-cycle specified-reward-cycle)
                (err ERR_INVALID_START_BURN_HEIGHT))

      ;; must be called directly by the tx-sender or by an allowed contract-caller
      (asserts! (check-caller-allowed)
        (err ERR_STACKING_PERMISSION_DENIED))

      ;; stacker must have delegated to the caller
      (let ((delegation-info (unwrap! (get-check-delegation stacker) (err ERR_STACKING_PERMISSION_DENIED))))
        ;; must have delegated to tx-sender
        (asserts! (is-eq (get delegated-to delegation-info) tx-sender)
                  (err ERR_STACKING_PERMISSION_DENIED))
        ;; must have delegated enough stx
        (asserts! (>= (get amount-ustx delegation-info) amount-ustx)
                  (err ERR_DELEGATION_TOO_MUCH_LOCKED))
        ;; if pox-addr is set, must be equal to pox-addr
        (asserts! (match (get pox-addr delegation-info)
                         specified-pox-addr (is-eq pox-addr specified-pox-addr)
                         true)
                  (err ERR_DELEGATION_POX_ADDR_REQUIRED))
        ;; delegation must not expire before lock period
        (asserts! (match (get until-burn-ht delegation-info)
                         until-burn-ht (>= until-burn-ht
                                           unlock-burn-height)
                      true)
                  (err ERR_DELEGATION_EXPIRES_DURING_LOCK))
        )

      ;; stacker principal must not be stacking
      (asserts! (is-none (get-stacker-info stacker))
        (err ERR_STACKING_ALREADY_STACKED))

      ;; the Stacker must have sufficient unlocked funds
      (asserts! (>= (stx-get-balance stacker) amount-ustx)
        (err ERR_STACKING_INSUFFICIENT_FUNDS))

      ;; ensure that stacking can be performed
      (try! (minimal-can-stack-stx pox-addr amount-ustx first-reward-cycle lock-period))

      ;; register the PoX address with the amount stacked via partial stacking
      ;;   before it can be included in the reward set, this must be committed!
      (add-pox-partial-stacked pox-addr first-reward-cycle lock-period amount-ustx)

      ;; add stacker record
      (map-set stacking-state
        { stacker: stacker }
        { pox-addr: pox-addr,
          first-reward-cycle: first-reward-cycle,
          reward-set-indexes: (list),
          lock-period: lock-period,
          delegated-to: (some tx-sender) })

      ;; return the lock-up information, so the node can actually carry out the lock.
      (ok { stacker: stacker,
            lock-amount: amount-ustx,
            unlock-burn-height: unlock-burn-height })))


;; Used for PoX parameters discovery
(define-read-only (get-pox-info)
    (ok {
        min-amount-ustx: (get-stacking-minimum),
        reward-cycle-id: (current-pox-reward-cycle),
        prepare-cycle-length: (var-get pox-prepare-cycle-length),
        first-burnchain-block-height: (var-get first-burnchain-block-height),
        reward-cycle-length: (var-get pox-reward-cycle-length),
        total-liquid-supply-ustx: stx-liquid-supply,
    })
)

;; Update the number of stacked STX in a given reward cycle entry.
;; `reward-cycle-index` is the index into the `reward-cycle-pox-address-list` map for a given reward cycle number.
;; `updates`, if `(some ..)`, encodes which PoX reward cycle entry (if any) gets updated.  In particular, it must have
;; `(some stacker)` as the listed stacker, and must be an upcoming reward cycle.
(define-private (increase-reward-cycle-entry
                  (reward-cycle-index uint)
                  (updates (optional { first-cycle: uint, reward-cycle: uint, stacker: principal, add-amount: uint, signer-key: (buff 33) })))
    (let ((data (try! updates))
          (first-cycle (get first-cycle data))
          (reward-cycle (get reward-cycle data))
          (passed-signer-key (get signer-key data)))
    (if (> first-cycle reward-cycle)
        ;; not at first cycle to process yet
        (some { first-cycle: first-cycle, reward-cycle: (+ u1 reward-cycle), stacker: (get stacker data), add-amount: (get add-amount data), signer-key: (get signer-key data) })
        (let ((existing-entry (unwrap-panic (map-get? reward-cycle-pox-address-list { reward-cycle: reward-cycle, index: reward-cycle-index })))
              (existing-total (unwrap-panic (map-get? reward-cycle-total-stacked { reward-cycle: reward-cycle })))
              (existing-signer-key (get signer existing-entry))
              (add-amount (get add-amount data))
              (total-ustx (+ (get total-ustx existing-total) add-amount)))
            ;; stacker must match
            (asserts! (is-eq (get stacker existing-entry) (some (get stacker data))) none)
            ;; signer-key must match
            (asserts! (is-eq existing-signer-key passed-signer-key) none)
            ;; update the pox-address list
            (map-set reward-cycle-pox-address-list
                     { reward-cycle: reward-cycle, index: reward-cycle-index }
                     { pox-addr: (get pox-addr existing-entry),
                       ;; This addresses the bug in pox-2 (see SIP-022)
                       total-ustx: (+ (get total-ustx existing-entry) add-amount),
                       stacker: (some (get stacker data)),
                       signer: (get signer existing-entry) })
            ;; update the total
            (map-set reward-cycle-total-stacked
                     { reward-cycle: reward-cycle }
                     { total-ustx: total-ustx })
            (some { first-cycle: first-cycle,
                    reward-cycle: (+ u1 reward-cycle),
                    stacker: (get stacker data),
                    add-amount: (get add-amount data),
                    signer-key: passed-signer-key })))))

;; Increase the number of STX locked.
;; *New in Stacks 2.1*
;; This method locks up an additional amount of STX from `tx-sender`'s, indicated
;; by `increase-by`.  The `tx-sender` must already be Stacking & must not be
;; straddling more than one signer-key for the cycles effected. 
(define-public (stack-increase 
  (increase-by uint)
  (signer-sig (optional (buff 65)))
  (signer-key (buff 33))
  (max-amount uint)
  (auth-id uint))
   (let ((stacker-info (stx-account tx-sender))
         (amount-stacked (get locked stacker-info))
         (amount-unlocked (get unlocked stacker-info))
         (unlock-height (get unlock-height stacker-info))
         (cur-cycle (current-pox-reward-cycle))
         (first-increased-cycle (+ cur-cycle u1))
         (stacker-state (unwrap! (map-get? stacking-state
                                          { stacker: tx-sender })
                                          (err ERR_STACK_INCREASE_NOT_LOCKED)))
         (cur-pox-addr (get pox-addr stacker-state))
         (cur-period (get lock-period stacker-state)))
      ;; tx-sender must be currently locked
      (asserts! (> amount-stacked u0)
                (err ERR_STACK_INCREASE_NOT_LOCKED))
      ;; must be called with positive `increase-by`
      (asserts! (>= increase-by u1)
                (err ERR_STACKING_INVALID_AMOUNT))
      ;; stacker must have enough stx to lock
      (asserts! (>= amount-unlocked increase-by)
                (err ERR_STACKING_INSUFFICIENT_FUNDS))
      ;; must be called directly by the tx-sender or by an allowed contract-caller
      (asserts! (check-caller-allowed)
                (err ERR_STACKING_PERMISSION_DENIED))
      ;; stacker must be directly stacking
      (asserts! (> (len (get reward-set-indexes stacker-state)) u0)
                (err ERR_STACKING_IS_DELEGATED))
      ;; stacker must not be delegating
      (asserts! (is-none (get delegated-to stacker-state))
                (err ERR_STACKING_IS_DELEGATED))

      ;; Validate that amount is less than or equal to `max-amount`
      (asserts! (>= max-amount (+ increase-by amount-stacked)) (err ERR_SIGNER_AUTH_AMOUNT_TOO_HIGH))

      ;; Verify signature from delegate that allows this sender for this cycle
      (try! (consume-signer-key-authorization cur-pox-addr cur-cycle "stack-increase" cur-period signer-sig signer-key increase-by max-amount auth-id))

      ;; update reward cycle amounts
      (asserts! (is-some (fold increase-reward-cycle-entry
            (get reward-set-indexes stacker-state)
            (some { first-cycle: first-increased-cycle,
                    reward-cycle: (get first-reward-cycle stacker-state),
                    stacker: tx-sender,
                    add-amount: increase-by,
                    signer-key: signer-key })))
            (err ERR_STACKING_UNREACHABLE))
      ;; NOTE: stacking-state map is unchanged: it does not track amount-stacked in PoX-4
      (ok { stacker: tx-sender, total-locked: (+ amount-stacked increase-by)})))

;; Extend an active Stacking lock.
;; *New in Stacks 2.1*
;; This method extends the `tx-sender`'s current lockup for an additional `extend-count`
;;    and associates `pox-addr` with the rewards, The `signer-key` will be the key
;;    used for signing. The `tx-sender` can thus decide to change the key when extending.
(define-public (stack-extend (extend-count uint)
                             (pox-addr { version: (buff 1), hashbytes: (buff 32) })
                             (signer-sig (optional (buff 65)))
                             (signer-key (buff 33))
                             (max-amount uint)
                             (auth-id uint))
   (let ((stacker-info (stx-account tx-sender))
         ;; to extend, there must already be an etry in the stacking-state
         (stacker-state (unwrap! (get-stacker-info tx-sender) (err ERR_STACK_EXTEND_NOT_LOCKED)))
         (amount-ustx (get locked stacker-info))
         (unlock-height (get unlock-height stacker-info))
         (cur-cycle (current-pox-reward-cycle))
         ;; first-extend-cycle will be the cycle in which tx-sender *would have* unlocked
         (first-extend-cycle (burn-height-to-reward-cycle unlock-height))
         ;; new first cycle should be max(cur-cycle, stacker-state.first-reward-cycle)
         (cur-first-reward-cycle (get first-reward-cycle stacker-state))
         (first-reward-cycle (if (> cur-cycle cur-first-reward-cycle) cur-cycle cur-first-reward-cycle)))

    ;; must be called with positive extend-count
    (asserts! (>= extend-count u1)
              (err ERR_STACKING_INVALID_LOCK_PERIOD))

    ;; stacker must be directly stacking
      (asserts! (> (len (get reward-set-indexes stacker-state)) u0)
                (err ERR_STACKING_IS_DELEGATED))

    ;; stacker must not be delegating
    (asserts! (is-none (get delegated-to stacker-state))
              (err ERR_STACKING_IS_DELEGATED))

    ;; Verify signature from delegate that allows this sender for this cycle
    (try! (consume-signer-key-authorization pox-addr cur-cycle "stack-extend" extend-count signer-sig signer-key u0 max-amount auth-id))

    ;; TODO: add more assertions to sanity check the `stacker-info` values with
    ;;       the `stacker-state` values

    (let ((last-extend-cycle  (- (+ first-extend-cycle extend-count) u1))
          (lock-period (+ u1 (- last-extend-cycle first-reward-cycle)))
          (new-unlock-ht (reward-cycle-to-burn-height (+ u1 last-extend-cycle))))

      ;; first cycle must be after the current cycle
      (asserts! (> first-extend-cycle cur-cycle) (err ERR_STACKING_INVALID_LOCK_PERIOD))
      ;; lock period must be positive
      (asserts! (> lock-period u0) (err ERR_STACKING_INVALID_LOCK_PERIOD))

      ;; must be called directly by the tx-sender or by an allowed contract-caller
      (asserts! (check-caller-allowed)
                (err ERR_STACKING_PERMISSION_DENIED))

      ;; tx-sender must be locked
      (asserts! (> amount-ustx u0)
        (err ERR_STACK_EXTEND_NOT_LOCKED))

      ;; tx-sender must not be delegating
      (asserts! (is-none (get-check-delegation tx-sender))
        (err ERR_STACKING_ALREADY_DELEGATED))

      ;; standard can-stack-stx checks
      (try! (can-stack-stx pox-addr amount-ustx first-extend-cycle lock-period))

      ;; register the PoX address with the amount stacked
      ;;   for the new cycles
      (let ((extended-reward-set-indexes (try! (add-pox-addr-to-reward-cycles pox-addr first-extend-cycle extend-count amount-ustx tx-sender signer-key)))
            (reward-set-indexes
                ;; use the active stacker state and extend the existing reward-set-indexes
                (let ((cur-cycle-index (- first-reward-cycle (get first-reward-cycle stacker-state)))
                      (old-indexes (get reward-set-indexes stacker-state))
                      ;; build index list by taking the old-indexes starting from cur cycle
                      ;;  and adding the new indexes to it. this way, the index is valid starting from the current cycle
                      (new-list (concat (default-to (list) (slice? old-indexes cur-cycle-index (len old-indexes)))
                                        extended-reward-set-indexes)))
                  (unwrap-panic (as-max-len? new-list u12)))))
          ;; update stacker record
          (map-set stacking-state
            { stacker: tx-sender }
            { pox-addr: pox-addr,
              reward-set-indexes: reward-set-indexes,
              first-reward-cycle: first-reward-cycle,
              lock-period: lock-period,
              delegated-to: none })

        ;; return lock-up information
        (ok { stacker: tx-sender, unlock-burn-height: new-unlock-ht })))))

;; As a delegator, increase an active Stacking lock, issuing a "partial commitment" for the
;;   increased cycles.
;; *New in Stacks 2.1*
;; This method increases `stacker`'s current lockup and partially commits the additional
;;   STX to `pox-addr`
(define-public (delegate-stack-increase
                    (stacker principal)
                    (pox-addr { version: (buff 1), hashbytes: (buff 32) })
                    (increase-by uint))
    (let ((stacker-info (stx-account stacker))
          (existing-lock (get locked stacker-info))
          (available-stx (get unlocked stacker-info))
          (unlock-height (get unlock-height stacker-info)))

     ;; must be called with positive `increase-by`
     (asserts! (>= increase-by u1)
               (err ERR_STACKING_INVALID_AMOUNT))

     (let ((unlock-in-cycle (burn-height-to-reward-cycle unlock-height))
           (cur-cycle (current-pox-reward-cycle))
           (first-increase-cycle (+ cur-cycle u1))
           (last-increase-cycle (- unlock-in-cycle u1))
           (cycle-count (try! (if (<= first-increase-cycle last-increase-cycle)
                                  (ok (+ u1 (- last-increase-cycle first-increase-cycle)))
                                  (err ERR_STACKING_INVALID_LOCK_PERIOD))))
           (new-total-locked (+ increase-by existing-lock))
           (stacker-state
                (unwrap! (map-get? stacking-state { stacker: stacker })
                 (err ERR_STACK_INCREASE_NOT_LOCKED))))

      ;; must be called directly by the tx-sender or by an allowed contract-caller
      (asserts! (check-caller-allowed)
        (err ERR_STACKING_PERMISSION_DENIED))

      ;; stacker must not be directly stacking
      (asserts! (is-eq (len (get reward-set-indexes stacker-state)) u0)
                (err ERR_STACKING_NOT_DELEGATED))

      ;; stacker must be delegated to tx-sender
      (asserts! (is-eq (unwrap! (get delegated-to stacker-state)
                                (err ERR_STACKING_NOT_DELEGATED))
                       tx-sender)
                (err ERR_STACKING_PERMISSION_DENIED))

      ;; stacker must be currently locked
      (asserts! (> existing-lock u0)
        (err ERR_STACK_INCREASE_NOT_LOCKED))

      ;; stacker must have enough stx to lock
      (asserts! (>= available-stx increase-by)
        (err ERR_STACKING_INSUFFICIENT_FUNDS))

      ;; stacker must have delegated to the caller
      (let ((delegation-info (unwrap! (get-check-delegation stacker) (err ERR_STACKING_PERMISSION_DENIED)))
            (delegated-to (get delegated-to delegation-info))
            (delegated-amount (get amount-ustx delegation-info))
            (delegated-pox-addr (get pox-addr delegation-info))
            (delegated-until (get until-burn-ht delegation-info)))
        ;; must have delegated to tx-sender
        (asserts! (is-eq delegated-to tx-sender)
                  (err ERR_STACKING_PERMISSION_DENIED))
        ;; must have delegated enough stx
        (asserts! (>= delegated-amount new-total-locked)
                  (err ERR_DELEGATION_TOO_MUCH_LOCKED))
        ;; if pox-addr is set, must be equal to pox-addr
        (asserts! (match delegated-pox-addr
                         specified-pox-addr (is-eq pox-addr specified-pox-addr)
                         true)
                  (err ERR_DELEGATION_POX_ADDR_REQUIRED))
        ;; delegation must not expire before lock period
        (asserts! (match delegated-until
                        until-burn-ht
                            (>= until-burn-ht unlock-height)
                        true)
                  (err ERR_DELEGATION_EXPIRES_DURING_LOCK)))

      ;; delegate stacking does minimal-can-stack-stx
      (try! (minimal-can-stack-stx pox-addr new-total-locked first-increase-cycle (+ u1 (- last-increase-cycle first-increase-cycle))))

      ;; register the PoX address with the amount stacked via partial stacking
      ;;   before it can be included in the reward set, this must be committed!
      (add-pox-partial-stacked pox-addr first-increase-cycle cycle-count increase-by)

      ;; stacking-state is unchanged, so no need to update

      ;; return the lock-up information, so the node can actually carry out the lock.
      (ok { stacker: stacker, total-locked: new-total-locked}))))

;; As a delegator, extend an active stacking lock, issuing a "partial commitment" for the
;;   extended-to cycles.
;; *New in Stacks 2.1*
;; This method extends `stacker`'s current lockup for an additional `extend-count`
;;    and partially commits those new cycles to `pox-addr`
(define-public (delegate-stack-extend
                    (stacker principal)
                    (pox-addr { version: (buff 1), hashbytes: (buff 32) })
                    (extend-count uint))
    (let ((stacker-info (stx-account stacker))
          ;; to extend, there must already be an entry in the stacking-state
          (stacker-state (unwrap! (get-stacker-info stacker) (err ERR_STACK_EXTEND_NOT_LOCKED)))
          (amount-ustx (get locked stacker-info))
          (unlock-height (get unlock-height stacker-info))
          ;; first-extend-cycle will be the cycle in which tx-sender *would have* unlocked
          (first-extend-cycle (burn-height-to-reward-cycle unlock-height))
          (cur-cycle (current-pox-reward-cycle))
          ;; new first cycle should be max(cur-cycle, stacker-state.first-reward-cycle)
          (cur-first-reward-cycle (get first-reward-cycle stacker-state))
          (first-reward-cycle (if (> cur-cycle cur-first-reward-cycle) cur-cycle cur-first-reward-cycle)))

     ;; must be called with positive extend-count
     (asserts! (>= extend-count u1)
               (err ERR_STACKING_INVALID_LOCK_PERIOD))

     (let ((last-extend-cycle  (- (+ first-extend-cycle extend-count) u1))
           (lock-period (+ u1 (- last-extend-cycle first-reward-cycle)))
           (new-unlock-ht (reward-cycle-to-burn-height (+ u1 last-extend-cycle))))

      ;; first cycle must be after the current cycle
      (asserts! (> first-extend-cycle cur-cycle) (err ERR_STACKING_INVALID_LOCK_PERIOD))
      ;; lock period must be positive
      (asserts! (> lock-period u0) (err ERR_STACKING_INVALID_LOCK_PERIOD))

      ;; must be called directly by the tx-sender or by an allowed contract-caller
      (asserts! (check-caller-allowed)
        (err ERR_STACKING_PERMISSION_DENIED))

      ;; stacker must not be directly stacking
      (asserts! (is-eq (len (get reward-set-indexes stacker-state)) u0)
                (err ERR_STACKING_NOT_DELEGATED))

      ;; stacker must be delegated to tx-sender
      (asserts! (is-eq (unwrap! (get delegated-to stacker-state)
                                (err ERR_STACKING_NOT_DELEGATED))
                       tx-sender)
                (err ERR_STACKING_PERMISSION_DENIED))

      ;; check valid lock period
      (asserts! (check-pox-lock-period lock-period)
        (err ERR_STACKING_INVALID_LOCK_PERIOD))

      ;; stacker must be currently locked
      (asserts! (> amount-ustx u0)
        (err ERR_STACK_EXTEND_NOT_LOCKED))

      ;; stacker must have delegated to the caller
      (let ((delegation-info (unwrap! (get-check-delegation stacker) (err ERR_STACKING_PERMISSION_DENIED))))
        ;; must have delegated to tx-sender
        (asserts! (is-eq (get delegated-to delegation-info) tx-sender)
                  (err ERR_STACKING_PERMISSION_DENIED))
        ;; must have delegated enough stx
        (asserts! (>= (get amount-ustx delegation-info) amount-ustx)
                  (err ERR_DELEGATION_TOO_MUCH_LOCKED))
        ;; if pox-addr is set, must be equal to pox-addr
        (asserts! (match (get pox-addr delegation-info)
                         specified-pox-addr (is-eq pox-addr specified-pox-addr)
                         true)
                  (err ERR_DELEGATION_POX_ADDR_REQUIRED))
        ;; delegation must not expire before lock period
        (asserts! (match (get until-burn-ht delegation-info)
                         until-burn-ht (>= until-burn-ht
                                           new-unlock-ht)
                      true)
                  (err ERR_DELEGATION_EXPIRES_DURING_LOCK))
        )

      ;; delegate stacking does minimal-can-stack-stx
      (try! (minimal-can-stack-stx pox-addr amount-ustx first-extend-cycle lock-period))

      ;; register the PoX address with the amount stacked via partial stacking
      ;;   before it can be included in the reward set, this must be committed!
      (add-pox-partial-stacked pox-addr first-extend-cycle extend-count amount-ustx)

      (map-set stacking-state
        { stacker: stacker }
        { pox-addr: pox-addr,
          reward-set-indexes: (list),
          first-reward-cycle: first-reward-cycle,
          lock-period: lock-period,
          delegated-to: (some tx-sender) })

      ;; return the lock-up information, so the node can actually carry out the lock.
      (ok { stacker: stacker,
            unlock-burn-height: new-unlock-ht }))))

;; Add an authorization for a signer key.
;; When an authorization is added, the `signer-sig` argument is not required
;; in the functions that use it as an argument.
;; The `allowed` flag can be used to either enable or disable the authorization.
;; Only the Stacks principal associated with `signer-key` can call this function.
;;
;; Refer to the documentation for `verify-signer-key-sig` for more information
;; regarding the parameters used in an authorization. When the authorization is used
;; in `stack-stx` and `stack-extend`, the `reward-cycle` refers to the reward cycle
;; where the transaction is confirmed, **not** the reward cycle where stacking begins.
;; The `period` parameter must match the exact lock period (or extend count) used
;; in the stacking transaction.
;;
;; *New in Stacks 3.0*
(define-public (set-signer-key-authorization (pox-addr { version: (buff 1), hashbytes: (buff 32)})
                                             (period uint)
                                             (reward-cycle uint)
                                             (topic (string-ascii 14))
                                             (signer-key (buff 33))
                                             (allowed bool)
                                             (max-amount uint)
                                             (auth-id uint))
  (begin
    ;; Validate that `tx-sender` has the same pubkey hash as `signer-key`
    (asserts! (is-eq
      (unwrap! (principal-construct? (if is-in-mainnet STACKS_ADDR_VERSION_MAINNET STACKS_ADDR_VERSION_TESTNET) (hash160 signer-key)) (err ERR_INVALID_SIGNER_KEY))
      tx-sender) (err ERR_NOT_ALLOWED))
<<<<<<< HEAD
    (map-set signer-key-authorizations { pox-addr: pox-addr, period: period, reward-cycle: reward-cycle, topic: topic, signer-key: signer-key, auth-id: auth-id, max-amount: max-amount } allowed)
=======
    ;; Must be called with positive period
    (asserts! (>= period u1) (err ERR_STACKING_INVALID_LOCK_PERIOD))
    ;; Must be current or future reward cycle
    (asserts! (>= reward-cycle (current-pox-reward-cycle)) (err ERR_INVALID_REWARD_CYCLE))
    (map-set signer-key-authorizations { pox-addr: pox-addr, period: period, reward-cycle: reward-cycle, topic: topic, signer-key: signer-key } allowed)
>>>>>>> 383d586a
    (ok allowed)))

;; Get the _current_ PoX stacking delegation information for a stacker.  If the information
;; is expired, or if there's never been such a stacker, then returns none.
;; *New in Stacks 2.1*
(define-read-only (get-delegation-info (stacker principal))
    (get-check-delegation stacker)
)

;; Get the burn height at which a particular contract is allowed to stack for a particular principal.
;; *New in Stacks 2.1*
;; Returns (some (some X)) if X is the burn height at which the allowance terminates
;; Returns (some none) if the caller is allowed indefinitely
;; Returns none if there is no allowance record
(define-read-only (get-allowance-contract-callers (sender principal) (calling-contract principal))
    (map-get? allowance-contract-callers { sender: sender, contract-caller: calling-contract })
)

;; How many PoX addresses in this reward cycle?
;; *New in Stacks 2.1*
(define-read-only (get-num-reward-set-pox-addresses (reward-cycle uint))
    (match (map-get? reward-cycle-pox-address-list-len { reward-cycle: reward-cycle })
        num-addrs
            (get len num-addrs)
        u0
    )
)

;; How many uSTX have been locked up for this address so far, before the delegator commits them?
;; *New in Stacks 2.1*
(define-read-only (get-partial-stacked-by-cycle (pox-addr { version: (buff 1), hashbytes: (buff 32) }) (reward-cycle uint) (sender principal))
    (map-get? partial-stacked-by-cycle { pox-addr: pox-addr, reward-cycle: reward-cycle, sender: sender })
)<|MERGE_RESOLUTION|>--- conflicted
+++ resolved
@@ -32,12 +32,6 @@
 (define-constant ERR_DELEGATION_ALREADY_REVOKED 34)
 (define-constant ERR_INVALID_SIGNATURE_PUBKEY 35)
 (define-constant ERR_INVALID_SIGNATURE_RECOVER 36)
-<<<<<<< HEAD
-(define-constant ERR_SIGNER_AUTH_AMOUNT_TOO_HIGH 37)
-(define-constant ERR_SIGNER_AUTH_USED 38)
-=======
-(define-constant ERR_INVALID_REWARD_CYCLE 37)
->>>>>>> 383d586a
 
 ;; Valid values for burnchain address versions.
 ;; These first four correspond to address hash modes in Stacks 2.1,
@@ -1465,15 +1459,7 @@
     (asserts! (is-eq
       (unwrap! (principal-construct? (if is-in-mainnet STACKS_ADDR_VERSION_MAINNET STACKS_ADDR_VERSION_TESTNET) (hash160 signer-key)) (err ERR_INVALID_SIGNER_KEY))
       tx-sender) (err ERR_NOT_ALLOWED))
-<<<<<<< HEAD
-    (map-set signer-key-authorizations { pox-addr: pox-addr, period: period, reward-cycle: reward-cycle, topic: topic, signer-key: signer-key, auth-id: auth-id, max-amount: max-amount } allowed)
-=======
-    ;; Must be called with positive period
-    (asserts! (>= period u1) (err ERR_STACKING_INVALID_LOCK_PERIOD))
-    ;; Must be current or future reward cycle
-    (asserts! (>= reward-cycle (current-pox-reward-cycle)) (err ERR_INVALID_REWARD_CYCLE))
     (map-set signer-key-authorizations { pox-addr: pox-addr, period: period, reward-cycle: reward-cycle, topic: topic, signer-key: signer-key } allowed)
->>>>>>> 383d586a
     (ok allowed)))
 
 ;; Get the _current_ PoX stacking delegation information for a stacker.  If the information
