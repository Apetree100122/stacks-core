--- conflicted
+++ resolved
@@ -34,14 +34,10 @@
     TypeSignature, Value,
 };
 use rand::{thread_rng, Rng, RngCore};
-<<<<<<< HEAD
-use rusqlite::{Connection, DatabaseName, Error as sqlite_error, OptionalExtension, Params};
-=======
 use rusqlite::types::ToSql;
 use rusqlite::{
     params, Connection, DatabaseName, Error as sqlite_error, OptionalExtension, Params,
 };
->>>>>>> d57dda47
 use serde::Serialize;
 use serde_json::json;
 use stacks_common::bitvec::BitVec;
@@ -902,10 +898,6 @@
         sql_args: P,
     ) -> Result<Vec<Vec<u8>>, Error>
     where
-<<<<<<< HEAD
-        P: IntoIterator,
-=======
->>>>>>> d57dda47
         P: Params,
     {
         let mut stmt = conn
@@ -2956,11 +2948,7 @@
     ) -> Result<Option<StagingBlock>, Error> {
         let sql =
             "SELECT * FROM staging_blocks WHERE orphaned = 0 AND processed = 0 AND arrival_time >= ?1 ORDER BY height DESC LIMIT 1";
-<<<<<<< HEAD
-        let res = query_row(conn, sql, [u64_to_sql(deadline)?])?;
-=======
         let res = query_row(conn, sql, params![u64_to_sql(deadline)?])?;
->>>>>>> d57dda47
         Ok(res)
     }
 
