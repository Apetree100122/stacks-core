from binascii import hexlify
from utilitybelt import dev_urandom_entropy


def generate_app_id():
    return hexlify(dev_urandom_entropy(16))


def generate_app_secret():
<<<<<<< HEAD
    return hexlify(dev_urandom_entropy(16))
=======
	return hexlify(dev_urandom_entropy(32))
>>>>>>> 3da555ee
<|MERGE_RESOLUTION|>--- conflicted
+++ resolved
@@ -7,8 +7,4 @@
 
 
 def generate_app_secret():
-<<<<<<< HEAD
-    return hexlify(dev_urandom_entropy(16))
-=======
-	return hexlify(dev_urandom_entropy(32))
->>>>>>> 3da555ee
+    return hexlify(dev_urandom_entropy(32))