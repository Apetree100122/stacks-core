// Copyright (C) 2013-2020 Blockstack PBC, a public benefit corporation
// Copyright (C) 2020 Stacks Open Internet Foundation
//
// This program is free software: you can redistribute it and/or modify
// it under the terms of the GNU General Public License as published by
// the Free Software Foundation, either version 3 of the License, or
// (at your option) any later version.
//
// This program is distributed in the hope that it will be useful,
// but WITHOUT ANY WARRANTY; without even the implied warranty of
// MERCHANTABILITY or FITNESS FOR A PARTICULAR PURPOSE.  See the
// GNU General Public License for more details.
//
// You should have received a copy of the GNU General Public License
// along with this program.  If not, see <http://www.gnu.org/licenses/>.

use std::borrow::Borrow;
use std::collections::HashMap;
use std::convert::{TryFrom, TryInto};
use std::io::{Read, Write};
use std::{cmp, error, fmt, str};

use lazy_static::lazy_static;
use serde_json::Value as JSONValue;
use stacks_common::types::StacksEpochId;
use stacks_common::util::hash::{hex_bytes, to_hex};
use stacks_common::util::retry::BoundReader;

use crate::codec::{Error as codec_error, StacksMessageCodec};
use crate::vm::database::{ClarityDeserializable, ClaritySerializable};
use crate::vm::errors::{
    CheckErrors, Error as ClarityError, IncomparableError, InterpreterError, InterpreterResult,
    RuntimeErrorType,
};
use crate::vm::representations::{ClarityName, ContractName, MAX_STRING_LEN};
use crate::vm::types::byte_len_of_serialization;
use crate::vm::types::signatures::CallableSubtype;
use crate::vm::types::{
    BufferLength, CallableData, CharType, OptionalData, PrincipalData, QualifiedContractIdentifier,
    ResponseData, SequenceData, SequenceSubtype, StandardPrincipalData, StringSubtype,
    StringUTF8Length, TupleData, TypeSignature, Value, BOUND_VALUE_SERIALIZATION_BYTES,
    MAX_TYPE_DEPTH, MAX_VALUE_SIZE,
};

use super::{ListTypeData, TupleTypeSignature};

/// Errors that may occur in serialization or deserialization
/// If deserialization failed because the described type is a bad type and
///   a CheckError is thrown, it gets wrapped in BadTypeError.
/// Any IOErrrors from the supplied buffer will manifest as IOError variants,
///   except for EOF -- if the deserialization code experiences an EOF, it is caught
///   and rethrown as DeserializationError
#[derive(Debug, PartialEq)]
pub enum SerializationError {
    IOError(IncomparableError<std::io::Error>),
    BadTypeError(CheckErrors),
    DeserializationError(String),
    DeserializeExpected(TypeSignature),
    LeftoverBytesInDeserialization,
}

lazy_static! {
    pub static ref NONE_SERIALIZATION_LEN: u64 = Value::none().serialize_to_vec().len() as u64;
}

/// Deserialization uses a specific epoch for passing to the type signature checks
/// The reason this is pinned to Epoch21 is so that values stored before epoch-2.4
///  can still be read from the database.
const DESERIALIZATION_TYPE_CHECK_EPOCH: StacksEpochId = StacksEpochId::Epoch21;

/// Pre-sanitization values could end up being larger than the deserializer originally
///  supported, so we increase the bound to a higher level limit imposed by the cost checker.
const SANITIZATION_READ_BOUND: u64 = 15_000_000;

/// Before epoch-2.4, this is the deserialization depth limit.
/// After epoch-2.4, with type sanitization support, the full
///  clarity depth limit is supported.
const UNSANITIZED_DEPTH_CHECK: usize = 16;

impl std::fmt::Display for SerializationError {
    fn fmt(&self, f: &mut std::fmt::Formatter) -> std::fmt::Result {
        match self {
            SerializationError::IOError(e) => {
                write!(f, "Serialization error caused by IO: {}", e.err)
            }
            SerializationError::BadTypeError(e) => {
                write!(f, "Deserialization error, bad type, caused by: {}", e)
            }
            SerializationError::DeserializationError(e) => {
                write!(f, "Deserialization error: {}", e)
            }
            SerializationError::DeserializeExpected(e) => write!(
                f,
                "Deserialization expected the type of the input to be: {}",
                e
            ),
            SerializationError::LeftoverBytesInDeserialization => {
                write!(f, "Deserialization error: bytes left over in buffer")
            }
        }
    }
}

impl error::Error for SerializationError {
    fn source(&self) -> Option<&(dyn error::Error + 'static)> {
        match self {
            SerializationError::IOError(e) => Some(&e.err),
            SerializationError::BadTypeError(e) => Some(e),
            _ => None,
        }
    }
}

// Note: a byte stream that describes a longer type than
//   there are available bytes to read will result in an IOError(UnexpectedEOF)
impl From<std::io::Error> for SerializationError {
    fn from(err: std::io::Error) -> Self {
        SerializationError::IOError(IncomparableError { err })
    }
}

impl From<&str> for SerializationError {
    fn from(e: &str) -> Self {
        SerializationError::DeserializationError(e.into())
    }
}

impl From<CheckErrors> for SerializationError {
    fn from(e: CheckErrors) -> Self {
        SerializationError::BadTypeError(e)
    }
}

define_u8_enum!(TypePrefix {
    Int = 0,
    UInt = 1,
    Buffer = 2,
    BoolTrue = 3,
    BoolFalse = 4,
    PrincipalStandard = 5,
    PrincipalContract = 6,
    ResponseOk = 7,
    ResponseErr = 8,
    OptionalNone = 9,
    OptionalSome = 10,
    List = 11,
    Tuple = 12,
    StringASCII = 13,
    StringUTF8 = 14
});

impl From<&PrincipalData> for TypePrefix {
    fn from(v: &PrincipalData) -> TypePrefix {
        use super::PrincipalData::*;
        match v {
            Standard(_) => TypePrefix::PrincipalStandard,
            Contract(_) => TypePrefix::PrincipalContract,
        }
    }
}

impl From<&Value> for TypePrefix {
    fn from(v: &Value) -> TypePrefix {
        use super::CharType;
        use super::SequenceData::*;
        use super::Value::*;

        match v {
            Int(_) => TypePrefix::Int,
            UInt(_) => TypePrefix::UInt,
            Bool(value) => {
                if *value {
                    TypePrefix::BoolTrue
                } else {
                    TypePrefix::BoolFalse
                }
            }
            Principal(p) => TypePrefix::from(p),
            Response(response) => {
                if response.committed {
                    TypePrefix::ResponseOk
                } else {
                    TypePrefix::ResponseErr
                }
            }
            Optional(OptionalData { data: None }) => TypePrefix::OptionalNone,
            Optional(OptionalData { data: Some(_) }) => TypePrefix::OptionalSome,
            Tuple(_) => TypePrefix::Tuple,
            Sequence(Buffer(_)) => TypePrefix::Buffer,
            Sequence(List(_)) => TypePrefix::List,
            Sequence(String(CharType::ASCII(_))) => TypePrefix::StringASCII,
            Sequence(String(CharType::UTF8(_))) => TypePrefix::StringUTF8,
            &CallableContract(_) => TypePrefix::PrincipalContract,
        }
    }
}

/// Not a public trait,
///   this is just used to simplify serializing some types that
///   are repeatedly serialized or deserialized.
trait ClarityValueSerializable<T: std::marker::Sized> {
    fn serialize_write<W: Write>(&self, w: &mut W) -> std::io::Result<()>;
    fn deserialize_read<R: Read>(r: &mut R) -> Result<T, SerializationError>;
}

impl ClarityValueSerializable<StandardPrincipalData> for StandardPrincipalData {
    fn serialize_write<W: Write>(&self, w: &mut W) -> std::io::Result<()> {
        w.write_all(&[self.0])?;
        w.write_all(&self.1)
    }

    fn deserialize_read<R: Read>(r: &mut R) -> Result<Self, SerializationError> {
        let mut version = [0; 1];
        let mut data = [0; 20];
        r.read_exact(&mut version)?;
        r.read_exact(&mut data)?;
        Ok(StandardPrincipalData(version[0], data))
    }
}

macro_rules! serialize_guarded_string {
    ($Name:ident) => {
        impl ClarityValueSerializable<$Name> for $Name {
            fn serialize_write<W: Write>(&self, w: &mut W) -> std::io::Result<()> {
                w.write_all(&self.len().to_be_bytes())?;
                // self.as_bytes() is always len bytes, because this is only used for GuardedStrings
                //   which are a subset of ASCII
                w.write_all(self.as_str().as_bytes())
            }

            fn deserialize_read<R: Read>(r: &mut R) -> Result<Self, SerializationError> {
                let mut len = [0; 1];
                r.read_exact(&mut len)?;
                let len = u8::from_be_bytes(len);
                if len > MAX_STRING_LEN {
                    return Err(SerializationError::DeserializationError(
                        "String too long".to_string(),
                    ));
                }

                let mut data = vec![0; len as usize];
                r.read_exact(&mut data)?;

                String::from_utf8(data)
                    .map_err(|_| "Non-UTF8 string data".into())
                    .and_then(|x| $Name::try_from(x).map_err(|_| "Illegal Clarity string".into()))
            }
        }
    };
}

serialize_guarded_string!(ClarityName);
serialize_guarded_string!(ContractName);

impl PrincipalData {
    fn inner_consensus_serialize<W: Write>(&self, w: &mut W) -> std::io::Result<()> {
        w.write_all(&[TypePrefix::from(self) as u8])?;
        match self {
            PrincipalData::Standard(p) => p.serialize_write(w),
            PrincipalData::Contract(contract_identifier) => {
                contract_identifier.issuer.serialize_write(w)?;
                contract_identifier.name.serialize_write(w)
            }
        }
    }

    fn inner_consensus_deserialize<R: Read>(
        r: &mut R,
    ) -> Result<PrincipalData, SerializationError> {
        let mut header = [0];
        r.read_exact(&mut header)?;

        let prefix = TypePrefix::from_u8(header[0]).ok_or_else(|| "Bad principal prefix")?;

        match prefix {
            TypePrefix::PrincipalStandard => {
                StandardPrincipalData::deserialize_read(r).map(PrincipalData::from)
            }
            TypePrefix::PrincipalContract => {
                let issuer = StandardPrincipalData::deserialize_read(r)?;
                let name = ContractName::deserialize_read(r)?;
                Ok(PrincipalData::from(QualifiedContractIdentifier {
                    issuer,
                    name,
                }))
            }
            _ => Err("Bad principal prefix".into()),
        }
    }
}

impl StacksMessageCodec for PrincipalData {
    fn consensus_serialize<W: Write>(&self, fd: &mut W) -> Result<(), codec_error> {
        self.inner_consensus_serialize(fd)
            .map_err(codec_error::WriteError)
    }

    fn consensus_deserialize<R: Read>(fd: &mut R) -> Result<PrincipalData, codec_error> {
        PrincipalData::inner_consensus_deserialize(fd)
            .map_err(|e| codec_error::DeserializeError(e.to_string()))
    }
}

macro_rules! check_match {
    ($item:expr, $Pattern:pat) => {
        match $item {
            None => Ok(()),
            Some($Pattern) => Ok(()),
            Some(x) => Err(SerializationError::DeserializeExpected(x.clone())),
        }
    };
}

/// `DeserializeStackItem` objects are used by the deserializer to indicate
///  how the deserialization loop's current object is to be handled once it is
///  deserialized: i.e., is the object the top-level object for the serialization
///  or is it an entry in a composite type (e.g., a list or tuple)?
enum DeserializeStackItem {
    List {
        items: Vec<Value>,
        expected_len: u32,
        expected_type: Option<ListTypeData>,
    },
    Tuple {
        items: Vec<(ClarityName, Value)>,
        expected_len: u64,
        processed_entries: u64,
        expected_type: Option<TupleTypeSignature>,
        next_name: ClarityName,
        next_sanitize: bool,
    },
    OptionSome {
        inner_expected_type: Option<TypeSignature>,
    },
    ResponseOk {
        inner_expected_type: Option<TypeSignature>,
    },
    ResponseErr {
        inner_expected_type: Option<TypeSignature>,
    },
    TopLevel {
        expected_type: Option<TypeSignature>,
    },
}

impl DeserializeStackItem {
    /// What is the expected type for the child of this deserialization stack item?
    ///
    /// Returns `None` if this stack item either doesn't have an expected type, or the
    ///   next child is going to be sanitized/elided.
    fn next_expected_type(&self) -> Result<Option<TypeSignature>, SerializationError> {
        match self {
            DeserializeStackItem::List { expected_type, .. } => Ok(expected_type
                .as_ref()
                .map(|lt| lt.get_list_item_type())
                .cloned()),
            DeserializeStackItem::Tuple {
                expected_type,
                next_name,
                next_sanitize,
                ..
            } => match expected_type {
                None => Ok(None),
                Some(some_tuple) => {
                    // if we're sanitizing this tuple, and the `next_name` field is to be
                    //  removed, don't return an expected type.
                    if *next_sanitize {
                        return Ok(None);
                    }
                    let field_type = some_tuple.field_type(&next_name).ok_or_else(|| {
                        SerializationError::DeserializeExpected(TypeSignature::TupleType(
                            some_tuple.clone(),
                        ))
                    })?;
                    Ok(Some(field_type.clone()))
                }
            },
            DeserializeStackItem::OptionSome {
                inner_expected_type,
            } => Ok(inner_expected_type.clone()),
            DeserializeStackItem::ResponseOk {
                inner_expected_type,
            } => Ok(inner_expected_type.clone()),
            DeserializeStackItem::ResponseErr {
                inner_expected_type,
            } => Ok(inner_expected_type.clone()),
            DeserializeStackItem::TopLevel { expected_type } => Ok(expected_type.clone()),
        }
    }
}

impl TypeSignature {
    /// Return the maximum length of the consensus serialization of a
    /// Clarity value of this type. The returned length *may* not fit
    /// in a Clarity buffer! For example, the maximum serialized
    /// size of a `(buff 1024*1024)` is `1+1024*1024` because of the
    /// type prefix byte. However, that is 1 byte larger than the maximum
    /// buffer size in Clarity.
    pub fn max_serialized_size(&self) -> Result<u32, CheckErrors> {
        let type_prefix_size = 1;

        let max_output_size = match self {
            TypeSignature::NoType => {
                // A `NoType` should *never* actually be evaluated
                // (`NoType` corresponds to the Some branch of a
                // `none` that is never matched with a corresponding
                // `some` or similar with `result` types).  So, when
                // serializing an object with a `NoType`, the other
                // branch should always be used.
                return Err(CheckErrors::CouldNotDetermineSerializationType);
            }
            TypeSignature::IntType => 16,
            TypeSignature::UIntType => 16,
            TypeSignature::BoolType => 0,
            TypeSignature::SequenceType(SequenceSubtype::ListType(list_type)) => {
                // u32 length as big-endian bytes
                let list_length_encode = 4;
                list_type
                    .get_max_len()
                    .checked_mul(list_type.get_list_item_type().max_serialized_size()?)
                    .and_then(|x| x.checked_add(list_length_encode))
                    .ok_or_else(|| CheckErrors::ValueTooLarge)?
            }
            TypeSignature::SequenceType(SequenceSubtype::BufferType(buff_length)) => {
                // u32 length as big-endian bytes
                let buff_length_encode = 4;
                u32::from(buff_length)
                    .checked_add(buff_length_encode)
                    .ok_or_else(|| CheckErrors::ValueTooLarge)?
            }
            TypeSignature::SequenceType(SequenceSubtype::StringType(StringSubtype::ASCII(
                length,
            ))) => {
                // u32 length as big-endian bytes
                let str_length_encode = 4;
                // ascii is 1-byte per character
                u32::from(length)
                    .checked_add(str_length_encode)
                    .ok_or_else(|| CheckErrors::ValueTooLarge)?
            }
            TypeSignature::SequenceType(SequenceSubtype::StringType(StringSubtype::UTF8(
                length,
            ))) => {
                // u32 length as big-endian bytes
                let str_length_encode = 4;
                // utf-8 is maximum 4 bytes per codepoint (which is the length)
                u32::from(length)
                    .checked_mul(4)
                    .and_then(|x| x.checked_add(str_length_encode))
                    .ok_or_else(|| CheckErrors::ValueTooLarge)?
            }
            TypeSignature::PrincipalType
            | TypeSignature::CallableType(_)
            | TypeSignature::TraitReferenceType(_) => {
                // version byte + 20 byte hash160
                let maximum_issuer_size = 21;
                let contract_name_length_encode = 1;
                // contract name maximum length is `MAX_STRING_LEN` (128), and ASCII
                let maximum_contract_name = MAX_STRING_LEN as u32;
                maximum_contract_name + maximum_issuer_size + contract_name_length_encode
            }
            TypeSignature::TupleType(tuple_type) => {
                let type_map = tuple_type.get_type_map();
                // u32 length as big-endian bytes
                let tuple_length_encode: u32 = 4;
                let mut total_size = tuple_length_encode;
                for (key, value) in type_map.iter() {
                    let value_size = value.max_serialized_size()?;
                    total_size = total_size
                        .checked_add(1) // length of key-name
                        .and_then(|x| x.checked_add(key.len() as u32)) // ClarityName is ascii-only, so 1 byte per length
                        .and_then(|x| x.checked_add(value_size))
                        .ok_or_else(|| CheckErrors::ValueTooLarge)?;
                }
                total_size
            }
            TypeSignature::OptionalType(ref some_type) => {
                match some_type.max_serialized_size() {
                    Ok(size) => size,
                    // if NoType, then this is just serializing a none
                    // value, which is only the type prefix
                    Err(CheckErrors::CouldNotDetermineSerializationType) => 0,
                    Err(e) => return Err(e),
                }
            }
            TypeSignature::ResponseType(ref response_types) => {
                let (ok_type, err_type) = response_types.as_ref();
                let (ok_type_max_size, no_ok_type) = match ok_type.max_serialized_size() {
                    Ok(size) => (size, false),
                    Err(CheckErrors::CouldNotDetermineSerializationType) => (0, true),
                    Err(e) => return Err(e),
                };
                let err_type_max_size = match err_type.max_serialized_size() {
                    Ok(size) => size,
                    Err(CheckErrors::CouldNotDetermineSerializationType) => {
                        if no_ok_type {
                            // if both the ok type and the error type are NoType,
                            //  throw a CheckError. This should not be possible, but the check
                            //  is done out of caution.
                            return Err(CheckErrors::CouldNotDetermineSerializationType);
                        } else {
                            0
                        }
                    }
                    Err(e) => return Err(e),
                };
                cmp::max(ok_type_max_size, err_type_max_size)
            }
            TypeSignature::ListUnionType(_) => {
                return Err(CheckErrors::CouldNotDetermineSerializationType)
            }
        };

        max_output_size
            .checked_add(type_prefix_size)
            .ok_or_else(|| CheckErrors::ValueTooLarge)
    }
}

impl Value {
    pub fn deserialize_read<R: Read>(
        r: &mut R,
        expected_type: Option<&TypeSignature>,
        sanitize: bool,
    ) -> Result<Value, SerializationError> {
        Self::deserialize_read_count(r, expected_type, sanitize).map(|(value, _)| value)
    }

    /// Deserialize just like `deserialize_read` but also
    ///  return the bytes read.
    /// If `sanitize` argument is set to true and `expected_type` is supplied,
    ///  this method will remove any extraneous tuple fields which may have been
    ///  allowed by `least_super_type`.
    pub fn deserialize_read_count<R: Read>(
        r: &mut R,
        expected_type: Option<&TypeSignature>,
        sanitize: bool,
    ) -> Result<(Value, u64), SerializationError> {
        let bound_value_serialization_bytes = if sanitize && expected_type.is_some() {
            SANITIZATION_READ_BOUND
        } else {
            BOUND_VALUE_SERIALIZATION_BYTES as u64
        };
        let mut bound_reader = BoundReader::from_reader(r, bound_value_serialization_bytes);
        let value = Value::inner_deserialize_read(&mut bound_reader, expected_type, sanitize)?;
        let bytes_read = bound_reader.num_read();
        if let Some(expected_type) = expected_type {
            let expect_size = match expected_type.max_serialized_size() {
                Ok(x) => x,
                Err(e) => {
                    debug!(
                        "Failed to determine max serialized size when checking expected_type argument";
                        "err" => ?e
                    );
                    return Ok((value, bytes_read));
                }
            };

            if expect_size as u64 > bytes_read {
                // this can happen due to sanitization, so its no longer indicative of a *problem* with the node.
                debug!(
                    "Deserialized more bytes than expected size during deserialization. Expected size = {}, bytes read = {}, type = {}",
                    expect_size,
                    bytes_read,
                    expected_type,
                );
            }
        }

        Ok((value, bytes_read))
    }

    fn inner_deserialize_read<R: Read>(
        r: &mut R,
        top_expected_type: Option<&TypeSignature>,
        sanitize: bool,
    ) -> Result<Value, SerializationError> {
        use super::PrincipalData::*;
        use super::Value::*;

        let mut stack = vec![DeserializeStackItem::TopLevel {
            expected_type: top_expected_type.cloned(),
        }];

        while !stack.is_empty() {
            let depth_check = if sanitize {
                MAX_TYPE_DEPTH as usize
            } else {
                UNSANITIZED_DEPTH_CHECK
            };
            if stack.len() > depth_check {
                return Err(CheckErrors::TypeSignatureTooDeep.into());
            }

            let expected_type = stack
                .last()
                .expect("FATAL: stack.last() should always be some() because of loop condition")
                .next_expected_type()?;

            let mut header = [0];
            r.read_exact(&mut header)?;
            let prefix = TypePrefix::from_u8(header[0]).ok_or_else(|| "Bad type prefix")?;

            let item = match prefix {
                TypePrefix::Int => {
                    check_match!(expected_type, TypeSignature::IntType)?;
                    let mut buffer = [0; 16];
                    r.read_exact(&mut buffer)?;
                    Ok(Int(i128::from_be_bytes(buffer)))
                }
                TypePrefix::UInt => {
                    check_match!(expected_type, TypeSignature::UIntType)?;
                    let mut buffer = [0; 16];
                    r.read_exact(&mut buffer)?;
                    Ok(UInt(u128::from_be_bytes(buffer)))
                }
                TypePrefix::Buffer => {
                    let mut buffer_len = [0; 4];
                    r.read_exact(&mut buffer_len)?;
                    let buffer_len = BufferLength::try_from(u32::from_be_bytes(buffer_len))?;

                    if let Some(x) = &expected_type {
                        let passed_test = match x {
                            TypeSignature::SequenceType(SequenceSubtype::BufferType(
                                expected_len,
                            )) => u32::from(&buffer_len) <= u32::from(expected_len),
                            _ => false,
                        };
                        if !passed_test {
                            return Err(SerializationError::DeserializeExpected(x.clone()));
                        }
                    }

                    let mut data = vec![0; u32::from(buffer_len) as usize];

                    r.read_exact(&mut data[..])?;

                    Value::buff_from(data).map_err(|_| "Bad buffer".into())
                }
                TypePrefix::BoolTrue => {
                    check_match!(expected_type, TypeSignature::BoolType)?;
                    Ok(Bool(true))
                }
                TypePrefix::BoolFalse => {
                    check_match!(expected_type, TypeSignature::BoolType)?;
                    Ok(Bool(false))
                }
                TypePrefix::PrincipalStandard => {
                    check_match!(expected_type, TypeSignature::PrincipalType)?;
                    StandardPrincipalData::deserialize_read(r).map(Value::from)
                }
                TypePrefix::PrincipalContract => {
                    check_match!(expected_type, TypeSignature::PrincipalType)?;
                    let issuer = StandardPrincipalData::deserialize_read(r)?;
                    let name = ContractName::deserialize_read(r)?;
                    Ok(Value::from(QualifiedContractIdentifier { issuer, name }))
                }
                TypePrefix::ResponseOk | TypePrefix::ResponseErr => {
                    let committed = prefix == TypePrefix::ResponseOk;

                    let expect_contained_type = match &expected_type {
                        None => None,
                        Some(x) => {
                            let contained_type = match (committed, x) {
                                (true, TypeSignature::ResponseType(types)) => Ok(&types.0),
                                (false, TypeSignature::ResponseType(types)) => Ok(&types.1),
                                _ => Err(SerializationError::DeserializeExpected(x.clone())),
                            }?;
                            Some(contained_type)
                        }
                    };

                    let stack_item = if committed {
                        DeserializeStackItem::ResponseOk {
                            inner_expected_type: expect_contained_type.cloned(),
                        }
                    } else {
                        DeserializeStackItem::ResponseErr {
                            inner_expected_type: expect_contained_type.cloned(),
                        }
                    };

                    stack.push(stack_item);
                    continue;
                }
                TypePrefix::OptionalNone => {
                    check_match!(expected_type, TypeSignature::OptionalType(_))?;
                    Ok(Value::none())
                }
                TypePrefix::OptionalSome => {
                    let expect_contained_type = match &expected_type {
                        None => None,
                        Some(x) => {
                            let contained_type = match x {
                                TypeSignature::OptionalType(some_type) => Ok(some_type.as_ref()),
                                _ => Err(SerializationError::DeserializeExpected(x.clone())),
                            }?;
                            Some(contained_type)
                        }
                    };

                    let stack_item = DeserializeStackItem::OptionSome {
                        inner_expected_type: expect_contained_type.cloned(),
                    };

                    stack.push(stack_item);
                    continue;
                }
                TypePrefix::List => {
                    let mut len = [0; 4];
                    r.read_exact(&mut len)?;
                    let len = u32::from_be_bytes(len);

                    if len > MAX_VALUE_SIZE {
                        return Err("Illegal list type".into());
                    }

                    let (list_type, _entry_type) = match expected_type.as_ref() {
                        None => (None, None),
                        Some(TypeSignature::SequenceType(SequenceSubtype::ListType(list_type))) => {
                            if len > list_type.get_max_len() {
                                return Err(SerializationError::DeserializeExpected(
                                    expected_type.unwrap().clone(),
                                ));
                            }
                            (Some(list_type), Some(list_type.get_list_item_type()))
                        }
                        Some(x) => return Err(SerializationError::DeserializeExpected(x.clone())),
                    };

                    if len > 0 {
                        let items = Vec::with_capacity(len as usize);
                        let stack_item = DeserializeStackItem::List {
                            items,
                            expected_len: len,
                            expected_type: list_type.cloned(),
                        };

                        stack.push(stack_item);
                        continue;
                    } else {
                        let finished_list = if let Some(list_type) = list_type {
                            Value::list_with_type(
                                &DESERIALIZATION_TYPE_CHECK_EPOCH,
                                vec![],
                                list_type.clone(),
                            )
                            .map_err(|_| "Illegal list type")?
                        } else {
                            Value::cons_list_unsanitized(vec![]).map_err(|_| "Illegal list type")?
                        };

                        Ok(finished_list)
                    }
                }
                TypePrefix::Tuple => {
                    let mut len = [0; 4];
                    r.read_exact(&mut len)?;
                    let len = u32::from_be_bytes(len);
                    let expected_len = u64::from(len);

                    if len > MAX_VALUE_SIZE {
                        return Err(SerializationError::DeserializationError(
                            "Illegal tuple type".to_string(),
                        ));
                    }

                    let tuple_type = match expected_type.as_ref() {
                        None => None,
                        Some(TypeSignature::TupleType(tuple_type)) => {
                            if sanitize {
                                if u64::from(len) < tuple_type.len() {
                                    return Err(SerializationError::DeserializeExpected(
                                        expected_type.unwrap().clone(),
                                    ));
                                }
                            } else {
                                if len as u64 != tuple_type.len() {
                                    return Err(SerializationError::DeserializeExpected(
                                        expected_type.unwrap().clone(),
                                    ));
                                }
                            }
                            Some(tuple_type)
                        }
                        Some(x) => return Err(SerializationError::DeserializeExpected(x.clone())),
                    };

                    if len > 0 {
                        let items = Vec::with_capacity(expected_len as usize);
                        let first_key = ClarityName::deserialize_read(r)?;
                        // figure out if the next (key, value) pair for this
                        //  tuple will be elided (or sanitized) from the tuple.
                        // the logic here is that the next pair should be elided if:
                        //    * `sanitize` parameter is true
                        //    * `tuple_type` is some (i.e., there is an expected type for the
                        //       tuple)
                        //    * `tuple_type` does not contain an entry for `key`
                        let next_sanitize = sanitize
                            && tuple_type
                                .map(|tt| tt.field_type(&first_key).is_none())
                                .unwrap_or(false);
                        let stack_item = DeserializeStackItem::Tuple {
                            items,
                            expected_len,
                            processed_entries: 0,
                            expected_type: tuple_type.cloned(),
                            next_name: first_key,
                            next_sanitize,
                        };

                        stack.push(stack_item);
                        continue;
                    } else {
                        let finished_tuple = if let Some(tuple_type) = tuple_type {
                            TupleData::from_data_typed(
                                &DESERIALIZATION_TYPE_CHECK_EPOCH,
                                vec![],
                                &tuple_type,
                            )
                            .map_err(|_| "Illegal tuple type")
                            .map(Value::from)?
                        } else {
                            TupleData::from_data(vec![])
                                .map_err(|_| "Illegal tuple type")
                                .map(Value::from)?
                        };
                        Ok(finished_tuple)
                    }
                }
                TypePrefix::StringASCII => {
                    let mut buffer_len = [0; 4];
                    r.read_exact(&mut buffer_len)?;
                    let buffer_len = BufferLength::try_from(u32::from_be_bytes(buffer_len))?;

                    if let Some(x) = &expected_type {
                        let passed_test = match x {
                            TypeSignature::SequenceType(SequenceSubtype::StringType(
                                StringSubtype::ASCII(expected_len),
                            )) => u32::from(&buffer_len) <= u32::from(expected_len),
                            _ => false,
                        };
                        if !passed_test {
                            return Err(SerializationError::DeserializeExpected(x.clone()));
                        }
                    }

                    let mut data = vec![0; u32::from(buffer_len) as usize];

                    r.read_exact(&mut data[..])?;

                    Value::string_ascii_from_bytes(data).map_err(|_| "Bad string".into())
                }
                TypePrefix::StringUTF8 => {
                    let mut total_len = [0; 4];
                    r.read_exact(&mut total_len)?;
                    let total_len = BufferLength::try_from(u32::from_be_bytes(total_len))?;

                    let mut data: Vec<u8> = vec![0; u32::from(total_len) as usize];

                    r.read_exact(&mut data[..])?;

                    let value = Value::string_utf8_from_bytes(data)
                        .map_err(|_| "Illegal string_utf8 type".into());

                    if let Some(x) = &expected_type {
                        let passed_test = match (x, &value) {
                            (
                                TypeSignature::SequenceType(SequenceSubtype::StringType(
                                    StringSubtype::UTF8(expected_len),
                                )),
                                Ok(Value::Sequence(SequenceData::String(CharType::UTF8(utf8)))),
                            ) => utf8.data.len() as u32 <= u32::from(expected_len),
                            _ => false,
                        };
                        if !passed_test {
                            return Err(SerializationError::DeserializeExpected(x.clone()));
                        }
                    }

                    value
                }
            }?;

            let mut finished_item = Some(item);
            while let Some(item) = finished_item.take() {
                let stack_bottom = if let Some(stack_item) = stack.pop() {
                    stack_item
                } else {
                    // this should be unreachable!
                    warn!(
                        "Deserializer reached unexpected path: item processed, but deserializer stack does not expect another value";
                        "item" => %item,
                    );
                    return Err("Deserializer processed item, but deserializer stack does not expect another value".into());
                };
                match stack_bottom {
                    DeserializeStackItem::TopLevel { .. } => return Ok(item),
                    DeserializeStackItem::List {
                        mut items,
                        expected_len,
                        expected_type,
                    } => {
                        items.push(item);
                        if expected_len as usize <= items.len() {
                            // list is finished!
                            let finished_list = if let Some(list_type) = expected_type {
                                Value::list_with_type(
                                    &DESERIALIZATION_TYPE_CHECK_EPOCH,
                                    items,
                                    list_type.clone(),
                                )
                                .map_err(|_| "Illegal list type")?
                            } else {
                                Value::cons_list_unsanitized(items)
                                    .map_err(|_| "Illegal list type")?
                            };

                            finished_item.replace(finished_list);
                        } else {
                            // list is not finished, reinsert on stack
                            stack.push(DeserializeStackItem::List {
                                items,
                                expected_len,
                                expected_type,
                            });
                        }
                    }
                    DeserializeStackItem::Tuple {
                        mut items,
                        expected_len,
                        expected_type,
                        next_name,
                        next_sanitize,
                        mut processed_entries,
                    } => {
                        let push_entry = if sanitize {
                            if let Some(_) = expected_type.as_ref() {
                                // if performing tuple sanitization, don't include a field
                                //  if it was sanitized
                                !next_sanitize
                            } else {
                                // always push the entry if there's no type expectation
                                true
                            }
                        } else {
                            true
                        };
                        let tuple_entry = (next_name, item);
                        if push_entry {
                            items.push(tuple_entry);
                        }
                        processed_entries += 1;
                        if expected_len <= processed_entries {
                            // tuple is finished!
                            let finished_tuple = if let Some(tuple_type) = expected_type {
                                if items.len() != tuple_type.len() as usize {
                                    return Err(SerializationError::DeserializeExpected(
                                        TypeSignature::TupleType(tuple_type),
                                    ));
                                }
                                TupleData::from_data_typed(
                                    &DESERIALIZATION_TYPE_CHECK_EPOCH,
                                    items,
                                    &tuple_type,
                                )
                                .map_err(|_| "Illegal tuple type")
                                .map(Value::from)?
                            } else {
                                TupleData::from_data(items)
                                    .map_err(|_| "Illegal tuple type")
                                    .map(Value::from)?
                            };

                            finished_item.replace(finished_tuple);
                        } else {
                            // tuple is not finished, read the next key name and reinsert on stack
                            let key = ClarityName::deserialize_read(r)?;
                            // figure out if the next (key, value) pair for this
                            //  tuple will be elided (or sanitized) from the tuple.
                            // the logic here is that the next pair should be elided if:
                            //    * `sanitize` parameter is true
                            //    * `tuple_type` is some (i.e., there is an expected type for the
                            //       tuple)
                            //    * `tuple_type` does not contain an entry for `key`
                            let next_sanitize = sanitize
                                && expected_type
                                    .as_ref()
                                    .map(|tt| tt.field_type(&key).is_none())
                                    .unwrap_or(false);
                            stack.push(DeserializeStackItem::Tuple {
                                items,
                                expected_type,
                                expected_len,
                                next_name: key,
                                next_sanitize,
                                processed_entries,
                            });
                        }
                    }
                    DeserializeStackItem::OptionSome { .. } => {
                        let finished_some = Value::some(item).map_err(|_x| "Value too large")?;
                        finished_item.replace(finished_some);
                    }
                    DeserializeStackItem::ResponseOk { .. } => {
                        let finished_some = Value::okay(item).map_err(|_x| "Value too large")?;
                        finished_item.replace(finished_some);
                    }
                    DeserializeStackItem::ResponseErr { .. } => {
                        let finished_some = Value::error(item).map_err(|_x| "Value too large")?;
                        finished_item.replace(finished_some);
                    }
                };
            }
        }

        Err(SerializationError::DeserializationError(
            "Invalid data: stack ran out before finishing parsing".into(),
        ))
    }

    pub fn serialize_write<W: Write>(&self, w: &mut W) -> std::io::Result<()> {
        use super::CharType::*;
        use super::PrincipalData::*;
        use super::SequenceData::{self, *};
        use super::Value::*;

        w.write_all(&[TypePrefix::from(self) as u8])?;
        match self {
            Int(value) => w.write_all(&value.to_be_bytes())?,
            UInt(value) => w.write_all(&value.to_be_bytes())?,
            Principal(Standard(data)) => data.serialize_write(w)?,
            Principal(Contract(contract_identifier))
            | CallableContract(CallableData {
                contract_identifier,
                trait_identifier: _,
            }) => {
                contract_identifier.issuer.serialize_write(w)?;
                contract_identifier.name.serialize_write(w)?;
            }
            Response(response) => response.data.serialize_write(w)?,
            // Bool types don't need any more data.
            Bool(_) => {}
            // None types don't need any more data.
            Optional(OptionalData { data: None }) => {}
            Optional(OptionalData { data: Some(value) }) => {
                value.serialize_write(w)?;
            }
            Sequence(List(data)) => {
                w.write_all(&data.len().to_be_bytes())?;
                for item in data.data.iter() {
                    item.serialize_write(w)?;
                }
            }
            Sequence(Buffer(value)) => {
                w.write_all(&(u32::from(value.len()).to_be_bytes()))?;
                w.write_all(&value.data)?
            }
            Sequence(SequenceData::String(UTF8(value))) => {
                let total_len: u32 = value.data.iter().fold(0u32, |len, c| len + c.len() as u32);
                w.write_all(&(total_len.to_be_bytes()))?;
                for bytes in value.data.iter() {
                    w.write_all(&bytes)?
                }
            }
            Sequence(SequenceData::String(ASCII(value))) => {
                w.write_all(&(u32::from(value.len()).to_be_bytes()))?;
                w.write_all(&value.data)?
            }
            Tuple(data) => {
                w.write_all(&u32::try_from(data.data_map.len()).unwrap().to_be_bytes())?;
                for (key, value) in data.data_map.iter() {
                    key.serialize_write(w)?;
                    value.serialize_write(w)?;
                }
            }
        };

        Ok(())
    }

    /// This function attempts to deserialize a byte buffer into a Clarity Value.
    /// The `expected_type` parameter tells the deserializer to expect (and enforce)
    /// a particular type. `ClarityDB` uses this to ensure that lists, tuples, etc. loaded from the database
    /// have their max-length and other type information set by the type declarations in the contract.
    pub fn try_deserialize_bytes(
        bytes: &Vec<u8>,
        expected: &TypeSignature,
        sanitize: bool,
    ) -> Result<Value, SerializationError> {
        Value::deserialize_read(&mut bytes.as_slice(), Some(expected), sanitize)
    }

    /// This function attempts to deserialize a hex string into a Clarity Value.
    /// The `expected_type` parameter tells the deserializer to expect (and enforce)
    /// a particular type. `ClarityDB` uses this to ensure that lists, tuples, etc. loaded from the database
    /// have their max-length and other type information set by the type declarations in the contract.
    pub fn try_deserialize_hex(
        hex: &str,
        expected: &TypeSignature,
        sanitize: bool,
    ) -> Result<Value, SerializationError> {
        let mut data = hex_bytes(hex).map_err(|_| "Bad hex string")?;
        Value::try_deserialize_bytes(&mut data, expected, sanitize)
    }

    /// This function attempts to deserialize a byte buffer into a
    /// Clarity Value, while ensuring that the whole byte buffer is
    /// consumed by the deserialization, erroring if it is not. The
    /// `expected_type` parameter tells the deserializer to expect
    /// (and enforce) a particular type. `ClarityDB` uses this to
    /// ensure that lists, tuples, etc. loaded from the database have
    /// their max-length and other type information set by the type
    /// declarations in the contract.
    pub fn try_deserialize_bytes_exact(
        bytes: &Vec<u8>,
        expected: &TypeSignature,
        sanitize: bool,
    ) -> Result<Value, SerializationError> {
        let input_length = bytes.len();
        let (value, read_count) =
            Value::deserialize_read_count(&mut bytes.as_slice(), Some(expected), sanitize)?;
        if read_count != (input_length as u64) {
            Err(SerializationError::LeftoverBytesInDeserialization)
        } else {
            Ok(value)
        }
    }

    /// Try to deserialize a value without type information. This *does not* perform sanitization
    ///  so it should not be used when decoding clarity database values.
    fn try_deserialize_bytes_untyped(bytes: &Vec<u8>) -> Result<Value, SerializationError> {
        Value::deserialize_read(&mut bytes.as_slice(), None, false)
    }

    /// Try to deserialize a value from a hex string without type information. This *does not*
    /// perform sanitization.
    pub fn try_deserialize_hex_untyped(hex: &str) -> Result<Value, SerializationError> {
        let hex = if hex.starts_with("0x") {
            &hex[2..]
        } else {
            &hex
        };
        let mut data = hex_bytes(hex).map_err(|_| "Bad hex string")?;
        Value::try_deserialize_bytes_untyped(&mut data)
    }

    pub fn serialized_size(&self) -> u32 {
        let mut counter = WriteCounter { count: 0 };
        self.serialize_write(&mut counter)
            .expect("Error: Failed to count serialization length of Clarity value");
        counter.count
    }
}

/// A writer that just counts the bytes written
struct WriteCounter {
    count: u32,
}

impl Write for WriteCounter {
    fn write(&mut self, buf: &[u8]) -> std::io::Result<usize> {
        let input: u32 = buf.len().try_into().map_err(|_e| {
            std::io::Error::new(
                std::io::ErrorKind::Other,
                "Serialization size would overflow u32",
            )
        })?;
        self.count = self.count.checked_add(input).ok_or_else(|| {
            std::io::Error::new(
                std::io::ErrorKind::Other,
                "Serialization size would overflow u32",
            )
        })?;
        Ok(input as usize)
    }

    fn flush(&mut self) -> std::io::Result<()> {
        Ok(())
    }
}

impl Value {
    pub fn serialize_to_vec(&self) -> Vec<u8> {
        let mut byte_serialization = Vec::new();
        self.serialize_write(&mut byte_serialization)
            .expect("IOError filling byte buffer.");
        byte_serialization
    }

    /// This does *not* perform any data sanitization
    pub fn serialize_to_hex(&self) -> String {
        let byte_serialization = self.serialize_to_vec();
        to_hex(byte_serialization.as_slice())
    }

    /// Sanitize `value` against pre-2.4 serialization
    ///
    /// Returns Some if the sanitization is successful, or was not necessary.
    /// Returns None if the sanitization failed.
    ///
    /// Returns the sanitized value _and_ whether or not sanitization was required.
    pub fn sanitize_value(
        epoch: &StacksEpochId,
        expected: &TypeSignature,
        value: Value,
    ) -> Option<(Value, bool)> {
        // in epochs before 2.4, perform no sanitization
        if !epoch.value_sanitizing() {
            return Some((value, false));
        }
        let (output, did_sanitize) = match value {
            Value::Sequence(SequenceData::List(l)) => {
                let lt = match expected {
                    TypeSignature::SequenceType(SequenceSubtype::ListType(lt)) => lt,
                    _ => return None,
                };
                if l.len() > lt.get_max_len() {
                    return None;
                }
                let mut sanitized_items = vec![];
                let mut did_sanitize_children = false;
                for item in l.data.into_iter() {
                    let (sanitized_item, did_sanitize) =
                        Self::sanitize_value(epoch, lt.get_list_item_type(), item)?;
                    sanitized_items.push(sanitized_item);
                    did_sanitize_children = did_sanitize_children || did_sanitize;
                }
                // do not sanitize list before construction here, because we're already sanitizing
                let output_list = Value::cons_list_unsanitized(sanitized_items).ok()?;
                (output_list, did_sanitize_children)
            }
            Value::Tuple(tuple_data) => {
                let tt = match expected {
                    TypeSignature::TupleType(tt) => tt,
                    _ => return None,
                };
                let mut sanitized_tuple_entries = vec![];
                let original_tuple_len = tuple_data.len();
                let mut tuple_data_map = tuple_data.data_map;
                let mut did_sanitize_children = false;
                for (key, expect_key_type) in tt.get_type_map().iter() {
                    let field_data = tuple_data_map.remove(key)?;
                    let (sanitized_field, did_sanitize) =
                        Self::sanitize_value(epoch, expect_key_type, field_data)?;
                    sanitized_tuple_entries.push((key.clone(), sanitized_field));
                    did_sanitize_children = did_sanitize_children || did_sanitize;
                }
                if sanitized_tuple_entries.len() as u64 != tt.len() {
                    // this code should be unreachable, because I think any case that
                    //    could trigger this would have returned None earlier
                    warn!("Sanitizer handled path that should have errored earlier, skipping sanitization");
                    return None;
                }
                let did_sanitize_tuple = did_sanitize_children || (tt.len() != original_tuple_len);
                (
                    Value::Tuple(TupleData::from_data(sanitized_tuple_entries).ok()?),
                    did_sanitize_tuple,
                )
            }
            Value::Optional(opt_data) => {
                let inner_type = match expected {
                    TypeSignature::OptionalType(inner_type) => inner_type,
                    _ => return None,
                };
                let some_data = match opt_data.data {
                    Some(data) => *data,
                    None => return Some((Value::none(), false)),
                };
                let (sanitized_data, did_sanitize_child) =
                    Self::sanitize_value(epoch, &inner_type, some_data)?;
                (Value::some(sanitized_data).ok()?, did_sanitize_child)
            }
            Value::Response(response) => {
                let rt = match expected {
                    TypeSignature::ResponseType(rt) => rt,
                    _ => return None,
                };

                let response_ok = response.committed;
                let response_data = *response.data;
                let inner_type = if response_ok { &rt.0 } else { &rt.1 };
                let (sanitized_inner, did_sanitize_child) =
                    Self::sanitize_value(epoch, &inner_type, response_data)?;
                let sanitized_resp = if response_ok {
                    Value::okay(sanitized_inner)
                } else {
                    Value::error(sanitized_inner)
                };
                (sanitized_resp.ok()?, did_sanitize_child)
            }
            value => {
                if expected.admits(epoch, &value).ok()? {
                    return Some((value, false));
                } else {
                    return None;
                }
            }
        };

        if expected.admits(epoch, &output).ok()? {
            Some((output, did_sanitize))
        } else {
            None
        }
    }
}

impl ClaritySerializable for u32 {
    fn serialize(&self) -> String {
        let mut buffer = Vec::new();
        buffer
            .write_all(&self.to_be_bytes())
            .expect("u32 serialization: failed writing.");
        to_hex(buffer.as_slice())
    }
}

impl ClarityDeserializable<u32> for u32 {
    fn deserialize(input: &str) -> Self {
        let bytes = hex_bytes(&input).expect("u32 deserialization: failed decoding bytes.");
        assert_eq!(bytes.len(), 4);
        u32::from_be_bytes(
            bytes[0..4]
                .try_into()
                .expect("u32 deserialization: failed reading."),
        )
    }
}

/// Note: the StacksMessageCodec implementation for Clarity values *does not*
///       sanitize its serialization or deserialization.
impl StacksMessageCodec for Value {
    fn consensus_serialize<W: Write>(&self, fd: &mut W) -> Result<(), codec_error> {
        self.serialize_write(fd).map_err(codec_error::WriteError)
    }

    fn consensus_deserialize<R: Read>(fd: &mut R) -> Result<Value, codec_error> {
        Value::deserialize_read(fd, None, false).map_err(|e| match e {
            SerializationError::IOError(e) => codec_error::ReadError(e.err),
            _ => codec_error::DeserializeError(format!("Failed to decode clarity value: {:?}", &e)),
        })
    }
}

impl std::hash::Hash for Value {
    fn hash<H: std::hash::Hasher>(&self, state: &mut H) {
        let mut s = vec![];
        self.serialize_write(&mut s)
            .expect("FATAL: failed to serialize to vec");
        s.hash(state);
    }
}

#[cfg(test)]
<<<<<<< HEAD
mod tests {
    use std::io::Write;

=======
pub mod tests {
>>>>>>> 4c5dc7e9
    use rstest::rstest;
    use rstest_reuse::{self, *};
    use stacks_common::types::StacksEpochId;

<<<<<<< HEAD
    use super::super::*;
    use super::SerializationError;
    use crate::vm::database::{ClarityDeserializable, ClaritySerializable};
=======
    use std::io::Write;

    use crate::vm::database::{ClarityDeserializable, ClaritySerializable, RollbackWrapper};
>>>>>>> 4c5dc7e9
    use crate::vm::errors::Error;
    use crate::vm::tests::test_clarity_versions;
    use crate::vm::types::TypeSignature::{BoolType, IntType};
    use crate::vm::ClarityVersion;

    fn buff_type(size: u32) -> TypeSignature {
        TypeSignature::SequenceType(SequenceSubtype::BufferType(size.try_into().unwrap())).into()
    }

    fn test_deser_ser(v: Value) {
        assert_eq!(
            &v,
            &Value::try_deserialize_hex(&v.serialize_to_hex(), &TypeSignature::type_of(&v), false)
                .unwrap()
        );
        assert_eq!(
            &v,
            &Value::try_deserialize_hex_untyped(&v.serialize_to_hex()).unwrap()
        );
        // test the serialized_size implementation
        assert_eq!(
            v.serialized_size(),
            v.serialize_to_hex().len() as u32 / 2,
            "serialized_size() should return the byte length of the serialization (half the length of the hex encoding)",
        );
    }

    fn test_deser_u32_helper(num: u32) {
        assert_eq!(num, u32::deserialize(&num.serialize()));
    }

    fn test_bad_expectation(v: Value, e: TypeSignature) {
        assert!(
            match Value::try_deserialize_hex(&v.serialize_to_hex(), &e, false).unwrap_err() {
                SerializationError::DeserializeExpected(_) => true,
                _ => false,
            }
        )
    }

    #[test]
    fn test_deser_u32() {
        test_deser_u32_helper(0);
        test_deser_u32_helper(10);
        test_deser_u32_helper(42);
        test_deser_u32_helper(10992);
        test_deser_u32_helper(10992);
        test_deser_u32_helper(262144);
        test_deser_u32_helper(134217728);
    }

    #[apply(test_clarity_versions)]
    fn test_lists(#[case] version: ClarityVersion, #[case] epoch: StacksEpochId) {
        let list_list_int = Value::list_from(vec![Value::list_from(vec![
            Value::Int(1),
            Value::Int(2),
            Value::Int(3),
        ])
        .unwrap()])
        .unwrap();

        // Should be legal!
        Value::try_deserialize_hex(
            &Value::list_from(vec![]).unwrap().serialize_to_hex(),
            &TypeSignature::from_string("(list 2 (list 3 int))", version, epoch),
            false,
        )
        .unwrap();
        Value::try_deserialize_hex(
            &list_list_int.serialize_to_hex(),
            &TypeSignature::from_string("(list 2 (list 3 int))", version, epoch),
            false,
        )
        .unwrap();
        Value::try_deserialize_hex(
            &list_list_int.serialize_to_hex(),
            &TypeSignature::from_string("(list 1 (list 4 int))", version, epoch),
            false,
        )
        .unwrap();

        test_deser_ser(list_list_int.clone());
        test_deser_ser(Value::list_from(vec![]).unwrap());
        test_bad_expectation(list_list_int.clone(), TypeSignature::BoolType);
        // inner type isn't expected
        test_bad_expectation(
            list_list_int.clone(),
            TypeSignature::from_string("(list 1 (list 4 uint))", version, epoch),
        );
        // child list longer than expected
        test_bad_expectation(
            list_list_int.clone(),
            TypeSignature::from_string("(list 1 (list 2 uint))", version, epoch),
        );
        // parent list longer than expected
        test_bad_expectation(
            list_list_int.clone(),
            TypeSignature::from_string("(list 0 (list 2 uint))", version, epoch),
        );

        // make a list too large for the type itself!
        //   this describes a list of size 1+MAX_VALUE_SIZE of Value::Bool(true)'s
        let mut too_big = vec![3u8; 6 + MAX_VALUE_SIZE as usize];
        // list prefix
        too_big[0] = 11;
        // list length
        Write::write_all(
            &mut too_big.get_mut(1..5).unwrap(),
            &(1 + MAX_VALUE_SIZE).to_be_bytes(),
        )
        .unwrap();

        assert_eq!(
            Value::deserialize_read(&mut too_big.as_slice(), None, false).unwrap_err(),
            "Illegal list type".into()
        );

        // make a list that says it is longer than it is!
        //   this describes a list of size MAX_VALUE_SIZE of Value::Bool(true)'s, but is actually only 59 bools.
        let mut eof = vec![3u8; 64 as usize];
        // list prefix
        eof[0] = 11;
        // list length
        Write::write_all(
            &mut eof.get_mut(1..5).unwrap(),
            &(MAX_VALUE_SIZE).to_be_bytes(),
        )
        .unwrap();

        /*
         * jude -- this should return an IOError
        assert_eq!(
            Value::deserialize_read(&mut eof.as_slice(), None).unwrap_err(),
            "Unexpected end of byte stream".into());
        */

        match Value::deserialize_read(&mut eof.as_slice(), None, false) {
            Ok(_) => assert!(false, "Accidentally parsed truncated slice"),
            Err(eres) => match eres {
                SerializationError::IOError(ioe) => match ioe.err.kind() {
                    std::io::ErrorKind::UnexpectedEof => {}
                    _ => assert!(false, "Invalid I/O error: {:?}", &ioe),
                },
                _ => assert!(false, "Invalid deserialize error: {:?}", &eres),
            },
        }
    }

    #[test]
    fn test_bools() {
        test_deser_ser(Value::Bool(false));
        test_deser_ser(Value::Bool(true));

        test_bad_expectation(Value::Bool(false), TypeSignature::IntType);
        test_bad_expectation(Value::Bool(true), TypeSignature::IntType);
    }

    #[test]
    fn test_ints() {
        test_deser_ser(Value::Int(0));
        test_deser_ser(Value::Int(1));
        test_deser_ser(Value::Int(-1));
        test_deser_ser(Value::Int(i128::MAX));
        test_deser_ser(Value::Int(i128::MIN));

        test_bad_expectation(Value::Int(1), TypeSignature::UIntType);
    }

    #[test]
    fn test_uints() {
        test_deser_ser(Value::UInt(0));
        test_deser_ser(Value::UInt(1));
        test_deser_ser(Value::UInt(u128::MAX));
        test_deser_ser(Value::UInt(u128::MIN));

        test_bad_expectation(Value::UInt(1), TypeSignature::IntType);
    }

    #[apply(test_clarity_versions)]
    fn test_opts(#[case] version: ClarityVersion, #[case] epoch: StacksEpochId) {
        test_deser_ser(Value::none());
        test_deser_ser(Value::some(Value::Int(15)).unwrap());

        test_bad_expectation(Value::none(), TypeSignature::IntType);
        test_bad_expectation(Value::some(Value::Int(15)).unwrap(), TypeSignature::IntType);
        // bad expected _contained_ type
        test_bad_expectation(
            Value::some(Value::Int(15)).unwrap(),
            TypeSignature::from_string("(optional uint)", version, epoch),
        );
    }

    #[apply(test_clarity_versions)]
    fn test_resp(#[case] version: ClarityVersion, #[case] epoch: StacksEpochId) {
        test_deser_ser(Value::okay(Value::Int(15)).unwrap());
        test_deser_ser(Value::error(Value::Int(15)).unwrap());

        // Bad expected types.
        test_bad_expectation(Value::okay(Value::Int(15)).unwrap(), TypeSignature::IntType);
        test_bad_expectation(
            Value::okay(Value::Int(15)).unwrap(),
            TypeSignature::from_string("(response uint int)", version, epoch),
        );
        test_bad_expectation(
            Value::error(Value::Int(15)).unwrap(),
            TypeSignature::from_string("(response int uint)", version, epoch),
        );
    }

    #[apply(test_clarity_versions)]
    fn test_buffs(#[case] version: ClarityVersion, #[case] epoch: StacksEpochId) {
        test_deser_ser(Value::buff_from(vec![0, 0, 0, 0]).unwrap());
        test_deser_ser(Value::buff_from(vec![0xde, 0xad, 0xbe, 0xef]).unwrap());
        test_deser_ser(Value::buff_from(vec![0, 0xde, 0xad, 0xbe, 0xef, 0]).unwrap());

        test_bad_expectation(
            Value::buff_from(vec![0, 0xde, 0xad, 0xbe, 0xef, 0]).unwrap(),
            TypeSignature::BoolType,
        );

        // fail because we expect a shorter buffer
        test_bad_expectation(
            Value::buff_from(vec![0, 0xde, 0xad, 0xbe, 0xef, 0]).unwrap(),
            TypeSignature::from_string("(buff 2)", version, epoch),
        );
    }

    #[apply(test_clarity_versions)]
    fn test_string_ascii(#[case] version: ClarityVersion, #[case] epoch: StacksEpochId) {
        test_deser_ser(Value::string_ascii_from_bytes(vec![61, 62, 63, 64]).unwrap());

        // fail because we expect a shorter string
        test_bad_expectation(
            Value::string_ascii_from_bytes(vec![61, 62, 63, 64]).unwrap(),
            TypeSignature::from_string("(string-ascii 3)", version, epoch),
        );
    }

    #[apply(test_clarity_versions)]
    fn test_string_utf8(#[case] version: ClarityVersion, #[case] epoch: StacksEpochId) {
        test_deser_ser(Value::string_utf8_from_bytes(vec![61, 62, 63, 64]).unwrap());
        test_deser_ser(
            Value::string_utf8_from_bytes(vec![61, 62, 63, 240, 159, 164, 151]).unwrap(),
        );

        // fail because we expect a shorter string
        test_bad_expectation(
            Value::string_utf8_from_bytes(vec![61, 62, 63, 64]).unwrap(),
            TypeSignature::from_string("(string-utf8 3)", version, epoch),
        );

        test_bad_expectation(
            Value::string_utf8_from_bytes(vec![61, 62, 63, 240, 159, 164, 151]).unwrap(),
            TypeSignature::from_string("(string-utf8 3)", version, epoch),
        );
    }

    #[test]
    fn test_tuples() {
        let t_1 = Value::from(
            TupleData::from_data(vec![
                ("a".into(), Value::Int(1)),
                ("b".into(), Value::Int(1)),
            ])
            .unwrap(),
        );
        let t_0 = Value::from(
            TupleData::from_data(vec![
                ("b".into(), Value::Int(1)),
                ("a".into(), Value::Int(1)),
            ])
            .unwrap(),
        );
        let t_2 = Value::from(
            TupleData::from_data(vec![
                ("a".into(), Value::Int(1)),
                ("b".into(), Value::Bool(true)),
            ])
            .unwrap(),
        );
        let t_3 = Value::from(TupleData::from_data(vec![("a".into(), Value::Int(1))]).unwrap());
        let t_4 = Value::from(
            TupleData::from_data(vec![
                ("a".into(), Value::Int(1)),
                ("c".into(), Value::Bool(true)),
            ])
            .unwrap(),
        );

        test_deser_ser(t_0.clone());
        test_deser_ser(t_1.clone());
        test_deser_ser(t_2.clone());
        test_deser_ser(t_3.clone());

        test_bad_expectation(t_0.clone(), TypeSignature::BoolType);

        // t_0 and t_1 are actually the same
        assert_eq!(
            Value::try_deserialize_hex(
                &t_1.serialize_to_hex(),
                &TypeSignature::type_of(&t_0),
                false
            )
            .unwrap(),
            Value::try_deserialize_hex(
                &t_0.serialize_to_hex(),
                &TypeSignature::type_of(&t_0),
                false
            )
            .unwrap()
        );

        // field number not equal to expectations
        assert!(match Value::try_deserialize_hex(
            &t_3.serialize_to_hex(),
            &TypeSignature::type_of(&t_1),
            false
        )
        .unwrap_err()
        {
            SerializationError::DeserializeExpected(_) => true,
            _ => false,
        });

        // field type mismatch
        assert!(match Value::try_deserialize_hex(
            &t_2.serialize_to_hex(),
            &TypeSignature::type_of(&t_1),
            false
        )
        .unwrap_err()
        {
            SerializationError::DeserializeExpected(_) => true,
            _ => false,
        });

        // field not-present in expected
        assert!(match Value::try_deserialize_hex(
            &t_1.serialize_to_hex(),
            &TypeSignature::type_of(&t_4),
            false
        )
        .unwrap_err()
        {
            SerializationError::DeserializeExpected(_) => true,
            _ => false,
        });
    }

    #[apply(test_clarity_versions)]
    fn test_sanitization(#[case] version: ClarityVersion, #[case] epoch: StacksEpochId) {
        let v_1 = Value::list_from(vec![
            TupleData::from_data(vec![("b".into(), Value::Int(2))])
                .unwrap()
                .into(),
            TupleData::from_data(vec![
                ("a".into(), Value::Int(1)),
                ("b".into(), Value::Int(4)),
                ("c".into(), Value::Int(3)),
            ])
            .unwrap()
            .into(),
        ])
        .unwrap();
        let v_1_good = Value::list_from(vec![
            TupleData::from_data(vec![("b".into(), Value::Int(2))])
                .unwrap()
                .into(),
            TupleData::from_data(vec![("b".into(), Value::Int(4))])
                .unwrap()
                .into(),
        ])
        .unwrap();

        let t_1_good = TypeSignature::from_string("(list 5 (tuple (b int)))", version, epoch);
        let t_1_bad_0 =
            TypeSignature::from_string("(list 5 (tuple (b int) (a int)))", version, epoch);
        let t_1_bad_1 = TypeSignature::from_string("(list 5 (tuple (b uint)))", version, epoch);

        let v_2 = TupleData::from_data(vec![
            (
                "list-1".into(),
                Value::list_from(vec![
                    TupleData::from_data(vec![("b".into(), Value::Int(2))])
                        .unwrap()
                        .into(),
                    TupleData::from_data(vec![
                        ("a".into(), Value::Int(1)),
                        ("b".into(), Value::Int(4)),
                        ("c".into(), Value::Int(3)),
                    ])
                    .unwrap()
                    .into(),
                ])
                .unwrap(),
            ),
            (
                "list-2".into(),
                Value::list_from(vec![
                    TupleData::from_data(vec![("c".into(), Value::Int(2))])
                        .unwrap()
                        .into(),
                    TupleData::from_data(vec![
                        ("a".into(), Value::Int(1)),
                        ("b".into(), Value::Int(4)),
                        ("c".into(), Value::Int(3)),
                    ])
                    .unwrap()
                    .into(),
                ])
                .unwrap(),
            ),
        ])
        .unwrap()
        .into();

        let v_2_good = TupleData::from_data(vec![
            (
                "list-1".into(),
                Value::list_from(vec![
                    TupleData::from_data(vec![("b".into(), Value::Int(2))])
                        .unwrap()
                        .into(),
                    TupleData::from_data(vec![("b".into(), Value::Int(4))])
                        .unwrap()
                        .into(),
                ])
                .unwrap(),
            ),
            (
                "list-2".into(),
                Value::list_from(vec![
                    TupleData::from_data(vec![("c".into(), Value::Int(2))])
                        .unwrap()
                        .into(),
                    TupleData::from_data(vec![("c".into(), Value::Int(3))])
                        .unwrap()
                        .into(),
                ])
                .unwrap(),
            ),
        ])
        .unwrap()
        .into();

        let t_2_good = TypeSignature::from_string(
            "(tuple (list-2 (list 2 (tuple (c int)))) (list-1 (list 5 (tuple (b int)))))",
            version,
            epoch,
        );
        let t_2_bad_0 = TypeSignature::from_string(
            "(tuple (list-2 (list 2 (tuple (c int)))) (list-1 (list 5 (tuple (a int)))))",
            version,
            epoch,
        );
        let t_2_bad_1 = TypeSignature::from_string(
            "(tuple (list-2 (list 1 (tuple (c int)))) (list-1 (list 5 (tuple (b int)))))",
            version,
            epoch,
        );

        let v_3 = Value::some(
            TupleData::from_data(vec![
                ("a".into(), Value::Int(1)),
                ("b".into(), Value::Int(4)),
                ("c".into(), Value::Int(3)),
            ])
            .unwrap()
            .into(),
        )
        .unwrap();

        let v_3_good = Value::some(
            TupleData::from_data(vec![
                ("a".into(), Value::Int(1)),
                ("b".into(), Value::Int(4)),
            ])
            .unwrap()
            .into(),
        )
        .unwrap();

        let t_3_good =
            TypeSignature::from_string("(optional (tuple (a int) (b int)))", version, epoch);
        let t_3_bad_0 =
            TypeSignature::from_string("(optional (tuple (a uint) (b int)))", version, epoch);
        let t_3_bad_1 =
            TypeSignature::from_string("(optional (tuple (d int) (b int)))", version, epoch);

        let v_4 = Value::list_from(vec![
            TupleData::from_data(vec![("b".into(), Value::some(Value::Int(2)).unwrap())])
                .unwrap()
                .into(),
            TupleData::from_data(vec![
                ("a".into(), Value::some(Value::Int(1)).unwrap()),
                ("b".into(), Value::none()),
                ("c".into(), Value::some(Value::Int(3)).unwrap()),
            ])
            .unwrap()
            .into(),
        ])
        .unwrap();
        let v_4_good = Value::list_from(vec![
            TupleData::from_data(vec![("b".into(), Value::some(Value::Int(2)).unwrap())])
                .unwrap()
                .into(),
            TupleData::from_data(vec![("b".into(), Value::none())])
                .unwrap()
                .into(),
        ])
        .unwrap();

        let t_4_good =
            TypeSignature::from_string("(list 5 (tuple (b (optional int))))", version, epoch);
        let t_4_bad_0 = TypeSignature::from_string(
            "(list 5 (tuple (b (optional int)) (a (optional int))))",
            version,
            epoch,
        );
        let t_4_bad_1 =
            TypeSignature::from_string("(list 5 (tuple (b (optional uint))))", version, epoch);

        let v_5 = Value::okay(
            Value::list_from(vec![
                TupleData::from_data(vec![("b".into(), Value::some(Value::Int(2)).unwrap())])
                    .unwrap()
                    .into(),
                TupleData::from_data(vec![
                    ("a".into(), Value::some(Value::Int(1)).unwrap()),
                    ("b".into(), Value::none()),
                    ("c".into(), Value::some(Value::Int(3)).unwrap()),
                ])
                .unwrap()
                .into(),
            ])
            .unwrap(),
        )
        .unwrap();
        let v_5_good = Value::okay(
            Value::list_from(vec![
                TupleData::from_data(vec![("b".into(), Value::some(Value::Int(2)).unwrap())])
                    .unwrap()
                    .into(),
                TupleData::from_data(vec![("b".into(), Value::none())])
                    .unwrap()
                    .into(),
            ])
            .unwrap(),
        )
        .unwrap();

        let t_5_good_0 = TypeSignature::from_string(
            "(response (list 5 (tuple (b (optional int)))) int)",
            version,
            epoch,
        );
        let t_5_good_1 = TypeSignature::from_string(
            "(response (list 2 (tuple (b (optional int)))) int)",
            version,
            epoch,
        );
        let t_5_good_2 = TypeSignature::from_string(
            "(response (list 2 (tuple (b (optional int)))) bool)",
            version,
            epoch,
        );
        let t_5_bad_0 = TypeSignature::from_string(
            "(response (list 5 (tuple (b (optional int)) (a (optional int)))) uint)",
            version,
            epoch,
        );
        let t_5_bad_1 = TypeSignature::from_string(
            "(response (list 5 (tuple (b (optional uint)))) int)",
            version,
            epoch,
        );
        let t_5_bad_2 = TypeSignature::from_string(
            "(response int (list 5 (tuple (b (optional int)))))",
            version,
            epoch,
        );
        let t_5_bad_3 = TypeSignature::from_string(
            "(list 5 (tuple (b (optional int)) (a (optional int))))",
            version,
            epoch,
        );

        let v_6 = Value::error(
            Value::list_from(vec![
                TupleData::from_data(vec![("b".into(), Value::some(Value::Int(2)).unwrap())])
                    .unwrap()
                    .into(),
                TupleData::from_data(vec![
                    ("a".into(), Value::some(Value::Int(1)).unwrap()),
                    ("b".into(), Value::none()),
                    ("c".into(), Value::some(Value::Int(3)).unwrap()),
                ])
                .unwrap()
                .into(),
            ])
            .unwrap(),
        )
        .unwrap();
        let v_6_good = Value::error(
            Value::list_from(vec![
                TupleData::from_data(vec![("b".into(), Value::some(Value::Int(2)).unwrap())])
                    .unwrap()
                    .into(),
                TupleData::from_data(vec![("b".into(), Value::none())])
                    .unwrap()
                    .into(),
            ])
            .unwrap(),
        )
        .unwrap();

        let t_6_good_0 = TypeSignature::from_string(
            "(response int (list 5 (tuple (b (optional int)))))",
            version,
            epoch,
        );
        let t_6_good_1 = TypeSignature::from_string(
            "(response int (list 2 (tuple (b (optional int)))))",
            version,
            epoch,
        );
        let t_6_good_2 = TypeSignature::from_string(
            "(response bool (list 2 (tuple (b (optional int)))))",
            version,
            epoch,
        );
        let t_6_bad_0 = TypeSignature::from_string(
            "(response uint (list 5 (tuple (b (optional int)) (a (optional int)))))",
            version,
            epoch,
        );
        let t_6_bad_1 = TypeSignature::from_string(
            "(response int (list 5 (tuple (b (optional uint)))))",
            version,
            epoch,
        );
        let t_6_bad_2 = TypeSignature::from_string(
            "(response (list 5 (tuple (b (optional int)))) int)",
            version,
            epoch,
        );
        let t_6_bad_3 = TypeSignature::from_string(
            "(list 5 (tuple (b (optional int)) (a (optional int))))",
            version,
            epoch,
        );

        let test_cases = [
            (v_1, v_1_good, t_1_good, vec![t_1_bad_0, t_1_bad_1]),
            (v_2, v_2_good, t_2_good, vec![t_2_bad_0, t_2_bad_1]),
            (v_3, v_3_good, t_3_good, vec![t_3_bad_0, t_3_bad_1]),
            (v_4, v_4_good, t_4_good, vec![t_4_bad_0, t_4_bad_1]),
            (
                v_5.clone(),
                v_5_good.clone(),
                t_5_good_0,
                vec![t_5_bad_0, t_5_bad_1, t_5_bad_2, t_5_bad_3],
            ),
            (v_5.clone(), v_5_good.clone(), t_5_good_1, vec![]),
            (v_5, v_5_good, t_5_good_2, vec![]),
            (
                v_6.clone(),
                v_6_good.clone(),
                t_6_good_0,
                vec![t_6_bad_0, t_6_bad_1, t_6_bad_2, t_6_bad_3],
            ),
            (v_6.clone(), v_6_good.clone(), t_6_good_1, vec![]),
            (v_6, v_6_good, t_6_good_2, vec![]),
        ];

        for (input_val, expected_out, good_type, bad_types) in test_cases.iter() {
            eprintln!(
                "Testing {}. Expected sanitization = {}",
                input_val, expected_out
            );
            let serialized = input_val.serialize_to_hex();

            let result =
                RollbackWrapper::deserialize_value(&serialized, good_type, &epoch).map(|x| x.value);
            if epoch < StacksEpochId::Epoch24 {
                let error = result.unwrap_err();
                match error {
                    SerializationError::DeserializeExpected(_) => {}
                    _ => panic!("Expected a DeserializeExpected error"),
                }
            } else {
                let value = result.unwrap();
                assert_eq!(&value, expected_out);
            }

            for bad_type in bad_types.iter() {
                eprintln!("Testing bad type: {}", bad_type);
                let result = RollbackWrapper::deserialize_value(&serialized, bad_type, &epoch);
                let error = result.unwrap_err();
                match error {
                    SerializationError::DeserializeExpected(_) => {}
                    e => panic!("Expected a DeserializeExpected error, got = {}", e),
                }
            }

            // now test the value::sanitize routine
            let result = Value::sanitize_value(&epoch, good_type, input_val.clone());
            if epoch < StacksEpochId::Epoch24 {
                let (value, did_sanitize) = result.unwrap();
                assert_eq!(&value, input_val);
                assert!(!did_sanitize, "Should not sanitize before epoch-2.4");
            } else {
                let (value, did_sanitize) = result.unwrap();
                assert_eq!(&value, expected_out);
                assert!(did_sanitize, "Should have sanitized");
            }

            for bad_type in bad_types.iter() {
                eprintln!("Testing bad type: {}", bad_type);
                let result = Value::sanitize_value(&epoch, bad_type, input_val.clone());
                if epoch < StacksEpochId::Epoch24 {
                    let (value, did_sanitize) = result.unwrap();
                    assert_eq!(&value, input_val);
                    assert!(!did_sanitize, "Should not sanitize before epoch-2.4");
                } else {
                    assert!(result.is_none());
                }
            }
        }
    }

    #[test]
    fn test_vectors() {
        let tests = [
            ("1010", Err("Bad type prefix".into())),
            ("0000000000000000000000000000000001", Ok(Value::Int(1))),
            ("00ffffffffffffffffffffffffffffffff", Ok(Value::Int(-1))),
            ("0100000000000000000000000000000001", Ok(Value::UInt(1))),
            ("0200000004deadbeef", Ok(Value::buff_from(vec![0xde, 0xad, 0xbe, 0xef])
                                      .unwrap())),
            ("03", Ok(Value::Bool(true))),
            ("04", Ok(Value::Bool(false))),
            ("050011deadbeef11ababffff11deadbeef11ababffff", Ok(
                StandardPrincipalData(
                    0x00,
                    [0x11, 0xde, 0xad, 0xbe, 0xef, 0x11, 0xab, 0xab, 0xff, 0xff,
                     0x11, 0xde, 0xad, 0xbe, 0xef, 0x11, 0xab, 0xab, 0xff, 0xff]).into())),
            ("060011deadbeef11ababffff11deadbeef11ababffff0461626364", Ok(
                QualifiedContractIdentifier::new(
                    StandardPrincipalData(
                        0x00,
                        [0x11, 0xde, 0xad, 0xbe, 0xef, 0x11, 0xab, 0xab, 0xff, 0xff,
                         0x11, 0xde, 0xad, 0xbe, 0xef, 0x11, 0xab, 0xab, 0xff, 0xff]),
                    "abcd".into()).into())),
            ("0700ffffffffffffffffffffffffffffffff", Ok(Value::okay(Value::Int(-1)).unwrap())),
            ("0800ffffffffffffffffffffffffffffffff", Ok(Value::error(Value::Int(-1)).unwrap())),
            ("09", Ok(Value::none())),
            ("0a00ffffffffffffffffffffffffffffffff", Ok(Value::some(Value::Int(-1)).unwrap())),
            ("0b0000000400000000000000000000000000000000010000000000000000000000000000000002000000000000000000000000000000000300fffffffffffffffffffffffffffffffc",
             Ok(Value::list_from(vec![
                 Value::Int(1), Value::Int(2), Value::Int(3), Value::Int(-4)]).unwrap())),
            ("0c000000020362617a0906666f6f62617203",
             Ok(Value::from(TupleData::from_data(vec![
                 ("baz".into(), Value::none()), ("foobar".into(), Value::Bool(true))]).unwrap())))
        ];

        for (test, expected) in tests.iter() {
            if let Ok(x) = expected {
                assert_eq!(test, &x.serialize_to_hex());
            }
            assert_eq!(expected, &Value::try_deserialize_hex_untyped(test));
            assert_eq!(
                expected,
                &Value::try_deserialize_hex_untyped(&format!("0x{}", test))
            );
        }

        // test the serialized_size implementation
        for (test, expected) in tests.iter() {
            if let Ok(value) = expected {
                assert_eq!(
                    value.serialized_size(),
                    test.len() as u32 / 2,
                    "serialized_size() should return the byte length of the serialization (half the length of the hex encoding)",
                );
            }
        }
    }

    #[test]
    fn try_deser_large_list() {
        let buff = vec![
            11, 255, 255, 255, 255, 255, 255, 255, 255, 255, 255, 255, 255, 255,
        ];

        assert_eq!(
            Value::try_deserialize_bytes_untyped(&buff).unwrap_err(),
            SerializationError::DeserializationError("Illegal list type".to_string())
        );
    }

    #[test]
    fn try_deser_large_tuple() {
        let buff = vec![
            12, 255, 255, 255, 255, 255, 255, 255, 255, 255, 255, 255, 255, 255,
        ];

        assert_eq!(
            Value::try_deserialize_bytes_untyped(&buff).unwrap_err(),
            SerializationError::DeserializationError("Illegal tuple type".to_string())
        );
    }

    #[test]
    fn try_overflow_stack() {
        let input = "08080808080808080808070707080807080808080808080708080808080708080707080707080807080808080808080708080808080708080707080708070807080808080808080708080808080708080708080808080808080807070807080808080808070808070707080807070808070808080808070808070708070807080808080808080707080708070807080708080808080808070808080808070808070808080808080808080707080708080808080807080807070708080707080807080808080807080807070807080708080808080808070708070808080808080708080707070808070708080807080807070708";
        assert_eq!(
            Err(CheckErrors::TypeSignatureTooDeep.into()),
            Value::try_deserialize_hex_untyped(input)
        );
    }

    #[test]
    fn test_principals() {
        let issuer =
            PrincipalData::parse_standard_principal("SM2J6ZY48GV1EZ5V2V5RB9MP66SW86PYKKQVX8X0G")
                .unwrap();
        let standard_p = Value::from(issuer.clone());

        let contract_identifier = QualifiedContractIdentifier::new(issuer, "foo".into());
        let contract_p2 = Value::from(PrincipalData::Contract(contract_identifier));

        test_deser_ser(contract_p2.clone());
        test_deser_ser(standard_p.clone());

        test_bad_expectation(contract_p2, TypeSignature::BoolType);
        test_bad_expectation(standard_p, TypeSignature::BoolType);
    }
}<|MERGE_RESOLUTION|>--- conflicted
+++ resolved
@@ -26,6 +26,7 @@
 use stacks_common::util::hash::{hex_bytes, to_hex};
 use stacks_common::util::retry::BoundReader;
 
+use super::{ListTypeData, TupleTypeSignature};
 use crate::codec::{Error as codec_error, StacksMessageCodec};
 use crate::vm::database::{ClarityDeserializable, ClaritySerializable};
 use crate::vm::errors::{
@@ -41,8 +42,6 @@
     StringUTF8Length, TupleData, TypeSignature, Value, BOUND_VALUE_SERIALIZATION_BYTES,
     MAX_TYPE_DEPTH, MAX_VALUE_SIZE,
 };
-
-use super::{ListTypeData, TupleTypeSignature};
 
 /// Errors that may occur in serialization or deserialization
 /// If deserialization failed because the described type is a bad type and
@@ -1353,26 +1352,15 @@
 }
 
 #[cfg(test)]
-<<<<<<< HEAD
-mod tests {
+pub mod tests {
     use std::io::Write;
 
-=======
-pub mod tests {
->>>>>>> 4c5dc7e9
     use rstest::rstest;
     use rstest_reuse::{self, *};
-    use stacks_common::types::StacksEpochId;
-
-<<<<<<< HEAD
+
     use super::super::*;
     use super::SerializationError;
-    use crate::vm::database::{ClarityDeserializable, ClaritySerializable};
-=======
-    use std::io::Write;
-
     use crate::vm::database::{ClarityDeserializable, ClaritySerializable, RollbackWrapper};
->>>>>>> 4c5dc7e9
     use crate::vm::errors::Error;
     use crate::vm::tests::test_clarity_versions;
     use crate::vm::types::TypeSignature::{BoolType, IntType};
