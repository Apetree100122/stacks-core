--- conflicted
+++ resolved
@@ -238,14 +238,6 @@
 }
 
 impl STXWithdrawEventData {
-<<<<<<< HEAD
-    pub fn json_serialize(&self) -> serde_json::Value {
-        json!({
-            "sender": self.sender.to_string(),
-            "amount": self.amount.to_string(),
-            "withdrawal_id": self.withdrawal_id.unwrap_or(0),
-        })
-=======
     /// Serialize to a JSON value. This method fails to serialize if
     /// `withdrawal_id` is not set, returning `None`
     pub fn json_serialize(&self) -> Option<serde_json::Value> {
@@ -254,7 +246,6 @@
             "amount": self.amount.to_string(),
             "withdrawal_id": self.withdrawal_id?,
         }))
->>>>>>> 00fff24c
     }
 }
 
@@ -336,11 +327,7 @@
 pub struct NFTWithdrawEventData {
     pub asset_identifier: AssetIdentifier,
     pub sender: PrincipalData,
-<<<<<<< HEAD
-    pub value: Value,
-=======
     pub id: u128,
->>>>>>> 00fff24c
     pub withdrawal_id: Option<u32>,
 }
 
@@ -351,16 +338,9 @@
         Some(json!({
             "asset_identifier": format!("{}", self.asset_identifier),
             "sender": format!("{}",self.sender),
-<<<<<<< HEAD
-            "value": self.value,
-            "raw_value": format!("0x{}", raw_value.join("")),
-            "withdrawal_id": self.withdrawal_id.unwrap_or(0),
-        })
-=======
             "id": self.id,
             "withdrawal_id": self.withdrawal_id?,
         }))
->>>>>>> 00fff24c
     }
 }
 
@@ -433,13 +413,8 @@
             "asset_identifier": format!("{}", self.asset_identifier),
             "sender": format!("{}",self.sender),
             "amount": format!("{}", self.amount),
-<<<<<<< HEAD
-            "withdrawal_id": self.withdrawal_id.unwrap_or(0),
-        })
-=======
             "withdrawal_id": self.withdrawal_id?,
         }))
->>>>>>> 00fff24c
     }
 }
 
