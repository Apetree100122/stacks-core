// Copyright (C) 2013-2020 Blockstack PBC, a public benefit corporation
// Copyright (C) 2020 Stacks Open Internet Foundation
//
// This program is free software: you can redistribute it and/or modify
// it under the terms of the GNU General Public License as published by
// the Free Software Foundation, either version 3 of the License, or
// (at your option) any later version.
//
// This program is distributed in the hope that it will be useful,
// but WITHOUT ANY WARRANTY; without even the implied warranty of
// MERCHANTABILITY or FITNESS FOR A PARTICULAR PURPOSE.  See the
// GNU General Public License for more details.
//
// You should have received a copy of the GNU General Public License
// along with this program.  If not, see <http://www.gnu.org/licenses/>.

use rand::{thread_rng, Rng};
use std::cmp;
use std::fs;
use std::net;
use std::net::Shutdown;
use std::ops::Deref;
use std::ops::DerefMut;
use std::path;
use std::path::PathBuf;
use std::time;
use std::time::Duration;

use crate::burnchains::bitcoin::blocks::BitcoinHeaderIPC;
use crate::burnchains::bitcoin::messages::BitcoinMessageHandler;
use crate::burnchains::bitcoin::spv::*;
use crate::burnchains::bitcoin::Error as btc_error;
use crate::burnchains::db::BurnchainHeaderReader;
use crate::burnchains::indexer::BurnchainIndexer;
use crate::burnchains::indexer::*;
use crate::burnchains::Burnchain;
use crate::util_lib::db::Error as DBError;

use crate::burnchains::bitcoin::blocks::{BitcoinBlockDownloader, BitcoinBlockParser};
use crate::burnchains::bitcoin::BitcoinNetworkType;

use crate::burnchains::BurnchainBlockHeader;
use crate::burnchains::Error as burnchain_error;
use crate::burnchains::MagicBytes;
use crate::burnchains::BLOCKSTACK_MAGIC_MAINNET;
use crate::types::chainstate::BurnchainHeaderHash;

use stacks_common::deps_common::bitcoin::blockdata::block::{BlockHeader, LoneBlockHeader};
use stacks_common::deps_common::bitcoin::network::encodable::VarInt;
use stacks_common::deps_common::bitcoin::network::message::NetworkMessage;
use stacks_common::deps_common::bitcoin::network::serialize::BitcoinHash;
use stacks_common::deps_common::bitcoin::network::serialize::Error as btc_serialization_err;
<<<<<<< HEAD
use stacks_common::deps_common::bitcoin::util::hash::Sha256dHash;
=======
use stacks_common::util::get_epoch_time_secs;
>>>>>>> 9e1620cd
use stacks_common::util::log;

use crate::core::{
    StacksEpoch, STACKS_EPOCHS_MAINNET, STACKS_EPOCHS_REGTEST, STACKS_EPOCHS_TESTNET,
};
use std::convert::TryFrom;

pub const USER_AGENT: &'static str = "Stacks/2.1";

pub const BITCOIN_MAINNET: u32 = 0xD9B4BEF9;
pub const BITCOIN_TESTNET: u32 = 0x0709110B;
pub const BITCOIN_REGTEST: u32 = 0xDAB5BFFA;

pub const BITCOIN_MAINNET_NAME: &'static str = "mainnet";
pub const BITCOIN_TESTNET_NAME: &'static str = "testnet";
pub const BITCOIN_REGTEST_NAME: &'static str = "regtest";

// batch size for searching for a reorg
// kept small since sometimes bitcoin will just send us one header at a time
#[cfg(not(test))]
const REORG_BATCH_SIZE: u64 = 16;
#[cfg(test)]
const REORG_BATCH_SIZE: u64 = 2;

pub fn network_id_to_bytes(network_id: BitcoinNetworkType) -> u32 {
    match network_id {
        BitcoinNetworkType::Mainnet => BITCOIN_MAINNET,
        BitcoinNetworkType::Testnet => BITCOIN_TESTNET,
        BitcoinNetworkType::Regtest => BITCOIN_REGTEST,
    }
}

impl TryFrom<u32> for BitcoinNetworkType {
    type Error = &'static str;

    fn try_from(value: u32) -> Result<BitcoinNetworkType, Self::Error> {
        match value {
            BITCOIN_MAINNET => Ok(BitcoinNetworkType::Mainnet),
            BITCOIN_TESTNET => Ok(BitcoinNetworkType::Testnet),
            BITCOIN_REGTEST => Ok(BitcoinNetworkType::Regtest),
            _ => Err("Invalid network type"),
        }
    }
}

/// Get the default epochs definitions for the given BitcoinNetworkType.
/// Should *not* be used except by the BitcoinIndexer when no epochs vector
/// was specified.
fn get_bitcoin_stacks_epochs(network_id: BitcoinNetworkType) -> Vec<StacksEpoch> {
    match network_id {
        BitcoinNetworkType::Mainnet => STACKS_EPOCHS_MAINNET.to_vec(),
        BitcoinNetworkType::Testnet => STACKS_EPOCHS_TESTNET.to_vec(),
        BitcoinNetworkType::Regtest => STACKS_EPOCHS_REGTEST.to_vec(),
    }
}

#[derive(Debug, Clone, PartialEq)]
pub struct BitcoinIndexerConfig {
    // config fields
    pub peer_host: String,
    pub peer_port: u16,
    pub rpc_port: u16,
    pub rpc_ssl: bool,
    pub username: Option<String>,
    pub password: Option<String>,
    pub timeout: u32,
    pub spv_headers_path: String,
    pub first_block: u64,
    pub magic_bytes: MagicBytes,
    pub epochs: Option<Vec<StacksEpoch>>,
}

#[derive(Debug)]
pub struct BitcoinIndexerRuntime {
    sock: Option<net::TcpStream>,
    pub services: u64,
    pub user_agent: String,
    pub version_nonce: u64,
    pub network_id: BitcoinNetworkType,
    pub block_height: u64,
    pub last_getdata_send_time: u64,
    pub last_getheaders_send_time: u64,
    pub timeout: u64,
}

pub struct BitcoinIndexer {
    pub config: BitcoinIndexerConfig,
    pub runtime: BitcoinIndexerRuntime,
}

impl BitcoinIndexerConfig {
    pub fn default(first_block: u64) -> BitcoinIndexerConfig {
        BitcoinIndexerConfig {
            peer_host: "bitcoin.blockstack.com".to_string(),
            peer_port: 8333,
            rpc_port: 8332,
            rpc_ssl: false,
            username: Some("blockstack".to_string()),
            password: Some("blockstacksystem".to_string()),
            timeout: 30,
            spv_headers_path: "./headers.sqlite".to_string(),
            first_block,
            magic_bytes: BLOCKSTACK_MAGIC_MAINNET.clone(),
            epochs: None,
        }
    }

    pub fn default_regtest(spv_headers_path: String) -> BitcoinIndexerConfig {
        BitcoinIndexerConfig {
            peer_host: "127.0.0.1".to_string(),
            peer_port: 18444,
            rpc_port: 18443,
            rpc_ssl: false,
            username: Some("blockstack".to_string()),
            password: Some("blockstacksystem".to_string()),
            timeout: 30,
            spv_headers_path: spv_headers_path,
            first_block: 0,
            magic_bytes: BLOCKSTACK_MAGIC_MAINNET.clone(),
            epochs: None,
        }
    }

    #[cfg(test)]
    pub fn test_default(spv_headers_path: String) -> BitcoinIndexerConfig {
        BitcoinIndexerConfig {
            peer_host: "127.0.0.1".to_string(),
            peer_port: 18444,
            rpc_port: 18443,
            rpc_ssl: false,
            username: Some("blockstack".to_string()),
            password: Some("blockstacksystem".to_string()),
            timeout: 30,
            spv_headers_path,
            first_block: 0,
            magic_bytes: BLOCKSTACK_MAGIC_MAINNET.clone(),
            epochs: None,
        }
    }
}

impl BitcoinIndexerRuntime {
    pub fn new(network_id: BitcoinNetworkType) -> BitcoinIndexerRuntime {
        let mut rng = thread_rng();
        BitcoinIndexerRuntime {
            sock: None,
            services: 0,
            user_agent: USER_AGENT.to_owned(),
            version_nonce: rng.gen(),
            network_id: network_id,
            block_height: 0,
            last_getdata_send_time: 0,
            last_getheaders_send_time: 0,
            timeout: 300,
        }
    }
}

impl BitcoinIndexer {
    pub fn new(config: BitcoinIndexerConfig, runtime: BitcoinIndexerRuntime) -> BitcoinIndexer {
        BitcoinIndexer {
            config: config,
            runtime: runtime,
        }
    }

    #[cfg(test)]
    pub fn new_unit_test(working_dir: &str) -> BitcoinIndexer {
        let mut working_dir_path = PathBuf::from(working_dir);
        if fs::metadata(&working_dir_path).is_err() {
            fs::create_dir_all(&working_dir_path).unwrap();
        }

        working_dir_path.push("headers.sqlite");

        // instantiate headers DB
        let _ = SpvClient::new(
            &working_dir_path.to_str().unwrap().to_string(),
            0,
            None,
            BitcoinNetworkType::Regtest,
            true,
            false,
        )
        .unwrap();

        BitcoinIndexer {
            config: BitcoinIndexerConfig::default_regtest(
                working_dir_path.to_str().unwrap().to_string(),
            ),
            runtime: BitcoinIndexerRuntime::new(BitcoinNetworkType::Regtest),
        }
    }

    pub fn dup(&self) -> BitcoinIndexer {
        BitcoinIndexer {
            config: self.config.clone(),
            runtime: BitcoinIndexerRuntime::new(self.runtime.network_id),
        }
    }

    /// (re)connect to our configured network peer.
    /// Sets self.runtime.sock to a new socket referring to our configured
    /// Bitcoin peer.  If we fail to connect, this method sets the socket
    /// to None.
    fn reconnect_peer(&mut self) -> Result<(), btc_error> {
        match net::TcpStream::connect((self.config.peer_host.as_str(), self.config.peer_port)) {
            Ok(s) => {
                // Disable Nagle algorithm
                s.set_nodelay(true).map_err(|_e| {
                    test_debug!("Failed to set TCP_NODELAY: {:?}", &_e);
                    btc_error::ConnectionError
                })?;

                // set timeout
                s.set_read_timeout(Some(Duration::from_secs(self.runtime.timeout)))
                    .map_err(|_e| {
                        test_debug!("Failed to set TCP read timeout: {:?}", &_e);
                        btc_error::ConnectionError
                    })?;

                s.set_write_timeout(Some(Duration::from_secs(self.runtime.timeout)))
                    .map_err(|_e| {
                        test_debug!("Failed to set TCP write timeout: {:?}", &_e);
                        btc_error::ConnectionError
                    })?;

                match self.runtime.sock.take() {
                    Some(s) => {
                        let _ = s.shutdown(Shutdown::Both);
                    }
                    None => {}
                }

                self.runtime.sock = Some(s);
                Ok(())
            }
            Err(_e) => {
                let s = self.runtime.sock.take();
                match s {
                    Some(s) => {
                        let _ = s.shutdown(Shutdown::Both);
                    }
                    None => {}
                }
                Err(btc_error::ConnectionError)
            }
        }
    }

    /// Run code with the socket
    pub fn with_socket<F, R>(&mut self, closure: F) -> Result<R, btc_error>
    where
        F: FnOnce(&mut net::TcpStream) -> Result<R, btc_error>,
    {
        let mut sock = self.runtime.sock.take();
        let res = match sock {
            Some(ref mut s) => closure(s),
            None => Err(btc_error::SocketNotConnectedToPeer),
        };
        self.runtime.sock = sock;
        res
    }

    /// Are we connected?
    fn is_connected(&mut self) -> bool {
        self.runtime.sock.is_some()
    }

    /// Carry on a conversation with the bitcoin peer.
    /// Handle version, verack, ping, and pong messages automatically.
    /// Reconnect to the peer automatically if the peer closes the connection.
    /// Pass any other messages to a given message handler.
    pub fn peer_communicate<T: BitcoinMessageHandler>(
        &mut self,
        message_handler: &mut T,
        initial_handshake: bool,
    ) -> Result<(), btc_error> {
        let mut do_handshake = initial_handshake || !self.is_connected();
        let mut keep_going = true;
        let mut initiated = false;

        while keep_going {
            if do_handshake {
                debug!("(Re)establish peer connection");

                initiated = false;
                let handshake_result = self.connect_handshake_backoff();
                match handshake_result {
                    Ok(_block_height) => {
                        // connection established!
                        do_handshake = false;
                    }
                    Err(_) => {
                        // need to try again
                        continue;
                    }
                }
            }

            if !initiated {
                // initiate the conversation
                match message_handler.begin_session(self) {
                    Ok(status) => {
                        if !status {
                            debug!("begin_session() terminates conversation");
                            break;
                        }
                        initiated = true;
                    }
                    Err(btc_error::ConnectionBroken) => {
                        debug!("Re-establish peer connection");
                        do_handshake = true;
                    }
                    Err(e) => {
                        warn!("Unhandled error while initiating conversation: {:?}", e);
                        return Err(e);
                    }
                }
            }

            match self.recv_message() {
                Ok(msg) => {
                    // got a message; go consume it
                    let handled = self.handle_message(msg, Some(message_handler));
                    match handled {
                        Ok(do_continue) => {
                            keep_going = do_continue;
                            if !keep_going {
                                debug!("Message handler indicates to stop");
                            }
                        }
                        Err(btc_error::UnhandledMessage(m)) => {
                            match m {
                                // some Bitcoin nodes send this to tell us to upgrade, so just
                                // consume it
                                NetworkMessage::Alert(..) => {}
                                _ => {
                                    // TODO: handle inv block-push
                                    debug!("Unhandled message {:?}", m);
                                }
                            }
                        }
                        Err(btc_error::ConnectionBroken) => {
                            debug!("Re-establish peer connection");
                            do_handshake = true;
                        }
                        Err(e) => {
                            warn!("Unhandled error {:?}", e);
                            return Err(e);
                        }
                    }
                }
                Err(btc_error::ConnectionBroken) => {
                    do_handshake = true;
                }
                Err(btc_error::SerializationError(
                    btc_serialization_err::UnrecognizedNetworkCommand(s),
                )) => {
                    debug!("Received unrecognized network command while receiving a message: {}, ignoring", s);
                }
                Err(e) => {
                    warn!("Unhandled error while receiving a message: {:?}", e);
                    do_handshake = true;
                }
            }
        }
        Ok(())
    }

    /// Synchronize a range of headers from bitcoin to a specific file.
    /// If last_block is None, then sync as many headers as the remote peer has to offer.
    /// Returns the height of the last block fetched
    pub fn sync_last_headers(
        &mut self,
        start_block: u64,
        last_block: Option<u64>,
    ) -> Result<u64, btc_error> {
        debug!("Sync all headers starting at block {}", start_block);
        let mut spv_client = SpvClient::new(
            &self.config.spv_headers_path,
            start_block,
            last_block,
            self.runtime.network_id,
            true,
            false,
        )?;
        if let Some(last_block) = last_block.as_ref() {
            // do we need to do anything?
            let cur_height = spv_client.get_headers_height()?;
            if *last_block <= cur_height {
                debug!("SPV client has all headers up to {}", cur_height);
                return Ok(cur_height);
            }
        }
        spv_client
            .run(self)
            .and_then(|_r| Ok(spv_client.end_block_height.unwrap()))
    }

    #[cfg(test)]
    fn new_reorg_spv_client(
        reorg_headers_path: &str,
        start_block: u64,
        end_block: Option<u64>,
        network_id: BitcoinNetworkType,
    ) -> Result<SpvClient, btc_error> {
        SpvClient::new_without_migration(
            &reorg_headers_path,
            start_block,
            end_block,
            network_id,
            true,
            true,
        )
    }

    #[cfg(not(test))]
    fn new_reorg_spv_client(
        reorg_headers_path: &str,
        start_block: u64,
        end_block: Option<u64>,
        network_id: BitcoinNetworkType,
    ) -> Result<SpvClient, btc_error> {
        SpvClient::new(
            &reorg_headers_path,
            start_block,
            end_block,
            network_id,
            true,
            true,
        )
    }

    /// Create a SPV client for starting reorg processing
    fn setup_reorg_headers(
        &mut self,
        canonical_spv_client: &SpvClient,
        reorg_headers_path: &str,
        start_block: u64,
        remove_old: bool,
    ) -> Result<SpvClient, btc_error> {
        if remove_old {
            if PathBuf::from(&reorg_headers_path).exists() {
                fs::remove_file(&reorg_headers_path).map_err(|e| {
                    error!("Failed to remove {}", reorg_headers_path);
                    btc_error::Io(e)
                })?;
            }
        }

        // bootstrap reorg client
        let mut reorg_spv_client = BitcoinIndexer::new_reorg_spv_client(
            reorg_headers_path,
            start_block,
            Some(start_block + REORG_BATCH_SIZE),
            self.runtime.network_id,
        )?;

        if start_block > 0 {
            if start_block > BLOCK_DIFFICULTY_CHUNK_SIZE {
                if remove_old {
                    // set up a .reorg db
                    // * needs the last difficulty interval of headers (note that the current
                    // interval is `start_block / BLOCK_DIFFICULTY_CHUNK_SIZE - 1).
                    // * needs the last interval's chain work calculation
                    let interval_start_block =
                        (start_block / BLOCK_DIFFICULTY_CHUNK_SIZE).saturating_sub(2);
                    let base_block = interval_start_block * BLOCK_DIFFICULTY_CHUNK_SIZE;
                    let interval_headers =
                        canonical_spv_client.read_block_headers(base_block, start_block + 1)?;
                    assert!(
                        interval_headers.len() >= (start_block - base_block) as usize,
                        "BUG: missing headers for {}-{}",
                        base_block,
                        start_block
                    );

                    test_debug!(
                        "Copy headers {}-{}",
                        base_block,
                        base_block + interval_headers.len() as u64
                    );
                    reorg_spv_client
                        .insert_block_headers_before(base_block - 1, interval_headers)?;

                    let last_interval = canonical_spv_client.find_highest_work_score_interval()?;

                    // copy over the relevant difficulty intervals as well
                    for interval in interval_start_block..(last_interval + 1) {
                        test_debug!("Copy interval {} to {}", interval, &reorg_headers_path);
                        let work_score = canonical_spv_client
                            .find_interval_work(interval)?
                            .expect(&format!("FATAL: no work score for interval {}", interval));
                        reorg_spv_client.store_interval_work(interval, work_score)?;
                    }
                }
            } else {
                // no full difficulty intervals yet
                let interval_headers =
                    canonical_spv_client.read_block_headers(1, start_block + 1)?;
                reorg_spv_client.insert_block_headers_before(0, interval_headers)?;
            }
        }

        Ok(reorg_spv_client)
    }

    /// Search for a bitcoin reorg.  Return the offset into the canonical bitcoin headers where
    /// the reorg starts.  Returns the hight of the highest common ancestor.
    /// Note that under certain testnet settings, the bitcoin chain itself can shrink.
    pub fn find_bitcoin_reorg<F>(
        &mut self,
        canonical_headers_path: &str,
        reorg_headers_path: &str,
        load_reorg_headers: F,
    ) -> Result<u64, btc_error>
    where
        F: FnMut(&mut BitcoinIndexer, &mut SpvClient, u64, Option<u64>) -> Result<(), btc_error>,
    {
        // always check chain work, except in testing
        self.inner_find_bitcoin_reorg(
            canonical_headers_path,
            reorg_headers_path,
            load_reorg_headers,
            true,
        )
    }

    fn inner_find_bitcoin_reorg<F>(
        &mut self,
        canonical_headers_path: &str,
        reorg_headers_path: &str,
        mut load_reorg_headers: F,
        check_chain_work: bool,
    ) -> Result<u64, btc_error>
    where
        F: FnMut(&mut BitcoinIndexer, &mut SpvClient, u64, Option<u64>) -> Result<(), btc_error>,
    {
        let mut new_tip = 0;
        let mut found_common_ancestor = false;

        let orig_spv_client = SpvClient::new(
            canonical_headers_path,
            0,
            None,
            self.runtime.network_id,
            false,
            false,
        )?;

        // what's the last header we have from the canonical history?
        let canonical_end_block = orig_spv_client.get_headers_height().map_err(|e| {
            error!(
                "Failed to get the last block from {}",
                canonical_headers_path
            );
            e
        })?;

        // bootstrap reorg client
        let mut start_block = canonical_end_block.saturating_sub(REORG_BATCH_SIZE);
        let mut reorg_spv_client =
            self.setup_reorg_headers(&orig_spv_client, reorg_headers_path, start_block, true)?;
        let mut discontiguous_header_error_count = 0;

        while !found_common_ancestor {
            debug!(
                "Search for reorg'ed Bitcoin headers from {} - {}",
                start_block,
                start_block + REORG_BATCH_SIZE
            );

            // get new headers, starting off of start_block.  Feed them into the given
            // reorg_spv_client.
            match load_reorg_headers(
                self,
                &mut reorg_spv_client,
                start_block,
                Some(start_block + REORG_BATCH_SIZE),
            ) {
                Ok(_) => {}
                Err(btc_error::NoncontiguousHeader) | Err(btc_error::InvalidPoW) => {
                    warn!(
                        "Received invalid headers from {} - {} -- possible reorg in progress",
                        start_block,
                        start_block + REORG_BATCH_SIZE
                    );
                    if start_block == 0 {
                        // reorg all the way back to genesis
                        new_tip = 0;
                        break;
                    }

                    // try again
                    discontiguous_header_error_count += 1;
                    start_block = start_block
                        .saturating_sub(REORG_BATCH_SIZE * discontiguous_header_error_count);
                    reorg_spv_client = self.setup_reorg_headers(
                        &orig_spv_client,
                        reorg_headers_path,
                        start_block,
                        false,
                    )?;
                    continue;
                }
                Err(e) => {
                    error!(
                        "Failed to fetch Bitcoin headers from {} - {}: {:?}",
                        start_block,
                        start_block + REORG_BATCH_SIZE,
                        &e
                    );
                    return Err(e);
                }
            }

            let reorg_headers = reorg_spv_client
                .read_block_headers(start_block, start_block + REORG_BATCH_SIZE)
                .map_err(|e| {
                    error!(
                        "Failed to read reorg Bitcoin headers from {} to {}",
                        start_block,
                        start_block + REORG_BATCH_SIZE
                    );
                    e
                })?;

            if reorg_headers.len() == 0 {
                // chain shrank considerably
                info!(
                    "Missing Bitcoin headers in block range {}-{} -- did the Bitcoin chain shrink?",
                    start_block,
                    start_block + REORG_BATCH_SIZE
                );
                if start_block == 0 {
                    // reorg chain is empty
                    new_tip = 0;
                    break;
                }

                start_block = start_block.saturating_sub(REORG_BATCH_SIZE);
                reorg_spv_client.set_scan_range(start_block, Some(start_block + REORG_BATCH_SIZE));
                continue;
            }

            // got reorg headers.  Find the equivalent headers in our canonical history
            let canonical_headers = orig_spv_client
                .read_block_headers(start_block, start_block + REORG_BATCH_SIZE)
                .map_err(|e| {
                    error!(
                        "Failed to read canonical headers from {} to {}",
                        start_block,
                        start_block + REORG_BATCH_SIZE
                    );
                    e
                })?;

            assert!(
                canonical_headers.len() > 0,
                "BUG: uninitialized canonical SPV headers DB"
            );

            let max_headers_len = if canonical_headers.len() < reorg_headers.len() {
                canonical_headers.len()
            } else {
                reorg_headers.len()
            };
            let max_height = start_block + (max_headers_len as u64);

            // scan for common ancestor, but excluding the block we wrote to bootstrap the
            // reorg_spv_client.
            for i in (start_block + 1..max_height).rev() {
                if canonical_headers[(i - start_block) as usize].header
                    == reorg_headers[(i - start_block) as usize].header
                {
                    // found common ancestor
                    debug!(
                        "Found common Bitcoin block ancestor at height {}: {:?}",
                        i,
                        &canonical_headers[(i - start_block) as usize].header
                    );
                    new_tip = i;
                    found_common_ancestor = true;
                    break;
                } else {
                    debug!(
                        "Diverged headers at {}: {:?} != {:?}",
                        i,
                        &canonical_headers[(i - start_block) as usize].header,
                        &reorg_headers[(i - start_block) as usize].header
                    );
                }
            }
            if found_common_ancestor {
                break;
            }

            debug!(
                "No common ancestor found between Bitcoin headers {}-{}",
                start_block, max_height
            );

            if start_block == 0 {
                break;
            }

            // try again
            start_block = start_block.saturating_sub(REORG_BATCH_SIZE);
            reorg_spv_client =
                self.setup_reorg_headers(&orig_spv_client, reorg_headers_path, start_block, false)?;
        }

        if check_chain_work {
            let reorg_total_work = reorg_spv_client.update_chain_work()?;
            let orig_total_work = orig_spv_client.get_chain_work()?;

            debug!("Bitcoin headers history is consistent up to {}", new_tip;
                   "Orig chainwork" => %orig_total_work,
                   "Reorg chainwork" => %reorg_total_work);

            if orig_total_work < reorg_total_work {
                let reorg_tip = reorg_spv_client.get_headers_height()?;
                let hdr_reorg = reorg_spv_client
                    .read_block_header(reorg_tip - 1)?
                    .expect("FATAL: no tip hash for existing chain tip");
                info!(
                    "New canonical Bitcoin chain found! New tip is {}",
                    &hdr_reorg.header.bitcoin_hash()
                );

                // merge the new headers and chain difficulty to the original headers
                let mut orig_spv_client = SpvClient::new(
                    canonical_headers_path,
                    0,
                    None,
                    self.runtime.network_id,
                    true,
                    false,
                )?;

                // copy over new headers
                if new_tip > 0 {
                    let new_headers =
                        reorg_spv_client.read_block_headers(new_tip, reorg_tip + 1)?;
                    orig_spv_client.drop_headers(new_tip)?;
                    orig_spv_client.insert_block_headers_after(new_tip - 1, new_headers)?;
                }

                // copy over new chain work
                let orig_highest_interval = orig_spv_client.find_highest_work_score_interval()?;
                let reorg_highest_interval = reorg_spv_client.find_highest_work_score_interval()?;
                for interval in cmp::min(orig_highest_interval, reorg_highest_interval)
                    ..(cmp::max(orig_highest_interval, reorg_highest_interval) + 1)
                {
                    if let Some(work_score) = reorg_spv_client.find_interval_work(interval)? {
                        test_debug!(
                            "Copy work score for interval {} ({}) to original SPV client DB",
                            interval,
                            &work_score
                        );
                        orig_spv_client
                            .store_interval_work(interval, work_score)
                            .expect("FATAL: failed to store better chain work");
                    }
                }
            } else {
                // ignore the reorg
                test_debug!("Reorg chain does not overtake original Bitcoin chain");
                new_tip = orig_spv_client.get_headers_height()?;
            }
        }

        let hdr_reorg = reorg_spv_client.read_block_header(new_tip)?;
        let hdr_canonical = orig_spv_client.read_block_header(new_tip)?;
        assert_eq!(hdr_reorg, hdr_canonical);

        Ok(new_tip)
    }

<<<<<<< HEAD
    #[cfg(test)]
    pub fn raw_store_header(&mut self, header: BurnchainBlockHeader) -> Result<(), btc_error> {
        let mut spv_client = SpvClient::new(
            &self.config.spv_headers_path,
            self.config.first_block,
            None,
            self.runtime.network_id,
            true,
            false,
        )?;
        spv_client.disable_check_txcount();

        let hdr = LoneBlockHeader {
            header: BitcoinIndexer::mock_bitcoin_header(
                &header.parent_block_hash,
                header.timestamp as u32,
            ),
            tx_count: VarInt(header.num_txs),
        };

        assert!(header.block_height > 0);
        let start_height = header.block_height - 1;
        spv_client.insert_block_headers_after(start_height, vec![hdr])?;
        Ok(())
    }

    #[cfg(test)]
    pub fn mock_bitcoin_header(
        parent_block_hash: &BurnchainHeaderHash,
        timestamp: u32,
    ) -> BlockHeader {
        BlockHeader {
            bits: 0,
            merkle_root: Sha256dHash([0u8; 32]),
            nonce: 0,
            prev_blockhash: parent_block_hash.to_bitcoin_hash(),
            time: timestamp,
            version: 0x20000000,
        }
=======
    /// Verify that the last block header we have is within 2 hours of now.
    /// Return burnchain_error::TrySyncAgain if not, and delete the offending header
    pub fn check_chain_tip_timestamp(&mut self) -> Result<(), burnchain_error> {
        // if there was no target block height, then verify that the highest header fetched is within
        // 2 hours of now.  Remove headers that don't meet this criterion.
        let highest_header_height = self.get_highest_header_height()?;
        if highest_header_height == 0 {
            return Err(burnchain_error::TrySyncAgain);
        }

        let highest_header = self
            .read_headers(highest_header_height, highest_header_height + 1)?
            .pop()
            .expect("FATAL: no header at highest known height");
        let now = get_epoch_time_secs();
        if now - 2 * 60 * 60 <= (highest_header.block_header.header.time as u64)
            && (highest_header.block_header.header.time as u64) <= now + 2 * 60 * 60
        {
            // we're good
            return Ok(());
        }
        warn!(
            "Header at height {} is not wihtin 2 hours of now (is at {})",
            highest_header_height, highest_header.block_header.header.time
        );
        self.drop_headers(highest_header_height.saturating_sub(1))?;
        return Err(burnchain_error::TrySyncAgain);
>>>>>>> 9e1620cd
    }
}

impl Drop for BitcoinIndexer {
    fn drop(&mut self) {
        match self.runtime.sock {
            Some(ref mut s) => {
                let _ = s.shutdown(Shutdown::Both);
            }
            None => {}
        }
    }
}

impl BurnchainIndexer for BitcoinIndexer {
    type P = BitcoinBlockParser;

    /// Connect to the Bitcoin peer network.
    /// Use the peer host and peer port given in the config file,
    /// and loaded in on setup.
    fn connect(&mut self) -> Result<(), burnchain_error> {
        self.reconnect_peer().map_err(burnchain_error::Bitcoin)
    }

    /// Get the location on disk where we keep headers
    fn get_headers_path(&self) -> String {
        self.config.spv_headers_path.clone()
    }

    /// Get the number of headers we have
    fn get_headers_height(&self) -> Result<u64, burnchain_error> {
        let spv_client = SpvClient::new(
            &self.config.spv_headers_path,
            0,
            None,
            self.runtime.network_id,
            false,
            false,
        )
        .map_err(burnchain_error::Bitcoin)?;
        spv_client
            .get_headers_height()
            .map_err(burnchain_error::Bitcoin)
    }

    fn get_highest_header_height(&self) -> Result<u64, burnchain_error> {
        let spv_client = SpvClient::new(
            &self.config.spv_headers_path,
            0,
            None,
            self.runtime.network_id,
            false,
            false,
        )
        .map_err(burnchain_error::Bitcoin)?;
        spv_client
            .get_highest_header_height()
            .map_err(burnchain_error::Bitcoin)
    }

    /// Get the first block height
    fn get_first_block_height(&self) -> u64 {
        self.config.first_block
    }

    /// Get the first block header hash
    fn get_first_block_header_hash(&self) -> Result<BurnchainHeaderHash, burnchain_error> {
        let spv_client = SpvClient::new(
            &self.config.spv_headers_path,
            0,
            None,
            self.runtime.network_id,
            false,
            false,
        )?;
        let first_block_height = self.get_first_block_height();
        let first_header = spv_client
            .read_block_header(first_block_height)?
            .expect("BUG: no first block header hash");

        let first_block_header_hash =
            BurnchainHeaderHash::from_bitcoin_hash(&first_header.header.bitcoin_hash());
        Ok(first_block_header_hash)
    }

    /// Get the first block header timestamp
    fn get_first_block_header_timestamp(&self) -> Result<u64, burnchain_error> {
        let spv_client = SpvClient::new(
            &self.config.spv_headers_path,
            0,
            None,
            self.runtime.network_id,
            false,
            false,
        )?;
        let first_block_height = self.get_first_block_height();
        let first_header = spv_client
            .read_block_header(first_block_height)?
            .expect("BUG: no first block header timestamp");

        let first_block_header_timestamp = first_header.header.time as u64;
        Ok(first_block_header_timestamp)
    }

    /// Get a vector of the stacks epochs. This notion of epochs is dependent on the burn block height.
    /// Valid epochs include stacks 1.0, stacks 2.0, stacks 2.05, and so on.
    ///
    /// Choose according to:
    /// 1) Use the custom epochs defined on the underlying `BitcoinIndexerConfig`, if they exist.
    /// 2) Use hard-coded static values, otherwise.
    ///
    /// It is an error (panic) to set custom epochs if running on `Mainnet`.
    fn get_stacks_epochs(&self) -> Vec<StacksEpoch> {
        match self.config.epochs {
            Some(ref epochs) => {
                assert!(self.runtime.network_id != BitcoinNetworkType::Mainnet);
                epochs.clone()
            }
            None => get_bitcoin_stacks_epochs(self.runtime.network_id),
        }
    }

    /// Read downloaded headers within a range
    fn read_headers(
        &self,
        start_block: u64,
        end_block: u64,
    ) -> Result<Vec<BitcoinHeaderIPC>, burnchain_error> {
        let spv_client = SpvClient::new(
            &self.config.spv_headers_path,
            0,
            None,
            self.runtime.network_id,
            false,
            false,
        )?;

        let headers = spv_client.read_block_headers(start_block, end_block)?;
        let mut ret_headers: Vec<BitcoinHeaderIPC> = vec![];
        for i in 0..headers.len() {
            ret_headers.push({
                BitcoinHeaderIPC {
                    block_header: headers[i].clone(),
                    block_height: (i as u64) + start_block,
                }
            });
        }
        Ok(ret_headers)
    }

    /// Identify underlying reorgs and return the block height of the highest block in common
    /// between the remote node and our block headers.
    fn find_chain_reorg(&mut self) -> Result<u64, burnchain_error> {
        let headers_path = self.config.spv_headers_path.clone();
        let reorg_path = format!("{}.reorg", &self.config.spv_headers_path);
        self.find_bitcoin_reorg(
            &headers_path,
            &reorg_path,
            |ref mut indexer, ref mut spv_client, start_block, end_block_opt| {
                spv_client.set_scan_range(start_block, end_block_opt);
                spv_client.run(indexer)
            },
        )
        .map_err(|e| match e {
            btc_error::TimedOut => burnchain_error::TrySyncAgain,
            x => burnchain_error::Bitcoin(x),
        })
    }

    /// Download and store all headers between two block heights
    /// end_heights, if given, is inclusive.
    /// Returns the height of the last header fetched
    fn sync_headers(
        &mut self,
        start_height: u64,
        end_height: Option<u64>,
    ) -> Result<u64, burnchain_error> {
        if end_height.is_some() && end_height <= Some(start_height) {
            return Ok(end_height.unwrap());
        }

        let new_height = self
            .sync_last_headers(start_height, end_height)
            .map_err(|e| match e {
                btc_error::TimedOut => burnchain_error::TrySyncAgain,
                x => burnchain_error::Bitcoin(x),
            })?;

        // make sure the headers are up-to-date if we have no target height
        if end_height.is_none() {
            self.check_chain_tip_timestamp()?;
        }
        Ok(new_height)
    }

    /// Drop headers after a given height -- i.e. to accomodate a reorg
    fn drop_headers(&mut self, new_height: u64) -> Result<(), burnchain_error> {
        let mut spv_client = SpvClient::new(
            &self.config.spv_headers_path,
            0,
            None,
            self.runtime.network_id,
            true,
            false,
        )
        .map_err(burnchain_error::Bitcoin)?;
        spv_client
            .drop_headers(new_height)
            .map_err(burnchain_error::Bitcoin)
    }

    fn downloader(&self) -> BitcoinBlockDownloader {
        BitcoinBlockDownloader::new(self.dup())
    }

    fn parser(&self) -> BitcoinBlockParser {
        BitcoinBlockParser::new(self.runtime.network_id, self.config.magic_bytes)
    }

    fn reader(&self) -> BitcoinIndexer {
        self.dup()
    }
}

impl BurnchainHeaderReader for BitcoinIndexer {
    fn read_burnchain_headers(
        &self,
        start_height: u64,
        end_height: u64,
    ) -> Result<Vec<BurnchainBlockHeader>, DBError> {
        let hdrs = self
            .read_headers(start_height, end_height)
            .map_err(|e| DBError::Other(format!("Burnchain error: {:?}", &e)))?;

        Ok(hdrs
            .into_iter()
            .map(|hdr| BurnchainBlockHeader {
                block_height: hdr.block_height,
                block_hash: BurnchainHeaderHash::from_bitcoin_hash(&Sha256dHash(hdr.header_hash())),
                parent_block_hash: BurnchainHeaderHash::from_bitcoin_hash(
                    &hdr.block_header.header.prev_blockhash,
                ),
                num_txs: hdr.block_header.tx_count.0,
                timestamp: hdr.block_header.header.time as u64,
            })
            .collect())
    }
    fn get_burnchain_headers_height(&self) -> Result<u64, DBError> {
        self.get_headers_height()
            .map_err(|e| DBError::Other(format!("Burnchain error: {:?}", &e)))
    }
}

#[cfg(test)]
mod test {
    use super::*;
    use crate::burnchains::bitcoin::Error as btc_error;
    use crate::burnchains::bitcoin::*;
    use crate::burnchains::Error as burnchain_error;
    use crate::burnchains::*;

    use stacks_common::deps_common::bitcoin::blockdata::block::{BlockHeader, LoneBlockHeader};
    use stacks_common::deps_common::bitcoin::network::encodable::VarInt;
    use stacks_common::deps_common::bitcoin::network::serialize::{
        deserialize, serialize, BitcoinHash,
    };
    use stacks_common::deps_common::bitcoin::util::hash::Sha256dHash;
    use stacks_common::util::get_epoch_time_secs;
    use stacks_common::util::uint::Uint256;

    use std::env;

    #[test]
    fn test_indexer_find_bitcoin_reorg_genesis() {
        let path_1 = "/tmp/test-indexer-find_bitcoin_reorg_genesis.dat";
        let path_2 = "/tmp/test-indexer-find_bitcoin_reorg_genesis.dat.reorg.bak";
        let path_reorg = "/tmp/test-indexer-find_bitcoin_reorg_genesis.dat.reorg";

        if fs::metadata(path_1).is_ok() {
            fs::remove_file(path_1).unwrap();
        }
        if fs::metadata(path_2).is_ok() {
            fs::remove_file(path_2).unwrap();
        }
        if fs::metadata(path_reorg).is_ok() {
            fs::remove_file(path_reorg).unwrap();
        }

        // two header sets -- both of which build off of the genesis block
        let headers_1 = vec![
            LoneBlockHeader {
                header: BlockHeader {
                    bits: 545259519,
                    merkle_root: Sha256dHash::from_hex(
                        "20bee96458517fc5082a9720ce6207b5742f2b18e4e0a7e7373342725d80f88c",
                    )
                    .unwrap(),
                    nonce: 2,
                    prev_blockhash: Sha256dHash::from_hex(
                        "0f9188f13cb7b2c71f2a335e3a4fc328bf5beb436012afca590b1a11466e2206",
                    )
                    .unwrap(),
                    time: 1587626881,
                    version: 0x20000000,
                },
                tx_count: VarInt(0),
            },
            LoneBlockHeader {
                header: BlockHeader {
                    bits: 545259519,
                    merkle_root: Sha256dHash::from_hex(
                        "39d1a6f1ee7a5903797f92ec89e4c58549013f38114186fc2eb6e5218cb2d0ac",
                    )
                    .unwrap(),
                    nonce: 1,
                    prev_blockhash: Sha256dHash::from_hex(
                        "606d31daaaa5919f3720d8440dd99d31f2a4e4189c65879f19ae43268425e74b",
                    )
                    .unwrap(),
                    time: 1587626882,
                    version: 0x20000000,
                },
                tx_count: VarInt(0),
            },
            LoneBlockHeader {
                header: BlockHeader {
                    bits: 545259519,
                    merkle_root: Sha256dHash::from_hex(
                        "a7e04ed25f589938eb5627abb7b5913dd77b8955bcdf72d7f111d0a71e346e47",
                    )
                    .unwrap(),
                    nonce: 4,
                    prev_blockhash: Sha256dHash::from_hex(
                        "2fa2f451ac27f0e5cd3760ba6cdf34ef46adb76a44d96bc0f3bf3e713dd955f0",
                    )
                    .unwrap(),
                    time: 1587626882,
                    version: 0x20000000,
                },
                tx_count: VarInt(0),
            },
        ];

        let headers_2 = vec![
            LoneBlockHeader {
                header: BlockHeader {
                    bits: 545259519,
                    merkle_root: Sha256dHash::from_hex(
                        "677351ef5cd586c8d0ee7c242e0c5794d0bb4564107e567fd24e508aa66c8b79",
                    )
                    .unwrap(),
                    nonce: 0,
                    prev_blockhash: Sha256dHash::from_hex(
                        "0f9188f13cb7b2c71f2a335e3a4fc328bf5beb436012afca590b1a11466e2206",
                    )
                    .unwrap(),
                    time: 1587612061,
                    version: 0x20000000,
                },
                tx_count: VarInt(0),
            },
            LoneBlockHeader {
                header: BlockHeader {
                    bits: 545259519,
                    merkle_root: Sha256dHash::from_hex(
                        "a92e6612c0cde9b029081d90b1dcef97f95508b92dd982223c8fcbe9e953fc79",
                    )
                    .unwrap(),
                    nonce: 0,
                    prev_blockhash: Sha256dHash::from_hex(
                        "0f4865e8169da0cb265ab0ea9eef440e6b7cc9bc1d5e74e4627c0f1e83e67e95",
                    )
                    .unwrap(),
                    time: 1587612062,
                    version: 0x20000000,
                },
                tx_count: VarInt(0),
            },
            LoneBlockHeader {
                header: BlockHeader {
                    bits: 545259519,
                    merkle_root: Sha256dHash::from_hex(
                        "5bd6f6f0863582bb6910d772829b7cf36be262b74ac5775ef9d78180c90a9fef",
                    )
                    .unwrap(),
                    nonce: 0,
                    prev_blockhash: Sha256dHash::from_hex(
                        "2dbbe38703af1918ef4091dfea226db8868843a55a4673e3d2d7259083b07063",
                    )
                    .unwrap(),
                    time: 1587612062,
                    version: 0x20000000,
                },
                tx_count: VarInt(0),
            },
        ];

        let mut spv_client =
            SpvClient::new(path_1, 0, None, BitcoinNetworkType::Regtest, true, false).unwrap();
        let mut spv_client_reorg =
            SpvClient::new(path_2, 0, None, BitcoinNetworkType::Regtest, true, false).unwrap();

        spv_client
            .insert_block_headers_after(0, headers_1.clone())
            .unwrap();
        spv_client_reorg
            .insert_block_headers_after(0, headers_2.clone())
            .unwrap();

        spv_client.update_chain_work().unwrap();
        spv_client_reorg.update_chain_work().unwrap();

        assert_eq!(spv_client.read_block_headers(0, 10).unwrap().len(), 4);
        assert_eq!(spv_client_reorg.read_block_headers(0, 10).unwrap().len(), 4);

        assert_eq!(spv_client_reorg.read_block_headers(2, 10).unwrap().len(), 2);

        let mut indexer = BitcoinIndexer::new(
            BitcoinIndexerConfig::test_default(path_1.to_string()),
            BitcoinIndexerRuntime::new(BitcoinNetworkType::Regtest),
        );
        let common_ancestor_height = indexer
            .inner_find_bitcoin_reorg(
                path_1,
                path_reorg,
                |ref mut indexer, ref mut spv_client, start_block, end_block_opt| {
                    // mock the bitcoind by just copying over the relevant headers from our backup reorg db
                    let end_block = end_block_opt.unwrap_or(10000000);
                    let hdrs = spv_client_reorg
                        .read_block_headers(start_block, end_block)
                        .unwrap();

                    if start_block > 0 {
                        test_debug!("insert at {}: {:?}", start_block - 1, &hdrs);
                        spv_client
                            .insert_block_headers_before(start_block - 1, hdrs)
                            .unwrap();
                    } else if hdrs.len() > 0 {
                        test_debug!("insert at {}: {:?}", 0, &hdrs);
                        spv_client.test_write_block_headers(0, hdrs).unwrap();
                    }

                    Ok(())
                },
                false,
            )
            .unwrap();

        // lowest common ancestor is the genesis block
        assert_eq!(common_ancestor_height, 0);
    }

    #[test]
    fn test_indexer_find_bitcoin_reorg_midpoint() {
        let path_1 = "/tmp/test-indexer-find_bitcoin_reorg_midpoint.dat";
        let path_2 = "/tmp/test-indexer-find_bitcoin_reorg_midpoint.dat.reorg.bak";
        let path_reorg = "/tmp/test-indexer-find_bitcoin_reorg_midpoint.dat.reorg";

        if fs::metadata(path_1).is_ok() {
            fs::remove_file(path_1).unwrap();
        }
        if fs::metadata(path_2).is_ok() {
            fs::remove_file(path_2).unwrap();
        }

        // two header sets -- both of which build off of same first block
        let headers_1 = vec![
            LoneBlockHeader {
                header: BlockHeader {
                    bits: 545259519,
                    merkle_root: Sha256dHash::from_hex(
                        "677351ef5cd586c8d0ee7c242e0c5794d0bb4564107e567fd24e508aa66c8b79",
                    )
                    .unwrap(),
                    nonce: 0,
                    prev_blockhash: Sha256dHash::from_hex(
                        "0f9188f13cb7b2c71f2a335e3a4fc328bf5beb436012afca590b1a11466e2206",
                    )
                    .unwrap(),
                    time: 1587612061,
                    version: 0x20000000,
                },
                tx_count: VarInt(0),
            },
            LoneBlockHeader {
                header: BlockHeader {
                    bits: 545259519,
                    merkle_root: Sha256dHash::from_hex(
                        "39d1a6f1ee7a5903797f92ec89e4c58549013f38114186fc2eb6e5218cb2d0ac",
                    )
                    .unwrap(),
                    nonce: 1,
                    prev_blockhash: Sha256dHash::from_hex(
                        "0f4865e8169da0cb265ab0ea9eef440e6b7cc9bc1d5e74e4627c0f1e83e67e95",
                    )
                    .unwrap(),
                    time: 1587626882,
                    version: 0x20000000,
                },
                tx_count: VarInt(0),
            },
            LoneBlockHeader {
                header: BlockHeader {
                    bits: 545259519,
                    merkle_root: Sha256dHash::from_hex(
                        "a7e04ed25f589938eb5627abb7b5913dd77b8955bcdf72d7f111d0a71e346e47",
                    )
                    .unwrap(),
                    nonce: 4,
                    prev_blockhash: Sha256dHash::from_hex(
                        "7a06268e099dafa4549d9e2511c251497779cf16ab3b5363e5b25d3dd6f552e7",
                    )
                    .unwrap(),
                    time: 1587626882,
                    version: 0x20000000,
                },
                tx_count: VarInt(0),
            },
        ];

        let headers_2 = vec![
            LoneBlockHeader {
                header: BlockHeader {
                    bits: 545259519,
                    merkle_root: Sha256dHash::from_hex(
                        "677351ef5cd586c8d0ee7c242e0c5794d0bb4564107e567fd24e508aa66c8b79",
                    )
                    .unwrap(),
                    nonce: 0,
                    prev_blockhash: Sha256dHash::from_hex(
                        "0f9188f13cb7b2c71f2a335e3a4fc328bf5beb436012afca590b1a11466e2206",
                    )
                    .unwrap(),
                    time: 1587612061,
                    version: 0x20000000,
                },
                tx_count: VarInt(0),
            },
            LoneBlockHeader {
                header: BlockHeader {
                    bits: 545259519,
                    merkle_root: Sha256dHash::from_hex(
                        "a92e6612c0cde9b029081d90b1dcef97f95508b92dd982223c8fcbe9e953fc79",
                    )
                    .unwrap(),
                    nonce: 0,
                    prev_blockhash: Sha256dHash::from_hex(
                        "0f4865e8169da0cb265ab0ea9eef440e6b7cc9bc1d5e74e4627c0f1e83e67e95",
                    )
                    .unwrap(),
                    time: 1587612062,
                    version: 0x20000000,
                },
                tx_count: VarInt(0),
            },
            LoneBlockHeader {
                header: BlockHeader {
                    bits: 545259519,
                    merkle_root: Sha256dHash::from_hex(
                        "5bd6f6f0863582bb6910d772829b7cf36be262b74ac5775ef9d78180c90a9fef",
                    )
                    .unwrap(),
                    nonce: 0,
                    prev_blockhash: Sha256dHash::from_hex(
                        "2dbbe38703af1918ef4091dfea226db8868843a55a4673e3d2d7259083b07063",
                    )
                    .unwrap(),
                    time: 1587612062,
                    version: 0x20000000,
                },
                tx_count: VarInt(0),
            },
        ];

        let mut spv_client =
            SpvClient::new(path_1, 0, None, BitcoinNetworkType::Regtest, true, false).unwrap();
        let mut spv_client_reorg =
            SpvClient::new(path_2, 0, None, BitcoinNetworkType::Regtest, true, false).unwrap();

        spv_client
            .insert_block_headers_after(0, headers_1.clone())
            .unwrap();
        spv_client_reorg
            .insert_block_headers_after(0, headers_2.clone())
            .unwrap();

        assert_eq!(spv_client.read_block_headers(0, 10).unwrap().len(), 4);
        assert_eq!(spv_client_reorg.read_block_headers(0, 10).unwrap().len(), 4);

        assert_eq!(spv_client_reorg.read_block_headers(2, 10).unwrap().len(), 2);

        let mut indexer = BitcoinIndexer::new(
            BitcoinIndexerConfig::test_default(path_1.to_string()),
            BitcoinIndexerRuntime::new(BitcoinNetworkType::Regtest),
        );
        let common_ancestor_height = indexer
            .inner_find_bitcoin_reorg(
                path_1,
                path_reorg,
                |ref mut indexer, ref mut spv_client, start_block, end_block_opt| {
                    // mock the bitcoind by just copying over the relevant headers from our backup reorg db
                    let end_block = end_block_opt.unwrap_or(10000000);
                    let hdrs = spv_client_reorg
                        .read_block_headers(start_block, end_block)
                        .unwrap();
                    if start_block > 0 {
                        spv_client
                            .insert_block_headers_before(start_block - 1, hdrs)
                            .unwrap();
                    } else if hdrs.len() > 0 {
                        test_debug!("insert at {}: {:?}", 0, &hdrs);
                        spv_client.test_write_block_headers(0, hdrs).unwrap();
                    }
                    Ok(())
                },
                false,
            )
            .unwrap();

        // lowest common ancestor is the first block
        assert_eq!(common_ancestor_height, 1);
    }

    #[test]
    fn test_indexer_sync_headers() {
        if !env::var("BLOCKSTACK_SPV_BITCOIN_HOST").is_ok() {
            eprintln!(
                "Skipping test_indexer_sync_headers -- no BLOCKSTACK_SPV_BITCOIN_HOST envar set"
            );
            return;
        }
        if !env::var("BLOCKSTACK_SPV_BITCOIN_PORT").is_ok() {
            eprintln!(
                "Skipping test_indexer_sync_headers -- no BLOCKSTACK_SPV_BITCOIN_PORT envar set"
            );
            return;
        }
        if !env::var("BLOCKSTACK_SPV_BITCOIN_MODE").is_ok() {
            eprintln!(
                "Skipping test_indexer_sync_headers -- no BLOCKSTACK_SPV_BITCOIN_MODE envar set"
            );
            return;
        }

        let host = env::var("BLOCKSTACK_SPV_BITCOIN_HOST").unwrap();
        let port = env::var("BLOCKSTACK_SPV_BITCOIN_PORT")
            .unwrap()
            .parse::<u16>()
            .unwrap();
        let mode = match env::var("BLOCKSTACK_SPV_BITCOIN_MODE").unwrap().as_str() {
            "mainnet" => BitcoinNetworkType::Mainnet,
            "testnet" => BitcoinNetworkType::Testnet,
            "regtest" => BitcoinNetworkType::Regtest,
            _ => {
                panic!("Invalid bitcoin mode -- expected mainnet, testnet, or regtest");
            }
        };

        let db_path = "/tmp/test_indexer_sync_headers.sqlite";
        let indexer_conf = BitcoinIndexerConfig {
            peer_host: host,
            peer_port: port,
            rpc_port: port + 1, // ignored
            rpc_ssl: false,
            username: Some("blockstack".to_string()),
            password: Some("blockstacksystem".to_string()),
            timeout: 30,
            spv_headers_path: db_path.to_string(),
            first_block: 0,
            magic_bytes: MagicBytes([105, 100]),
            epochs: None,
        };

        if fs::metadata(&indexer_conf.spv_headers_path).is_ok() {
            fs::remove_file(&indexer_conf.spv_headers_path).unwrap();
        }

        let mut indexer = BitcoinIndexer::new(indexer_conf, BitcoinIndexerRuntime::new(mode));
        let last_block = indexer.sync_headers(0, None).unwrap();
        eprintln!("sync'ed to block {}", last_block);

        // compare against known-good chain work
        let chain_work: Vec<(u64, &str)> = vec![
            (
                0,
                "000000000000000000000000000000000000000000000000000007e007e007e0",
            ),
            (
                1,
                "00000000000000000000000000000000000000000000000000000fc00fc00fc0",
            ),
            (
                2,
                "000000000000000000000000000000000000000000000000000017a017a017a0",
            ),
            (
                3,
                "00000000000000000000000000000000000000000000000000001f801f801f80",
            ),
            (
                4,
                "0000000000000000000000000000000000000000000000000000276027602760",
            ),
            (
                5,
                "00000000000000000000000000000000000000000000000000002f402f402f40",
            ),
            (
                6,
                "0000000000000000000000000000000000000000000000000000372037203720",
            ),
            (
                7,
                "00000000000000000000000000000000000000000000000000003f003f003f00",
            ),
            (
                8,
                "000000000000000000000000000000000000000000000000000046e046e046e0",
            ),
            (
                9,
                "00000000000000000000000000000000000000000000000000004ec04ec04ec0",
            ),
            (
                10,
                "000000000000000000000000000000000000000000000000000056a056a056a0",
            ),
            (
                11,
                "00000000000000000000000000000000000000000000000000005e805e805e80",
            ),
            (
                12,
                "0000000000000000000000000000000000000000000000000000666066606660",
            ),
            (
                13,
                "00000000000000000000000000000000000000000000000000006e406e406e40",
            ),
            (
                14,
                "0000000000000000000000000000000000000000000000000000762076207620",
            ),
            (
                15,
                "00000000000000000000000000000000000000000000000000007e007e007e00",
            ),
            (
                16,
                "00000000000000000000000000000000000000000000000000008751410913c0",
            ),
            (
                17,
                "000000000000000000000000000000000000000000000000000091984ca8a7c0",
            ),
            (
                18,
                "00000000000000000000000000000000000000000000000000009c2e4c600dc0",
            ),
            (
                19,
                "0000000000000000000000000000000000000000000000000000aa80bfeea100",
            ),
            (
                20,
                "0000000000000000000000000000000000000000000000000000be68bf6b8cc0",
            ),
            (
                21,
                "0000000000000000000000000000000000000000000000000000dc2fb8af3b80",
            ),
            (
                22,
                "0000000000000000000000000000000000000000000000000000ffde8588bce0",
            ),
            (
                23,
                "000000000000000000000000000000000000000000000000000123d207cd7780",
            ),
            (
                24,
                "000000000000000000000000000000000000000000000000000153be8a040220",
            ),
            (
                25,
                "000000000000000000000000000000000000000000000000000191537d8be600",
            ),
            (
                26,
                "0000000000000000000000000000000000000000000000000001eb9be75bf700",
            ),
            (
                27,
                "000000000000000000000000000000000000000000000000000250cc4092ede0",
            ),
            (
                28,
                "0000000000000000000000000000000000000000000000000002ae169cd3d9a0",
            ),
            (
                29,
                "000000000000000000000000000000000000000000000000000330f72fc5b200",
            ),
            (
                30,
                "0000000000000000000000000000000000000000000000000003b9d8cd2a7b60",
            ),
            (
                31,
                "000000000000000000000000000000000000000000000000000452a977bf36e0",
            ),
            (
                32,
                "00000000000000000000000000000000000000000000000000050bbcb9ab7b40",
            ),
            (
                33,
                "00000000000000000000000000000000000000000000000000067127f0749ce0",
            ),
            (
                34,
                "000000000000000000000000000000000000000000000000000c06d4cb992b40",
            ),
            (
                35,
                "00000000000000000000000000000000000000000000000000138a0a2a644e00",
            ),
            (
                36,
                "000000000000000000000000000000000000000000000000001e5f59ff0f0e00",
            ),
            (
                37,
                "000000000000000000000000000000000000000000000000002e1da12f45c380",
            ),
            (
                38,
                "00000000000000000000000000000000000000000000000000414ae078f5d1e0",
            ),
            (
                39,
                "000000000000000000000000000000000000000000000000005738ee4a11f0e0",
            ),
            (
                40,
                "000000000000000000000000000000000000000000000000007374f54c5c30a0",
            ),
            (
                41,
                "000000000000000000000000000000000000000000000000009c05a4af3fcdc0",
            ),
            (
                42,
                "00000000000000000000000000000000000000000000000000c669c7db3fed80",
            ),
            (
                43,
                "00000000000000000000000000000000000000000000000001088595f1a953e0",
            ),
            (
                44,
                "0000000000000000000000000000000000000000000000000167a1629fa7a960",
            ),
            (
                45,
                "00000000000000000000000000000000000000000000000001f32db747272760",
            ),
            (
                46,
                "00000000000000000000000000000000000000000000000002c66b5e31f1f5c0",
            ),
            (
                47,
                "00000000000000000000000000000000000000000000000003beec205689a020",
            ),
            (
                48,
                "0000000000000000000000000000000000000000000000000537d218c0d68ea0",
            ),
            (
                49,
                "00000000000000000000000000000000000000000000000006f5629da3560ee0",
            ),
            (
                50,
                "00000000000000000000000000000000000000000000000008eb0983e6ec8ee0",
            ),
            (
                51,
                "0000000000000000000000000000000000000000000000000b22382e2dcefd60",
            ),
            (
                52,
                "0000000000000000000000000000000000000000000000000dc75e541af84d60",
            ),
            (
                53,
                "00000000000000000000000000000000000000000000000010e71ec1cb23ca20",
            ),
            (
                54,
                "0000000000000000000000000000000000000000000000001548b4bf6b9d3100",
            ),
            (
                55,
                "0000000000000000000000000000000000000000000000001bf6c2e204f41b40",
            ),
            (
                56,
                "000000000000000000000000000000000000000000000000251e9cea79c2cce0",
            ),
            (
                57,
                "0000000000000000000000000000000000000000000000002d688542329dbac0",
            ),
            (
                58,
                "000000000000000000000000000000000000000000000000374da719dc958d00",
            ),
            (
                59,
                "0000000000000000000000000000000000000000000000004266777a08f8ce80",
            ),
            (
                60,
                "0000000000000000000000000000000000000000000000004f9428f4722a17c0",
            ),
            (
                61,
                "000000000000000000000000000000000000000000000000627ea20909250840",
            ),
            (
                62,
                "0000000000000000000000000000000000000000000000007fd41135d2b41520",
            ),
            (
                63,
                "000000000000000000000000000000000000000000000000b415d6336051fce0",
            ),
            (
                64,
                "000000000000000000000000000000000000000000000000f84049eaa2bdc920",
            ),
            (
                65,
                "00000000000000000000000000000000000000000000000161a153ee991e8a80",
            ),
            (
                66,
                "000000000000000000000000000000000000000000000002075c4ceea37a38c0",
            ),
            (
                67,
                "000000000000000000000000000000000000000000000002c32e7638f85db9e0",
            ),
            (
                68,
                "0000000000000000000000000000000000000000000000038e5e1ddb9420fbc0",
            ),
            (
                69,
                "00000000000000000000000000000000000000000000000471555420c8491da0",
            ),
            (
                70,
                "0000000000000000000000000000000000000000000000054a50a331db8feba0",
            ),
            (
                71,
                "0000000000000000000000000000000000000000000000061ff0deddce4307e0",
            ),
            (
                72,
                "000000000000000000000000000000000000000000000006f2e198344ff63d80",
            ),
            (
                73,
                "000000000000000000000000000000000000000000000007bde137a39a5782a0",
            ),
            (
                74,
                "0000000000000000000000000000000000000000000000086e4e1f0dc8b7fa60",
            ),
            (
                75,
                "000000000000000000000000000000000000000000000008feeb3e567cff41c0",
            ),
            (
                76,
                "0000000000000000000000000000000000000000000000098e37156a82413240",
            ),
            (
                77,
                "00000000000000000000000000000000000000000000000a1147e2764b0a21a0",
            ),
            (
                78,
                "00000000000000000000000000000000000000000000000a9c1364231203dde0",
            ),
            (
                79,
                "00000000000000000000000000000000000000000000000b27755c4f71b45e40",
            ),
            (
                80,
                "00000000000000000000000000000000000000000000000bbdc167cddde49e60",
            ),
            (
                81,
                "00000000000000000000000000000000000000000000000c5ae5fdc96e314540",
            ),
            (
                82,
                "00000000000000000000000000000000000000000000000d00aef727dc4d2a40",
            ),
            (
                83,
                "00000000000000000000000000000000000000000000000da61108e5fd222a00",
            ),
            (
                84,
                "00000000000000000000000000000000000000000000000e59f35f37e5c50260",
            ),
            (
                85,
                "00000000000000000000000000000000000000000000000f0dfe2f5e261117c0",
            ),
            (
                86,
                "00000000000000000000000000000000000000000000000fd172877cda20ea20",
            ),
            (
                87,
                "0000000000000000000000000000000000000000000000108f0e99cc0c40f240",
            ),
            (
                88,
                "00000000000000000000000000000000000000000000001144561ebe70d48900",
            ),
            (
                89,
                "000000000000000000000000000000000000000000000012149b602f9d5e4e40",
            ),
            (
                90,
                "000000000000000000000000000000000000000000000012d3cc52b3a56e4f80",
            ),
            (
                91,
                "000000000000000000000000000000000000000000000013920a567e1baf5720",
            ),
            (
                92,
                "00000000000000000000000000000000000000000000001461834d9e685448a0",
            ),
            (
                93,
                "00000000000000000000000000000000000000000000001533f9e08c3a70f180",
            ),
            (
                94,
                "00000000000000000000000000000000000000000000001614402859652da9e0",
            ),
            (
                95,
                "00000000000000000000000000000000000000000000001708fc9de8a9016820",
            ),
            (
                96,
                "000000000000000000000000000000000000000000000018104072b037fd6840",
            ),
            (
                97,
                "0000000000000000000000000000000000000000000000193587f47f44b318c0",
            ),
            (
                98,
                "00000000000000000000000000000000000000000000001a7942c3db3c544e00",
            ),
            (
                99,
                "00000000000000000000000000000000000000000000001bd16dfe8636359a80",
            ),
            (
                100,
                "00000000000000000000000000000000000000000000001d407d055b91205080",
            ),
            (
                101,
                "00000000000000000000000000000000000000000000001eb1ac5c2ea8ef52e0",
            ),
            (
                102,
                "0000000000000000000000000000000000000000000000203ebd97d829576860",
            ),
            (
                103,
                "000000000000000000000000000000000000000000000021d38c3de21fde2be0",
            ),
            (
                104,
                "00000000000000000000000000000000000000000000002370c89b2e2b749be0",
            ),
            (
                105,
                "00000000000000000000000000000000000000000000002505c2c5d3ae324400",
            ),
            (
                106,
                "0000000000000000000000000000000000000000000000266bceea3b91dfc7a0",
            ),
            (
                107,
                "000000000000000000000000000000000000000000000027f24a2bb126d7cfc0",
            ),
            (
                108,
                "0000000000000000000000000000000000000000000000295708322ca3f160e0",
            ),
            (
                109,
                "00000000000000000000000000000000000000000000002ae0a0a7639d5382c0",
            ),
            (
                110,
                "00000000000000000000000000000000000000000000002c9759c2b432e2cbc0",
            ),
            (
                111,
                "00000000000000000000000000000000000000000000002ea4372f1351e945c0",
            ),
            (
                112,
                "000000000000000000000000000000000000000000000030eabb6aea1e3372a0",
            ),
            (
                113,
                "0000000000000000000000000000000000000000000000340f55af7e1992dda0",
            ),
            (
                114,
                "000000000000000000000000000000000000000000000037a95bf3e36b001820",
            ),
            (
                115,
                "00000000000000000000000000000000000000000000003bdfc0ef666a1293c0",
            ),
            (
                116,
                "0000000000000000000000000000000000000000000000409a91c0ac3435e780",
            ),
            (
                117,
                "000000000000000000000000000000000000000000000045dae2457ed37e1a60",
            ),
            (
                118,
                "00000000000000000000000000000000000000000000004b8f4bcf1f459655e0",
            ),
            (
                119,
                "000000000000000000000000000000000000000000000052e28b37bc272455e0",
            ),
            (
                120,
                "00000000000000000000000000000000000000000000005bf6711e872f9c9c40",
            ),
            (
                121,
                "000000000000000000000000000000000000000000000065fa32870e624f9bc0",
            ),
            (
                122,
                "000000000000000000000000000000000000000000000072420dd4e9bfc326c0",
            ),
            (
                123,
                "000000000000000000000000000000000000000000000080ee0a56a1701d7e40",
            ),
            (
                124,
                "0000000000000000000000000000000000000000000000927b55a53fe0b5f960",
            ),
            (
                125,
                "0000000000000000000000000000000000000000000000aa54f2dade69a01dc0",
            ),
            (
                126,
                "0000000000000000000000000000000000000000000000c931ca9362b0377b20",
            ),
            (
                127,
                "0000000000000000000000000000000000000000000000f200146c9f43cd6f60",
            ),
            (
                128,
                "000000000000000000000000000000000000000000000126de11075b399a25c0",
            ),
            (
                129,
                "00000000000000000000000000000000000000000000016cb8e540a683fba740",
            ),
            (
                130,
                "0000000000000000000000000000000000000000000001c591d6a7ae7afa8d20",
            ),
            (
                131,
                "0000000000000000000000000000000000000000000002433db5b93a1c218940",
            ),
            (
                132,
                "0000000000000000000000000000000000000000000002fabd96a3c1683667a0",
            ),
            (
                133,
                "0000000000000000000000000000000000000000000003ea915b5e66b2ba4640",
            ),
            (
                134,
                "000000000000000000000000000000000000000000000508a7b83ce27d6e0d80",
            ),
            (
                135,
                "000000000000000000000000000000000000000000000654b54aef7d013eec60",
            ),
            (
                136,
                "0000000000000000000000000000000000000000000007ff151710fa2c0766a0",
            ),
            (
                137,
                "000000000000000000000000000000000000000000000a29667c9507de4f5860",
            ),
            (
                138,
                "000000000000000000000000000000000000000000000cc33a042440e69953e0",
            ),
            (
                139,
                "00000000000000000000000000000000000000000000100b3a9024583bf28b80",
            ),
            (
                140,
                "00000000000000000000000000000000000000000000141101d9154085911fe0",
            ),
            (
                141,
                "0000000000000000000000000000000000000000000018df7a6211abc5ab0f00",
            ),
            (
                142,
                "000000000000000000000000000000000000000000001e9c7ae8df8f81f56640",
            ),
            (
                143,
                "00000000000000000000000000000000000000000000259b8e9646e7349c0c00",
            ),
            (
                144,
                "000000000000000000000000000000000000000000002d66952994737e0a63e0",
            ),
            (
                145,
                "000000000000000000000000000000000000000000003694c58d08d508cc8300",
            ),
            (
                146,
                "0000000000000000000000000000000000000000000041cd5532605cb88f6a60",
            ),
            (
                147,
                "000000000000000000000000000000000000000000004e992868fd1d93ec6400",
            ),
            (
                148,
                "000000000000000000000000000000000000000000005d44b796f30b5b47bae0",
            ),
            (
                149,
                "000000000000000000000000000000000000000000006d8074912a6737d3d380",
            ),
            (
                150,
                "0000000000000000000000000000000000000000000080ac4e0f3e76ba089b80",
            ),
            (
                151,
                "00000000000000000000000000000000000000000000963ac1bd3bc314c0d7a0",
            ),
            (
                152,
                "00000000000000000000000000000000000000000000aeea01f39ddc8c90f040",
            ),
            (
                153,
                "00000000000000000000000000000000000000000000cdc07cf49ac256735280",
            ),
            (
                154,
                "00000000000000000000000000000000000000000000ed8a0bf93786bc4ea1c0",
            ),
            (
                155,
                "000000000000000000000000000000000000000000010fe4d0ad93ec88d58a20",
            ),
            (
                156,
                "000000000000000000000000000000000000000000013411c99602e0779512c0",
            ),
            (
                157,
                "000000000000000000000000000000000000000000015fca5387f865e1609380",
            ),
            (
                158,
                "00000000000000000000000000000000000000000001921527684f8e18e0f120",
            ),
            (
                159,
                "00000000000000000000000000000000000000000001c8c70b3ef33636f10d20",
            ),
            (
                160,
                "000000000000000000000000000000000000000000020854e6788dc151fee520",
            ),
            (
                161,
                "000000000000000000000000000000000000000000024882d8a223b780bebf20",
            ),
            (
                162,
                "000000000000000000000000000000000000000000028a7e47ce725d7d426340",
            ),
            (
                163,
                "00000000000000000000000000000000000000000002d31bfe56e2b1739d6bc0",
            ),
            (
                164,
                "000000000000000000000000000000000000000000031d00935207d1ab495d20",
            ),
            (
                165,
                "00000000000000000000000000000000000000000003665bd4e1aba42c7dd8c0",
            ),
            (
                166,
                "00000000000000000000000000000000000000000003aeb503f622705470cc20",
            ),
            (
                167,
                "00000000000000000000000000000000000000000003f939a016b21b1b395760",
            ),
            (
                168,
                "0000000000000000000000000000000000000000000449d9a5f3dbacdbb93960",
            ),
            (
                169,
                "000000000000000000000000000000000000000000049586e07bd6f20810b960",
            ),
            (
                170,
                "00000000000000000000000000000000000000000004e709f889ae74fa318c40",
            ),
            (
                171,
                "000000000000000000000000000000000000000000053ca35329505af64851c0",
            ),
            (
                172,
                "00000000000000000000000000000000000000000005939985b1e73e86585920",
            ),
            (
                173,
                "00000000000000000000000000000000000000000005e9427295b0327510f160",
            ),
            (
                174,
                "0000000000000000000000000000000000000000000643ec461b119e93fa0120",
            ),
            (
                175,
                "000000000000000000000000000000000000000000069b385ff2430bd50d39c0",
            ),
            (
                176,
                "00000000000000000000000000000000000000000006f293e337e48534b58620",
            ),
            (
                177,
                "000000000000000000000000000000000000000000074c11d1095634524084a0",
            ),
            (
                178,
                "00000000000000000000000000000000000000000007a354129e16951771cac0",
            ),
            (
                179,
                "00000000000000000000000000000000000000000007fe715e2872e96c5294a0",
            ),
            (
                180,
                "0000000000000000000000000000000000000000000859065d467171f99cd620",
            ),
            (
                181,
                "00000000000000000000000000000000000000000008b6ad4a7c5e93761ed960",
            ),
            (
                182,
                "0000000000000000000000000000000000000000000916886665dd85cb9e37c0",
            ),
            (
                183,
                "00000000000000000000000000000000000000000009772960493504b307b5c0",
            ),
            (
                184,
                "00000000000000000000000000000000000000000009daa5194766250ba1e4e0",
            ),
            (
                185,
                "0000000000000000000000000000000000000000000a4314a99165a339d76940",
            ),
            (
                186,
                "0000000000000000000000000000000000000000000aafe04e07a0cc76908780",
            ),
            (
                187,
                "0000000000000000000000000000000000000000000b1f61a6c72823bc6f7cc0",
            ),
            (
                188,
                "0000000000000000000000000000000000000000000b8f0423557c7834c9c440",
            ),
            (
                189,
                "0000000000000000000000000000000000000000000c0129c4864d86d6937540",
            ),
            (
                190,
                "0000000000000000000000000000000000000000000c79e686c513ee1711d700",
            ),
            (
                191,
                "0000000000000000000000000000000000000000000cff3e24f98a31a9513bc0",
            ),
            (
                192,
                "0000000000000000000000000000000000000000000d90484e8d690d207cb3e0",
            ),
            (
                193,
                "0000000000000000000000000000000000000000000e3ba087263ab2bf5acbe0",
            ),
            (
                194,
                "0000000000000000000000000000000000000000000efa194f42d4866a387da0",
            ),
            (
                195,
                "0000000000000000000000000000000000000000000fc9f11bbc39959b21b000",
            ),
            (
                196,
                "00000000000000000000000000000000000000000010a60801ccdc23faa49280",
            ),
            (
                197,
                "00000000000000000000000000000000000000000011ae475d9025c6286edae0",
            ),
            (
                198,
                "00000000000000000000000000000000000000000012da0d5328636c44f7bb20",
            ),
            (
                199,
                "00000000000000000000000000000000000000000013fc8a1001c47b4dec7d80",
            ),
            (
                200,
                "000000000000000000000000000000000000000000152bfd3dacde2eb7fd1260",
            ),
            (
                201,
                "000000000000000000000000000000000000000000165dec4bf88a5938102cc0",
            ),
            (
                202,
                "00000000000000000000000000000000000000000017a58ac69e578aeff74d60",
            ),
            (
                203,
                "00000000000000000000000000000000000000000018ed2050238fb72a6adb60",
            ),
            (
                204,
                "0000000000000000000000000000000000000000001a514e4f44f2f7b58cce20",
            ),
            (
                205,
                "0000000000000000000000000000000000000000001bbec2257da9ba542e3dc0",
            ),
            (
                206,
                "0000000000000000000000000000000000000000001d264026c89fc3a561ff20",
            ),
            (
                207,
                "0000000000000000000000000000000000000000001ea64c2728a2c3bd62bf20",
            ),
            (
                208,
                "000000000000000000000000000000000000000000202d9445cb5993709c9940",
            ),
            (
                209,
                "00000000000000000000000000000000000000000021b50850f1b264bd8ee400",
            ),
            (
                210,
                "000000000000000000000000000000000000000000232737b9bae704d658e980",
            ),
            (
                211,
                "00000000000000000000000000000000000000000024b5ca6a95511e529b9a60",
            ),
            (
                212,
                "000000000000000000000000000000000000000000264a8fdb9737cec5270360",
            ),
            (
                213,
                "00000000000000000000000000000000000000000027e8a464ee3e6441e33ba0",
            ),
            (
                214,
                "00000000000000000000000000000000000000000029a2f2ee951b390851d020",
            ),
            (
                215,
                "0000000000000000000000000000000000000000002b7cf7e446f67a01521e40",
            ),
            (
                216,
                "0000000000000000000000000000000000000000002d4dfeb582d570cb6ec4c0",
            ),
            (
                217,
                "0000000000000000000000000000000000000000002f20dbd4bde0279e863f60",
            ),
            (
                218,
                "00000000000000000000000000000000000000000031258f6adfa6b4147044c0",
            ),
            (
                219,
                "00000000000000000000000000000000000000000033335d7927c4d1cc706340",
            ),
            (
                220,
                "000000000000000000000000000000000000000000356c0dc0666c9a25e31d60",
            ),
            (
                221,
                "00000000000000000000000000000000000000000037b28eb2ad32e4eb0725a0",
            ),
            (
                222,
                "0000000000000000000000000000000000000000003a1c496adb7a0fa510f440",
            ),
            (
                223,
                "0000000000000000000000000000000000000000003ceccfe9ad4acc1bac8580",
            ),
            (
                224,
                "0000000000000000000000000000000000000000003ff2e4225485aa755b79a0",
            ),
            (
                225,
                "000000000000000000000000000000000000000000431b177600a43a49c8ff20",
            ),
            (
                226,
                "0000000000000000000000000000000000000000004667f1b695192e96aa5e00",
            ),
            (
                227,
                "00000000000000000000000000000000000000000049d02ec230291e1ed89fe0",
            ),
            (
                228,
                "0000000000000000000000000000000000000000004d644cbc7c8dac48b042e0",
            ),
            (
                229,
                "000000000000000000000000000000000000000000511f3d1a5d2ee6dddf2c60",
            ),
            (
                230,
                "00000000000000000000000000000000000000000054dc50acc5ee22163a87e0",
            ),
            (
                231,
                "00000000000000000000000000000000000000000058df0f81b00e65e31d9fc0",
            ),
            (
                232,
                "0000000000000000000000000000000000000000005d23b986246a80e2a66160",
            ),
            (
                233,
                "0000000000000000000000000000000000000000006200474547413007eb54e0",
            ),
            (
                234,
                "0000000000000000000000000000000000000000006719397aeed92cea73c0c0",
            ),
            (
                235,
                "0000000000000000000000000000000000000000006c2c99cc24de404ac4f6c0",
            ),
            (
                236,
                "00000000000000000000000000000000000000000071efc0e32e8d53c3437520",
            ),
            (
                237,
                "000000000000000000000000000000000000000000781907b3b129168140d360",
            ),
            (
                238,
                "0000000000000000000000000000000000000000007eb5d786594edfb7192580",
            ),
            (
                239,
                "00000000000000000000000000000000000000000085125dd58b787822420060",
            ),
            (
                240,
                "0000000000000000000000000000000000000000008bae3f082d510ef55e75a0",
            ),
            (
                241,
                "00000000000000000000000000000000000000000093956885c724768b3e4220",
            ),
            (
                242,
                "0000000000000000000000000000000000000000009ba216e9c83e948399d3e0",
            ),
            (
                243,
                "000000000000000000000000000000000000000000a4347de9712a3d299897c0",
            ),
            (
                244,
                "000000000000000000000000000000000000000000ae9c5fcf35f61f498146e0",
            ),
            (
                245,
                "000000000000000000000000000000000000000000b86222fe3501a784060ac0",
            ),
            (
                246,
                "000000000000000000000000000000000000000000c207f50841bc71fbf34200",
            ),
            (
                247,
                "000000000000000000000000000000000000000000cd6cfa174358d251800c40",
            ),
            (
                248,
                "000000000000000000000000000000000000000000dad77213452f0444c351e0",
            ),
            (
                249,
                "000000000000000000000000000000000000000000e8ac5170255ea89b74f900",
            ),
            (
                250,
                "000000000000000000000000000000000000000000f8a13b2c589aeeb23ffba0",
            ),
            (
                251,
                "0000000000000000000000000000000000000000010b46275cd6a0d8d647dcc0",
            ),
            (
                252,
                "0000000000000000000000000000000000000000011fdd1173e9b175a204fbc0",
            ),
            (
                253,
                "0000000000000000000000000000000000000000013567509d0940b8bba28240",
            ),
            (
                254,
                "0000000000000000000000000000000000000000014cf8de771e406fcb574e00",
            ),
            (
                255,
                "00000000000000000000000000000000000000000165c5ae302bc30be69eb9a0",
            ),
            (
                256,
                "0000000000000000000000000000000000000000017eeb74084c207738949880",
            ),
            (
                257,
                "0000000000000000000000000000000000000000019a6b1b59c384990c32ece0",
            ),
            (
                258,
                "000000000000000000000000000000000000000001b739d4c259343246ef1ee0",
            ),
            (
                259,
                "000000000000000000000000000000000000000001d4e7eb5fde62f143663aa0",
            ),
            (
                260,
                "000000000000000000000000000000000000000001f3c1028afece7ae8982120",
            ),
            (
                261,
                "0000000000000000000000000000000000000000021724227cc1eca0a316fde0",
            ),
            (
                262,
                "0000000000000000000000000000000000000000023b8214bfc487e587047c20",
            ),
            (
                263,
                "00000000000000000000000000000000000000000261ecc1d79b256c651d81c0",
            ),
            (
                264,
                "0000000000000000000000000000000000000000028704359f9c7d6769226240",
            ),
            (
                265,
                "000000000000000000000000000000000000000002b1a0ea483b571304264320",
            ),
            (
                266,
                "000000000000000000000000000000000000000002df642ba14be8dd6aa4de80",
            ),
            (
                267,
                "0000000000000000000000000000000000000000030f9301272cdfb2ac437b80",
            ),
            (
                268,
                "00000000000000000000000000000000000000000341d93154f4bdb6a5c457a0",
            ),
            (
                269,
                "00000000000000000000000000000000000000000375140aa6d3469564e40d20",
            ),
            (
                270,
                "000000000000000000000000000000000000000003aa793e4456d51fee079d20",
            ),
            (
                271,
                "000000000000000000000000000000000000000003ddeb802da8e6b18d7f2440",
            ),
            (
                272,
                "00000000000000000000000000000000000000000411609ae24d1bf31e937fa0",
            ),
            (
                273,
                "0000000000000000000000000000000000000000044107e5ba926026f20196c0",
            ),
            (
                274,
                "0000000000000000000000000000000000000000046978f859a2d324a4f423a0",
            ),
            (
                275,
                "0000000000000000000000000000000000000000048e0bf34e00b79c6e0c9cc0",
            ),
            (
                276,
                "000000000000000000000000000000000000000004b64a09060ec73d90f77520",
            ),
            (
                277,
                "000000000000000000000000000000000000000004e06ebc5bfb6b016e590e80",
            ),
            (
                278,
                "0000000000000000000000000000000000000000050a145245ab90a8067ccd40",
            ),
            (
                279,
                "000000000000000000000000000000000000000005357e89442872e853f88fe0",
            ),
            (
                280,
                "00000000000000000000000000000000000000000560fbafcacfef7b2141bde0",
            ),
            (
                281,
                "0000000000000000000000000000000000000000058c736b7d94f11ac4af8820",
            ),
            (
                282,
                "000000000000000000000000000000000000000005ba243ec2581be932e72bc0",
            ),
            (
                283,
                "000000000000000000000000000000000000000005e7ee4c12541090941dbe60",
            ),
            (
                284,
                "000000000000000000000000000000000000000006156f04d90982240b8b39c0",
            ),
            (
                285,
                "000000000000000000000000000000000000000006456fe96f932a6a69ce1de0",
            ),
            (
                286,
                "0000000000000000000000000000000000000000067575520b861045f8089f80",
            ),
            (
                287,
                "000000000000000000000000000000000000000006aae3297a3f9d93d55e9ce0",
            ),
            (
                288,
                "000000000000000000000000000000000000000006dff4cf1a2437365611d5c0",
            ),
            (
                289,
                "00000000000000000000000000000000000000000718c9a7d0e51cfd930a0b20",
            ),
            (
                290,
                "00000000000000000000000000000000000000000759b56bb260925290180080",
            ),
            (
                291,
                "0000000000000000000000000000000000000000079a44d2dcddadcd50c16380",
            ),
            (
                292,
                "000000000000000000000000000000000000000007e1c9a6b59653827fadcba0",
            ),
            (
                293,
                "0000000000000000000000000000000000000000082ab9c86e527cfd7dffdc40",
            ),
            (
                294,
                "00000000000000000000000000000000000000000877e0fc3b665d3187c61ce0",
            ),
            (
                295,
                "000000000000000000000000000000000000000008cd0b371205d869e58815e0",
            ),
            (
                296,
                "000000000000000000000000000000000000000009286f3a6c1469a93569fda0",
            ),
            (
                297,
                "000000000000000000000000000000000000000009859a773846d18d99e33c40",
            ),
            (
                298,
                "000000000000000000000000000000000000000009e7aabe3dbb65d04b436960",
            ),
            (
                299,
                "00000000000000000000000000000000000000000a42c5c116143a6675fe4c40",
            ),
            (
                300,
                "00000000000000000000000000000000000000000a9fb114d65d94f00168f6a0",
            ),
            (
                301,
                "00000000000000000000000000000000000000000afbeba9e7b19fc8c09584c0",
            ),
            (
                302,
                "00000000000000000000000000000000000000000b58a9ce9935920487232a80",
            ),
            (
                303,
                "00000000000000000000000000000000000000000bbb7ed558b66d4d2e1c0d60",
            ),
            (
                304,
                "00000000000000000000000000000000000000000c255453c47c551c36aa3540",
            ),
            (
                305,
                "00000000000000000000000000000000000000000c941a7dca358fb9521e03e0",
            ),
            (
                306,
                "00000000000000000000000000000000000000000d037486edebab30d3c6c0e0",
            ),
            (
                307,
                "00000000000000000000000000000000000000000d7260db2663c608c7f7a7c0",
            ),
            (
                308,
                "00000000000000000000000000000000000000000de8efca09e80642843d4be0",
            ),
            (
                309,
                "00000000000000000000000000000000000000000e4c955dbc140174f247f260",
            ),
            (
                310,
                "00000000000000000000000000000000000000000eb5fabb18e954747a74b000",
            ),
            (
                311,
                "00000000000000000000000000000000000000000f284806995597f3cd0bfd80",
            ),
            (
                312,
                "00000000000000000000000000000000000000000f9ba14e6a962918bf2127c0",
            ),
            (
                313,
                "000000000000000000000000000000000000000010080df526f4ff21960f1a40",
            ),
            (
                314,
                "0000000000000000000000000000000000000000106a692d441a6aad1cace9e0",
            ),
            (
                315,
                "000000000000000000000000000000000000000010db77996e285750cd8b9c80",
            ),
            (
                316,
                "0000000000000000000000000000000000000000114c850e564cfaa41534e5a0",
            ),
            (
                317,
                "000000000000000000000000000000000000000011c8c20e26e90338310d8b40",
            ),
            (
                318,
                "000000000000000000000000000000000000000012416d3a1b42c5f9e33e93e0",
            ),
            (
                319,
                "000000000000000000000000000000000000000012bad0326db68dfbabe3a0a0",
            ),
            (
                320,
                "0000000000000000000000000000000000000000133891fe722cd8f8d46b71e0",
            ),
            (
                321,
                "000000000000000000000000000000000000000013b4cf153adbbd38ac356200",
            ),
            (
                322,
                "0000000000000000000000000000000000000000143f25d8093643758a467060",
            ),
            (
                323,
                "000000000000000000000000000000000000000014c95e395adc5f2947c38f60",
            ),
            (
                324,
                "0000000000000000000000000000000000000000155898b9afe71b5bc6234aa0",
            ),
            (
                325,
                "000000000000000000000000000000000000000015d0d64858237f52b67fbd80",
            ),
            (
                326,
                "0000000000000000000000000000000000000000164edf3c9afdff38aca62a40",
            ),
            (
                327,
                "000000000000000000000000000000000000000016d815351bf2448270b26bc0",
            ),
            (
                328,
                "0000000000000000000000000000000000000000175dce415adf182a317efee0",
            ),
            (
                329,
                "000000000000000000000000000000000000000017e305e5e5ebe1b42a2283c0",
            ),
            (
                330,
                "000000000000000000000000000000000000000018769f070c2824c962eee160",
            ),
            (
                331,
                "0000000000000000000000000000000000000000190bc46a36b8e7956e861a40",
            ),
            (
                332,
                "000000000000000000000000000000000000000019a549dd7f975730622fb1e0",
            ),
            (
                333,
                "00000000000000000000000000000000000000001a40e2926d569536de587200",
            ),
            (
                334,
                "00000000000000000000000000000000000000001ada8179bddb7efbe43bb160",
            ),
            (
                335,
                "00000000000000000000000000000000000000001b771d7dcf1fac50373e6440",
            ),
            (
                336,
                "00000000000000000000000000000000000000001c1cd59725d81e6e21d5cae0",
            ),
            (
                337,
                "00000000000000000000000000000000000000001cc5bcc99d2c4a90357ad360",
            ),
            (
                338,
                "00000000000000000000000000000000000000001d595888caa6d458e6efa260",
            ),
            (
                339,
                "00000000000000000000000000000000000000001e0cbd014668d1e4d9ba8e40",
            ),
            (
                340,
                "00000000000000000000000000000000000000001ea37d7a3f2552a2f909f620",
            ),
            (
                341,
                "00000000000000000000000000000000000000001f3241a19347d4dd02c83d00",
            ),
            (
                342,
                "00000000000000000000000000000000000000001f99213be9ee53bddf9ee5c0",
            ),
            (
                343,
                "00000000000000000000000000000000000000001ffb0ee21327a85c0b6cd6c0",
            ),
            (
                344,
                "00000000000000000000000000000000000000002062e31d9a89a510058f0680",
            ),
            (
                345,
                "000000000000000000000000000000000000000020d24e4a9d0743295882b380",
            ),
            (
                346,
                "0000000000000000000000000000000000000000215078acda07c153babfb140",
            ),
            (
                347,
                "000000000000000000000000000000000000000021d45e243085daf592b0bbe0",
            ),
            (
                348,
                "0000000000000000000000000000000000000000225c6fa2067f24b11235b6a0",
            ),
            (
                349,
                "000000000000000000000000000000000000000022eaeae8d7274e795d554f80",
            ),
            (
                350,
                "0000000000000000000000000000000000000000237ac17de8cd15067a6a0fc0",
            ),
            (
                351,
                "00000000000000000000000000000000000000002415e366c94c1e34c7f72b20",
            ),
            (
                352,
                "000000000000000000000000000000000000000024b84a0606d0a6eff7d24240",
            ),
            (
                353,
                "000000000000000000000000000000000000000025584400aa7a24ab60f95da0",
            ),
            (
                354,
                "000000000000000000000000000000000000000026058fbce96b8fd898fb4440",
            ),
            (
                355,
                "000000000000000000000000000000000000000026b368bd9b25fad76f8f80e0",
            ),
            (
                356,
                "00000000000000000000000000000000000000002761f842fb541ec705fbab80",
            ),
            (
                357,
                "00000000000000000000000000000000000000002820cc635abe2ef6bb03bfa0",
            ),
            (
                358,
                "000000000000000000000000000000000000000028dff750d76099ef8067b5e0",
            ),
            (
                359,
                "000000000000000000000000000000000000000029a847072a5004727d7bb6c0",
            ),
            (
                360,
                "00000000000000000000000000000000000000002a6d9a7894891e6c8d042a60",
            ),
            (
                361,
                "00000000000000000000000000000000000000002b323ae9b7f6eaaec69c08a0",
            ),
            (
                362,
                "00000000000000000000000000000000000000002bfefb71afd13545bc2444e0",
            ),
            (
                363,
                "00000000000000000000000000000000000000002cc925a3aa907374b5f0b6c0",
            ),
            (
                364,
                "00000000000000000000000000000000000000002d9e8bc0134624c9d3ce88c0",
            ),
            (
                365,
                "00000000000000000000000000000000000000002e7e60cf6c8d3d2643d9ed00",
            ),
        ];

        let spv_client =
            SpvClient::new(db_path, 0, None, BitcoinNetworkType::Mainnet, false, false).unwrap();
        for (interval, work_str) in chain_work.iter() {
            let calculated_work = spv_client.find_interval_work(*interval).unwrap().unwrap();
            let expected_work = Uint256::from_hex_be(work_str).unwrap();
            assert_eq!(calculated_work, expected_work);
        }
    }

    #[test]
    fn test_spv_check_work_reorg_ignored() {
        if !env::var("BLOCKSTACK_SPV_HEADERS_DB").is_ok() {
            eprintln!("Skipping test_spv_check_work_reorg_ignored -- no BLOCKSTACK_SPV_HEADERS_DB envar set");
            return;
        }
        let db_path_source = env::var("BLOCKSTACK_SPV_HEADERS_DB").unwrap();
        let db_path = "/tmp/test_spv_check_work_reorg_ignored.dat".to_string();
        let reorg_db_path = "/tmp/test_spv_check_work_ignored.dat.reorg".to_string();

        if fs::metadata(&db_path).is_ok() {
            fs::remove_file(&db_path).unwrap();
        }

        if fs::metadata(&reorg_db_path).is_ok() {
            fs::remove_file(&reorg_db_path).unwrap();
        }

        fs::copy(&db_path_source, &db_path).unwrap();

        {
            // set up SPV client so we don't have chain work at first
            let mut spv_client = SpvClient::new_without_migration(
                &db_path,
                0,
                None,
                BitcoinNetworkType::Mainnet,
                true,
                false,
            )
            .unwrap();

            assert!(
                spv_client.get_headers_height().unwrap() >= 40322,
                "This test needs headers up to 40320"
            );
            spv_client.drop_headers(40320).unwrap();
        }

        let mut spv_client =
            SpvClient::new(&db_path, 0, None, BitcoinNetworkType::Mainnet, true, false).unwrap();

        assert_eq!(spv_client.get_headers_height().unwrap(), 40321);
        let total_work_before = spv_client.update_chain_work().unwrap();
        assert_eq!(total_work_before, spv_client.get_chain_work().unwrap());

        let total_work_before_idempotent = spv_client.update_chain_work().unwrap();
        assert_eq!(total_work_before, total_work_before_idempotent);

        // fake block headers for mainnet 40319-40320, which is on a difficulty adjustment boundary
        let bad_headers = vec![
            LoneBlockHeader {
                header: BlockHeader {
                    version: 1,
                    prev_blockhash: Sha256dHash::from_hex(
                        "000000000683a474ef810000fd22f0edde4cf33ae76ae506b220e57aeeafeaa4",
                    )
                    .unwrap(),
                    merkle_root: Sha256dHash::from_hex(
                        "b4d736ca74838036ebd19b085c3eeb9ffec2307f6452347cdd8ddaa249686f39",
                    )
                    .unwrap(),
                    time: 1716199659,
                    bits: 486575299,
                    nonce: 201337507,
                },
                tx_count: VarInt(0),
            },
            LoneBlockHeader {
                header: BlockHeader {
                    version: 1,
                    prev_blockhash: Sha256dHash::from_hex(
                        "000000006f403731d720174cd6875e331ac079b438cf53aa685f9cd068fd4ca8",
                    )
                    .unwrap(),
                    merkle_root: Sha256dHash::from_hex(
                        "a86b3c149f204d4cb47c67bf9bfeea2719df101dd6e6fc3f0e60d86efeba22a8",
                    )
                    .unwrap(),
                    time: 1716161259,
                    bits: 486604799,
                    nonce: 144574511,
                },
                tx_count: VarInt(0),
            },
        ];

        let mut indexer = BitcoinIndexer::new(
            BitcoinIndexerConfig::test_default(db_path.to_string()),
            BitcoinIndexerRuntime::new(BitcoinNetworkType::Mainnet),
        );

        let mut inserted_bad_header = false;

        let new_tip = indexer
            .find_bitcoin_reorg(
                &db_path,
                &reorg_db_path,
                |ref mut indexer, ref mut reorg_spv_client, start_block, end_block_opt| {
                    let end_block =
                        end_block_opt.unwrap_or(start_block + BLOCK_DIFFICULTY_CHUNK_SIZE);

                    let mut ret = vec![];
                    for block_height in start_block..end_block {
                        if block_height > 40320 {
                            break;
                        }
                        if block_height >= 40319 && block_height <= 40320 {
                            test_debug!("insert bad header {}", block_height);
                            ret.push(bad_headers[(block_height - 40319) as usize].clone());
                            inserted_bad_header = true;
                        } else {
                            let orig_spv_client = SpvClient::new_without_migration(
                                &db_path,
                                0,
                                None,
                                BitcoinNetworkType::Mainnet,
                                true,
                                false,
                            )
                            .unwrap();
                            let hdr = orig_spv_client.read_block_header(block_height)?.unwrap();
                            ret.push(hdr);
                        }
                    }

                    test_debug!(
                        "add headers after {} (bad header: {})",
                        start_block,
                        inserted_bad_header
                    );
                    reorg_spv_client
                        .insert_block_headers_after(start_block - 1, ret)
                        .unwrap();
                    Ok(())
                },
            )
            .unwrap();

        assert!(inserted_bad_header);

        // reorg is ignored
        assert_eq!(new_tip, 40321);
        let total_work_after = spv_client.update_chain_work().unwrap();
        assert_eq!(total_work_after, total_work_before);
    }

    #[test]
    fn test_spv_check_work_reorg_accepted() {
        if !env::var("BLOCKSTACK_SPV_HEADERS_DB").is_ok() {
            eprintln!("Skipping test_spv_check_work_reorg_accepted -- no BLOCKSTACK_SPV_HEADERS_DB envar set");
            return;
        }
        let db_path_source = env::var("BLOCKSTACK_SPV_HEADERS_DB").unwrap();
        let db_path = "/tmp/test_spv_check_work_reorg_accepted.dat".to_string();
        let reorg_db_path = "/tmp/test_spv_check_work_reorg_accepted.dat.reorg".to_string();

        if fs::metadata(&db_path).is_ok() {
            fs::remove_file(&db_path).unwrap();
        }

        if fs::metadata(&reorg_db_path).is_ok() {
            fs::remove_file(&reorg_db_path).unwrap();
        }

        fs::copy(&db_path_source, &db_path).unwrap();

        // set up SPV client so we don't have chain work at first
        let mut spv_client = SpvClient::new_without_migration(
            &db_path,
            0,
            None,
            BitcoinNetworkType::Mainnet,
            true,
            false,
        )
        .unwrap();

        assert!(
            spv_client.get_headers_height().unwrap() >= 40322,
            "This test needs headers up to 40320"
        );
        spv_client.drop_headers(40320).unwrap();

        assert_eq!(spv_client.get_headers_height().unwrap(), 40321);

        // fake block headers for mainnet 40319-40320, which is on a difficulty adjustment boundary
        let bad_headers = vec![
            LoneBlockHeader {
                header: BlockHeader {
                    version: 1,
                    prev_blockhash: Sha256dHash::from_hex(
                        "000000000683a474ef810000fd22f0edde4cf33ae76ae506b220e57aeeafeaa4",
                    )
                    .unwrap(),
                    merkle_root: Sha256dHash::from_hex(
                        "b4d736ca74838036ebd19b085c3eeb9ffec2307f6452347cdd8ddaa249686f39",
                    )
                    .unwrap(),
                    time: 1716199659,
                    bits: 486575299,
                    nonce: 201337507,
                },
                tx_count: VarInt(0),
            },
            LoneBlockHeader {
                header: BlockHeader {
                    version: 1,
                    prev_blockhash: Sha256dHash::from_hex(
                        "000000006f403731d720174cd6875e331ac079b438cf53aa685f9cd068fd4ca8",
                    )
                    .unwrap(),
                    merkle_root: Sha256dHash::from_hex(
                        "a86b3c149f204d4cb47c67bf9bfeea2719df101dd6e6fc3f0e60d86efeba22a8",
                    )
                    .unwrap(),
                    time: 1716161259,
                    bits: 486604799,
                    nonce: 144574511,
                },
                tx_count: VarInt(0),
            },
        ];

        // get the canonical chain's headers for this range
        let good_headers = spv_client.read_block_headers(40319, 40321).unwrap();
        assert_eq!(good_headers.len(), 2);
        assert_eq!(
            good_headers[0].header.prev_blockhash,
            bad_headers[0].header.prev_blockhash
        );
        assert!(good_headers[0].header != bad_headers[0].header);
        assert!(good_headers[1].header != bad_headers[1].header);

        // put these bad headers into the "main" chain
        spv_client
            .insert_block_headers_after(40318, bad_headers.clone())
            .unwrap();

        // *now* calculate main chain work
        SpvClient::test_db_migrate(spv_client.conn_mut()).unwrap();
        let total_work_before = spv_client.update_chain_work().unwrap();
        assert_eq!(total_work_before, spv_client.get_chain_work().unwrap());

        let total_work_before_idempotent = spv_client.update_chain_work().unwrap();
        assert_eq!(total_work_before, total_work_before_idempotent);

        let mut indexer = BitcoinIndexer::new(
            BitcoinIndexerConfig::test_default(db_path.to_string()),
            BitcoinIndexerRuntime::new(BitcoinNetworkType::Mainnet),
        );

        let mut inserted_good_header = false;

        let new_tip = indexer
            .find_bitcoin_reorg(
                &db_path,
                &reorg_db_path,
                |ref mut indexer, ref mut reorg_spv_client, start_block, end_block_opt| {
                    let end_block =
                        end_block_opt.unwrap_or(start_block + BLOCK_DIFFICULTY_CHUNK_SIZE);

                    let mut ret = vec![];
                    for block_height in start_block..end_block {
                        if block_height > 40320 {
                            break;
                        }
                        if block_height >= 40319 && block_height <= 40320 {
                            test_debug!("insert good header {}", block_height);
                            ret.push(good_headers[(block_height - 40319) as usize].clone());
                            inserted_good_header = true;
                        } else {
                            let orig_spv_client = SpvClient::new_without_migration(
                                &db_path,
                                0,
                                None,
                                BitcoinNetworkType::Mainnet,
                                true,
                                false,
                            )
                            .unwrap();
                            let hdr = orig_spv_client.read_block_header(block_height)?.unwrap();
                            ret.push(hdr);
                        }
                    }

                    test_debug!(
                        "add headers after {} (good header: {})",
                        start_block,
                        inserted_good_header
                    );
                    reorg_spv_client
                        .insert_block_headers_after(start_block - 1, ret)
                        .unwrap();
                    Ok(())
                },
            )
            .unwrap();

        assert!(inserted_good_header);

        // chain reorg detected!
        assert_eq!(new_tip, 40318);

        // total work increased
        let total_work_after = spv_client.update_chain_work().unwrap();
        assert!(total_work_after > total_work_before);
    }

    #[test]
    fn test_check_header_timestamp() {
        let db_path = "/tmp/test-indexer-check-header-timestamp.dat";

        if fs::metadata(db_path).is_ok() {
            fs::remove_file(db_path).unwrap();
        }

        let headers = vec![
            LoneBlockHeader {
                header: BlockHeader {
                    bits: 545259519,
                    merkle_root: Sha256dHash::from_hex(
                        "20bee96458517fc5082a9720ce6207b5742f2b18e4e0a7e7373342725d80f88c",
                    )
                    .unwrap(),
                    nonce: 2,
                    prev_blockhash: Sha256dHash::from_hex(
                        "0f9188f13cb7b2c71f2a335e3a4fc328bf5beb436012afca590b1a11466e2206",
                    )
                    .unwrap(),
                    time: (get_epoch_time_secs() - 1) as u32,
                    version: 0x20000000,
                },
                tx_count: VarInt(0),
            },
            LoneBlockHeader {
                header: BlockHeader {
                    bits: 545259519,
                    merkle_root: Sha256dHash::from_hex(
                        "39d1a6f1ee7a5903797f92ec89e4c58549013f38114186fc2eb6e5218cb2d0ac",
                    )
                    .unwrap(),
                    nonce: 1,
                    prev_blockhash: Sha256dHash::from_hex(
                        "606d31daaaa5919f3720d8440dd99d31f2a4e4189c65879f19ae43268425e74b",
                    )
                    .unwrap(),
                    time: (get_epoch_time_secs() - 1) as u32,
                    version: 0x20000000,
                },
                tx_count: VarInt(0),
            },
            LoneBlockHeader {
                header: BlockHeader {
                    bits: 545259519,
                    merkle_root: Sha256dHash::from_hex(
                        "a7e04ed25f589938eb5627abb7b5913dd77b8955bcdf72d7f111d0a71e346e47",
                    )
                    .unwrap(),
                    nonce: 4,
                    prev_blockhash: Sha256dHash::from_hex(
                        "2fa2f451ac27f0e5cd3760ba6cdf34ef46adb76a44d96bc0f3bf3e713dd955f0",
                    )
                    .unwrap(),
                    time: 1587626882,
                    version: 0x20000000,
                },
                tx_count: VarInt(0),
            },
        ];

        // set up SPV client so we don't have chain work at first
        let mut spv_client = SpvClient::new_without_migration(
            &db_path,
            0,
            None,
            BitcoinNetworkType::Regtest,
            true,
            false,
        )
        .unwrap();

        spv_client
            .test_write_block_headers(0, headers.clone())
            .unwrap();
        assert_eq!(spv_client.get_highest_header_height().unwrap(), 2);

        let mut indexer = BitcoinIndexer::new(
            BitcoinIndexerConfig::test_default(db_path.to_string()),
            BitcoinIndexerRuntime::new(BitcoinNetworkType::Regtest),
        );

        if let Err(burnchain_error::TrySyncAgain) = indexer.check_chain_tip_timestamp() {
        } else {
            panic!("stale tip not detected");
        }

        // peeled
        assert_eq!(spv_client.get_highest_header_height().unwrap(), 1);
        assert!(indexer.check_chain_tip_timestamp().is_ok());
        assert_eq!(spv_client.get_highest_header_height().unwrap(), 1);
    }
}<|MERGE_RESOLUTION|>--- conflicted
+++ resolved
@@ -50,11 +50,8 @@
 use stacks_common::deps_common::bitcoin::network::message::NetworkMessage;
 use stacks_common::deps_common::bitcoin::network::serialize::BitcoinHash;
 use stacks_common::deps_common::bitcoin::network::serialize::Error as btc_serialization_err;
-<<<<<<< HEAD
 use stacks_common::deps_common::bitcoin::util::hash::Sha256dHash;
-=======
 use stacks_common::util::get_epoch_time_secs;
->>>>>>> 9e1620cd
 use stacks_common::util::log;
 
 use crate::core::{
@@ -835,7 +832,6 @@
         Ok(new_tip)
     }
 
-<<<<<<< HEAD
     #[cfg(test)]
     pub fn raw_store_header(&mut self, header: BurnchainBlockHeader) -> Result<(), btc_error> {
         let mut spv_client = SpvClient::new(
@@ -875,7 +871,8 @@
             time: timestamp,
             version: 0x20000000,
         }
-=======
+    }
+
     /// Verify that the last block header we have is within 2 hours of now.
     /// Return burnchain_error::TrySyncAgain if not, and delete the offending header
     pub fn check_chain_tip_timestamp(&mut self) -> Result<(), burnchain_error> {
@@ -903,7 +900,6 @@
         );
         self.drop_headers(highest_header_height.saturating_sub(1))?;
         return Err(burnchain_error::TrySyncAgain);
->>>>>>> 9e1620cd
     }
 }
 
