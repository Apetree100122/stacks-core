/*
 copyright: (c) 2013-2020 by Blockstack PBC, a public benefit corporation.

 This file is part of Blockstack.

 Blockstack is free software. You may redistribute or modify
 it under the terms of the GNU General Public License as published by
 the Free Software Foundation, either version 3 of the License or
 (at your option) any later version.

 Blockstack is distributed in the hope that it will be useful,
 but WITHOUT ANY WARRANTY, including without the implied warranty of
 MERCHANTABILITY or FITNESS FOR A PARTICULAR PURPOSE. See the
 GNU General Public License for more details.

 You should have received a copy of the GNU General Public License
 along with Blockstack. If not, see <http://www.gnu.org/licenses/>.
*/

use std::collections::{HashMap, HashSet};
use std::fs;

use chainstate::stacks::db::accounts::*;
use chainstate::stacks::db::blocks::*;
use chainstate::stacks::db::*;
use chainstate::stacks::events::*;
use chainstate::stacks::Error;
use chainstate::stacks::*;
use clarity_vm::clarity::{ClarityInstance, Error as clarity_error};
use core::*;
use net::Error as net_error;
use util_lib::db::Error as db_error;
use vm::costs::ExecutionCost;
use vm::database::BurnStateDB;
use vm::database::HeadersDB;
use vm::database::NULL_BURN_STATE_DB;
use vm::database::NULL_HEADER_DB;

use crate::clarity_vm::database::marf::MarfedKV;
use crate::types::chainstate::StacksBlockId;
use chainstate::burn::db::sortdb::SortitionDB;
use types::chainstate::BurnchainHeaderHash;

pub type UnconfirmedTxMap = HashMap<Txid, (StacksTransaction, BlockHeaderHash, u16)>;

pub struct ProcessedUnconfirmedState {
    pub total_burns: u128,
    pub total_fees: u128,
    // each element of this vector is a tuple, where each tuple contains a microblock
    // sequence number, microblock header, and a vector of transaction receipts
    // for that microblock
    pub receipts: Vec<(u16, StacksMicroblockHeader, Vec<StacksTransactionReceipt>)>,
    pub burn_block_hash: BurnchainHeaderHash,
    pub burn_block_height: u32,
    pub burn_block_timestamp: u64,
}

impl Default for ProcessedUnconfirmedState {
    fn default() -> Self {
        ProcessedUnconfirmedState {
            total_burns: 0,
            total_fees: 0,
            receipts: vec![],
            burn_block_hash: BurnchainHeaderHash([0; 32]),
            burn_block_height: 0,
            burn_block_timestamp: 0,
        }
    }
}

pub struct UnconfirmedState {
    pub confirmed_chain_tip: StacksBlockId,
    pub unconfirmed_chain_tip: StacksBlockId,
    pub clarity_inst: ClarityInstance,
    pub mined_txs: UnconfirmedTxMap,
    pub cost_so_far: ExecutionCost,
    pub bytes_so_far: u64,

    pub last_mblock: Option<StacksMicroblockHeader>,
    pub last_mblock_seq: u16,

    readonly: bool,
    dirty: bool,
    num_mblocks_added: u64,
    have_state: bool,

    // fault injection for testing
    pub disable_cost_check: bool,
    pub disable_bytes_check: bool,
}

impl UnconfirmedState {
    /// Make a new unconfirmed state, but don't do anything with it yet.  Caller should immediately
    /// call .refresh() to instatiate and store the underlying state trie.
    fn new(chainstate: &StacksChainState, tip: StacksBlockId) -> Result<UnconfirmedState, Error> {
        let marf = MarfedKV::open_unconfirmed(&chainstate.clarity_state_index_root, None)?;

        let clarity_instance = ClarityInstance::new(chainstate.mainnet, marf);
        let unconfirmed_tip = MARF::make_unconfirmed_chain_tip(&tip);
        let cost_so_far = StacksChainState::get_stacks_block_anchored_cost(chainstate.db(), &tip)?
            .ok_or(Error::NoSuchBlockError)?;

        Ok(UnconfirmedState {
            confirmed_chain_tip: tip,
            unconfirmed_chain_tip: unconfirmed_tip,
            clarity_inst: clarity_instance,
            mined_txs: UnconfirmedTxMap::new(),
            cost_so_far: cost_so_far.clone(),
            bytes_so_far: 0,

            last_mblock: None,
            last_mblock_seq: 0,

            readonly: false,
            dirty: false,
            num_mblocks_added: 0,
            have_state: false,

            disable_cost_check: check_fault_injection(FAULT_DISABLE_MICROBLOCKS_COST_CHECK),
            disable_bytes_check: check_fault_injection(FAULT_DISABLE_MICROBLOCKS_BYTES_CHECK),
        })
    }

    /// Make a new unconfirmed state, but don't do anything with it yet, and deny refreshes.
    fn new_readonly(
        chainstate: &StacksChainState,
        tip: StacksBlockId,
    ) -> Result<UnconfirmedState, Error> {
        let marf = MarfedKV::open_unconfirmed(&chainstate.clarity_state_index_root, None)?;

        let clarity_instance = ClarityInstance::new(chainstate.mainnet, marf);
        let unconfirmed_tip = MARF::make_unconfirmed_chain_tip(&tip);
        let cost_so_far = StacksChainState::get_stacks_block_anchored_cost(chainstate.db(), &tip)?
            .ok_or(Error::NoSuchBlockError)?;

        Ok(UnconfirmedState {
            confirmed_chain_tip: tip,
            unconfirmed_chain_tip: unconfirmed_tip,
            clarity_inst: clarity_instance,
            mined_txs: UnconfirmedTxMap::new(),
            cost_so_far: cost_so_far,
            bytes_so_far: 0,

            last_mblock: None,
            last_mblock_seq: 0,

            readonly: true,
            dirty: false,
            num_mblocks_added: 0,
            have_state: false,

            disable_cost_check: check_fault_injection(FAULT_DISABLE_MICROBLOCKS_COST_CHECK),
            disable_bytes_check: check_fault_injection(FAULT_DISABLE_MICROBLOCKS_BYTES_CHECK),
        })
    }

    /// Append a sequence of microblocks to this unconfirmed state.
    /// Microblocks with sequence less than the self.last_mblock_seq will be silently ignored.
    /// Produce the total fees, total burns, and total list of transaction receipts.
    /// Updates internal cost_so_far count.
    /// Idempotent.
    fn append_microblocks(
        &mut self,
        chainstate: &StacksChainState,
        burn_dbconn: &dyn BurnStateDB,
        mblocks: Vec<StacksMicroblock>,
    ) -> Result<ProcessedUnconfirmedState, Error> {
        if self.last_mblock_seq == u16::MAX {
            // drop them -- nothing to do
            return Ok(Default::default());
        }

        debug!(
            "Refresh unconfirmed chain state off of {} with {} microblocks",
            &self.confirmed_chain_tip,
            mblocks.len()
        );

        let headers_db = HeadersDBConn(chainstate.db());
        let burn_block_hash = headers_db
            .get_burn_header_hash_for_block(&self.confirmed_chain_tip)
            .expect("BUG: unable to get burn block hash based on chain tip");
        let burn_block_height = headers_db
            .get_burn_block_height_for_block(&self.confirmed_chain_tip)
            .expect("BUG: unable to get burn block height based on chain tip");
        let burn_block_timestamp = headers_db
            .get_burn_block_time_for_block(&self.confirmed_chain_tip)
            .expect("BUG: unable to get burn block timestamp based on chain tip");

        let mut last_mblock = self.last_mblock.take();
        let mut last_mblock_seq = self.last_mblock_seq;
        let db_config = chainstate.config();

        let mut total_fees = 0;
        let mut total_burns = 0;
        let mut all_receipts = vec![];
        let mut mined_txs = UnconfirmedTxMap::new();
        let mut new_cost = ExecutionCost::zero();
        let mut new_bytes = 0;
        let mut num_new_mblocks = 0;
        let mut have_state = self.have_state;

        if mblocks.len() > 0 {
            let cur_cost = self.cost_so_far.clone();
<<<<<<< HEAD
            let headers_db_conn = HeadersDBConn(chainstate.db());
=======

            // NOTE: we *must* commit the clarity_tx now that it's begun.
            // Otherwise, microblock miners can leave the MARF in a partially-initialized state,
            // leading to a node crash.
>>>>>>> 8c7dc197
            let mut clarity_tx = StacksChainState::chainstate_begin_unconfirmed(
                db_config,
                &headers_db_conn,
                &mut self.clarity_inst,
                burn_dbconn,
                &self.confirmed_chain_tip,
            );

            // we must roll this back later
            have_state = true;

            clarity_tx.reset_cost(cur_cost);

            for mblock in mblocks.into_iter() {
                if (last_mblock.is_some() && mblock.header.sequence <= last_mblock_seq)
                    || (last_mblock.is_none() && mblock.header.sequence != 0)
                {
                    debug!(
                        "Skip {} at {} (already represented)",
                        &mblock.block_hash(),
                        mblock.header.sequence
                    );
                    continue;
                }

                let seq = mblock.header.sequence;
                let mblock_hash = mblock.block_hash();
                let mblock_header = mblock.header.clone();

                debug!(
                    "Try to apply microblock {} ({}) to unconfirmed state",
                    &mblock_hash, mblock.header.sequence
                );

                let (stx_fees, stx_burns, receipts) =
                    match StacksChainState::process_microblocks_transactions(
                        &mut clarity_tx,
                        &vec![mblock.clone()],
                    ) {
                        Ok(x) => x,
                        Err((e, _)) => {
                            // absorb the error
                            warn!("Encountered invalid stacks microblock: {}", &e);
                            break;
                        }
                    };

                total_fees += stx_fees;
                total_burns += stx_burns;
                num_new_mblocks += 1;
                all_receipts.push((seq, mblock.header, receipts));

                last_mblock = Some(mblock_header);
                last_mblock_seq = seq;
                new_bytes += {
                    let mut total = 0;
                    for tx in mblock.txs.iter() {
                        let mut bytes = vec![];
                        tx.consensus_serialize(&mut bytes)
                            .expect("BUG: failed to serialize valid microblock");
                        total += bytes.len();
                    }
                    total as u64
                };

                for tx in &mblock.txs {
                    mined_txs.insert(tx.txid(), (tx.clone(), mblock_hash, seq));
                }
            }

            new_cost = clarity_tx.cost_so_far();
            clarity_tx.commit_unconfirmed();
        };

        self.last_mblock = last_mblock;
        self.last_mblock_seq = last_mblock_seq;
        self.mined_txs.extend(mined_txs);
        self.cost_so_far = new_cost;
        self.bytes_so_far += new_bytes;
        self.num_mblocks_added += num_new_mblocks;
        self.have_state = have_state;

        // apply injected faults
        if self.disable_cost_check {
            warn!("Fault injection: disabling microblock miner's cost tracking");
            self.cost_so_far = ExecutionCost::zero();
        }
        if self.disable_bytes_check {
            warn!("Fault injection: disabling microblock miner's size tracking");
            self.bytes_so_far = 0;
        }

        Ok(ProcessedUnconfirmedState {
            total_fees,
            total_burns,
            receipts: all_receipts,
            burn_block_hash,
            burn_block_height,
            burn_block_timestamp,
        })
    }

    /// Load up the Stacks microblock stream to process, composed of only the new microblocks
    fn load_child_microblocks(
        &self,
        chainstate: &StacksChainState,
    ) -> Result<Option<Vec<StacksMicroblock>>, Error> {
        let (consensus_hash, anchored_block_hash) =
            match chainstate.get_block_header_hashes(&self.confirmed_chain_tip)? {
                Some(x) => x,
                None => {
                    return Err(Error::NoSuchBlockError);
                }
            };

        StacksChainState::load_descendant_staging_microblock_stream(
            &chainstate.db(),
            &StacksBlockId::new(&consensus_hash, &anchored_block_hash),
            0,
            u16::MAX,
        )
    }

    /// Update the view of the current confiremd chain tip's unconfirmed microblock state
    /// Returns ProcessedUnconfirmedState for the microblocks newly added to the unconfirmed state
    pub fn refresh(
        &mut self,
        chainstate: &StacksChainState,
        burn_dbconn: &dyn BurnStateDB,
    ) -> Result<ProcessedUnconfirmedState, Error> {
        assert!(
            !self.readonly,
            "BUG: code tried to write unconfirmed state to a read-only instance"
        );

        if self.last_mblock_seq == u16::MAX {
            // no-op
            return Ok(Default::default());
        }

        match self.load_child_microblocks(chainstate)? {
            Some(microblocks) => self.append_microblocks(chainstate, burn_dbconn, microblocks),
            None => Ok(Default::default()),
        }
    }

    /// Is there any state to read?
    pub fn is_readable(&self) -> bool {
        (self.has_data() || self.readonly) && !self.dirty
    }

    /// Can we write to this unconfirmed state?
    pub fn is_writable(&self) -> bool {
        !self.dirty
    }

    /// Mark this unconfirmed state as "dirty", forcing it to be re-instantiated on the next read
    /// or write
    pub fn set_dirty(&mut self, dirty: bool) {
        self.dirty = dirty;
    }

    /// Does the unconfirmed state represent any data?
    fn has_data(&self) -> bool {
        self.last_mblock.is_some()
    }

    /// Does the unconfirmed microblock state represent any transactions?
    pub fn num_mined_txs(&self) -> usize {
        self.mined_txs.len()
    }

    /// Get information about an unconfirmed transaction
    pub fn get_unconfirmed_transaction(
        &self,
        txid: &Txid,
    ) -> Option<(StacksTransaction, BlockHeaderHash, u16)> {
        self.mined_txs.get(txid).map(|x| x.clone())
    }

    pub fn num_microblocks(&self) -> u64 {
        if self.last_mblock.is_some() {
            (self.last_mblock_seq as u64) + 1
        } else {
            0
        }
    }

    /// Try returning the unconfirmed chain tip. Only return the tip if the underlying MARF trie
    /// exists, otherwise return None.
    pub fn get_unconfirmed_state_if_exists(&mut self) -> Result<Option<StacksBlockId>, String> {
        if self.is_readable() {
            let trie_exists = match self
                .clarity_inst
                .trie_exists_for_block(&self.unconfirmed_chain_tip)
            {
                Ok(res) => res,
                Err(e) => {
                    let err_str = format!(
                        "Failed to load Stacks chain tip; error checking underlying trie: {}",
                        e
                    );
                    warn!("{}", err_str);
                    return Err(err_str);
                }
            };

            if trie_exists {
                Ok(Some(self.unconfirmed_chain_tip))
            } else {
                Ok(None)
            }
        } else {
            Ok(None)
        }
    }
}

impl StacksChainState {
    /// Clear the current unconfirmed state
    fn drop_unconfirmed_state(&mut self, mut unconfirmed: UnconfirmedState) {
        if !unconfirmed.have_state {
            debug!(
                "Dropping empty unconfirmed state off of {} ({})",
                &unconfirmed.confirmed_chain_tip, &unconfirmed.unconfirmed_chain_tip
            );
            return;
        }

        // not empty, so do explicit rollback
        debug!(
            "Dropping unconfirmed state off of {} ({})",
            &unconfirmed.confirmed_chain_tip, &unconfirmed.unconfirmed_chain_tip
        );
        unconfirmed
            .clarity_inst
            .drop_unconfirmed_state(&unconfirmed.confirmed_chain_tip);
        debug!(
            "Dropped unconfirmed state off of {} ({})",
            &unconfirmed.confirmed_chain_tip, &unconfirmed.unconfirmed_chain_tip
        );
    }

    /// Instantiate the unconfirmed state of a given chain tip.
    /// Pre-populate it with any microblock state we have.
    fn make_unconfirmed_state(
        &self,
        burn_dbconn: &dyn BurnStateDB,
        anchored_block_id: StacksBlockId,
    ) -> Result<(UnconfirmedState, ProcessedUnconfirmedState), Error> {
        debug!("Make new unconfirmed state off of {}", &anchored_block_id);
        let mut unconfirmed_state = UnconfirmedState::new(self, anchored_block_id)?;
        let processed_unconfirmed_state = unconfirmed_state.refresh(self, burn_dbconn)?;
        debug!(
            "Made new unconfirmed state off of {} (at {})",
            &anchored_block_id, &unconfirmed_state.unconfirmed_chain_tip
        );
        Ok((unconfirmed_state, processed_unconfirmed_state))
    }

    /// Reload the unconfirmed view from a new chain tip.
    /// -- if the canonical chain tip hasn't changed, then just apply any new microblocks that have arrived.
    /// -- if the canonical chain tip has changed, then drop the current view, make a new view, and
    /// process that new view's unconfirmed microblocks.
    /// Call after storing all microblocks from the network.
    pub fn reload_unconfirmed_state(
        &mut self,
        burn_dbconn: &dyn BurnStateDB,
        canonical_tip: StacksBlockId,
    ) -> Result<ProcessedUnconfirmedState, Error> {
        debug!("Reload unconfirmed state off of {}", &canonical_tip);

        let unconfirmed_state = self.unconfirmed_state.take();
        if let Some(mut unconfirmed_state) = unconfirmed_state {
            if unconfirmed_state.is_readable() {
                if canonical_tip == unconfirmed_state.confirmed_chain_tip {
                    // refresh with latest microblocks
                    let res = unconfirmed_state.refresh(self, burn_dbconn);
                    debug!(
                        "Unconfirmed state off of {} ({}) refreshed",
                        canonical_tip, &unconfirmed_state.unconfirmed_chain_tip
                    );

                    self.unconfirmed_state = Some(unconfirmed_state);
                    return res;
                } else {
                    // got a new tip; will imminently drop
                    self.unconfirmed_state = Some(unconfirmed_state);
                }
            } else {
                // will need to drop this anyway -- it's dirty, or not instantiated
                self.drop_unconfirmed_state(unconfirmed_state);
            }
        }

        // tip changed, or we don't have unconfirmed state yet, or we do and it's dirty, or it was
        // never instantiated anyway
        if let Some(unconfirmed_state) = self.unconfirmed_state.take() {
            self.drop_unconfirmed_state(unconfirmed_state);
        }

        let (new_unconfirmed_state, processed_unconfirmed_state) =
            self.make_unconfirmed_state(burn_dbconn, canonical_tip)?;

        debug!(
            "Unconfirmed state off of {} reloaded (new unconfirmed tip is {})",
            canonical_tip, &new_unconfirmed_state.unconfirmed_chain_tip
        );

        self.unconfirmed_state = Some(new_unconfirmed_state);
        Ok(processed_unconfirmed_state)
    }

    /// Refresh the current unconfirmed chain state
    pub fn refresh_unconfirmed_state(
        &mut self,
        burn_dbconn: &dyn BurnStateDB,
    ) -> Result<ProcessedUnconfirmedState, Error> {
        let mut unconfirmed_state = self.unconfirmed_state.take();
        let res = if let Some(ref mut unconfirmed_state) = unconfirmed_state {
            if !unconfirmed_state.is_readable() {
                warn!("Unconfirmed state is not readable; it will soon be refreshed");
                return Ok(Default::default());
            }

            debug!(
                "Refresh unconfirmed state off of {} ({})",
                &unconfirmed_state.confirmed_chain_tip, &unconfirmed_state.unconfirmed_chain_tip
            );
            let res = unconfirmed_state.refresh(self, burn_dbconn);
            if res.is_ok() {
                debug!(
                    "Unconfirmed chain tip is {}",
                    &unconfirmed_state.unconfirmed_chain_tip
                );
            }
            res
        } else {
            warn!("No unconfirmed state instantiated");
            Ok(Default::default())
        };
        self.unconfirmed_state = unconfirmed_state;
        res
    }

    /// Instantiate a read-only view of unconfirmed state.
    /// Use from a dedicated chainstate handle that will only do read-only operations on it (such
    /// as the p2p network thread)
    pub fn refresh_unconfirmed_readonly(
        &mut self,
        canonical_tip: StacksBlockId,
    ) -> Result<(), Error> {
        if let Some(ref unconfirmed) = self.unconfirmed_state {
            assert!(
                unconfirmed.readonly,
                "BUG: tried to replace a read/write unconfirmed state instance"
            );
        }

        let unconfirmed = UnconfirmedState::new_readonly(self, canonical_tip)?;
        self.unconfirmed_state = Some(unconfirmed);
        Ok(())
    }

    pub fn set_unconfirmed_dirty(&mut self, dirty: bool) {
        if let Some(ref mut unconfirmed) = self.unconfirmed_state.as_mut() {
            unconfirmed.dirty = dirty;
        }
    }
}

#[cfg(test)]
mod test {
    use std::fs;

    use burnchains::PublicKey;
    use chainstate::burn::db::sortdb::*;
    use chainstate::burn::db::*;
    use chainstate::stacks::db::test::*;
    use chainstate::stacks::db::*;
    use chainstate::stacks::index::marf::*;
    use chainstate::stacks::index::node::*;
    use chainstate::stacks::index::*;
    use chainstate::stacks::miner::test::make_coinbase;
    use chainstate::stacks::miner::*;
    use chainstate::stacks::C32_ADDRESS_VERSION_TESTNET_SINGLESIG;
    use chainstate::stacks::*;
    use clarity::vm::types::StacksAddressExtensions;
    use core::mempool::*;
    use core::*;
    use net::relay::*;
    use net::test::*;

    use super::*;

    #[test]
    fn test_unconfirmed_refresh_one_microblock_stx_transfer() {
        let privk = StacksPrivateKey::new();
        let addr = StacksAddress::from_public_keys(
            C32_ADDRESS_VERSION_TESTNET_SINGLESIG,
            &AddressHashMode::SerializeP2PKH,
            1,
            &vec![StacksPublicKey::from_private(&privk)],
        )
        .unwrap();

        let initial_balance = 1000000000;
        let mut peer_config = TestPeerConfig::new(
            "test_unconfirmed_refresh_one_microblock_stx_transfer",
            7000,
            7001,
        );
        peer_config.initial_balances = vec![(addr.to_account_principal(), initial_balance)];

        let mut peer = TestPeer::new(peer_config);

        let chainstate_path = peer.chainstate_path.clone();

        let num_blocks = 10;
        let first_stacks_block_height = {
            let sn =
                SortitionDB::get_canonical_burn_chain_tip(&peer.sortdb.as_ref().unwrap().conn())
                    .unwrap();
            sn.block_height
        };

        let mut last_block: Option<StacksBlock> = None;
        for tenure_id in 0..num_blocks {
            let microblock_privkey = StacksPrivateKey::new();
            let microblock_pubkeyhash =
                Hash160::from_node_public_key(&StacksPublicKey::from_private(&microblock_privkey));

            // send transactions to the mempool
            let tip =
                SortitionDB::get_canonical_burn_chain_tip(&peer.sortdb.as_ref().unwrap().conn())
                    .unwrap();

            assert_eq!(
                tip.block_height,
                first_stacks_block_height + (tenure_id as u64)
            );
            if let Some(block) = last_block {
                assert_eq!(tip.winning_stacks_block_hash, block.block_hash());
            }

            let mut anchor_size = 0;
            let mut anchor_cost = ExecutionCost::zero();

            let (burn_ops, stacks_block, _) = peer.make_tenure(
                |ref mut miner,
                 ref mut sortdb,
                 ref mut chainstate,
                 vrf_proof,
                 ref parent_opt,
                 _| {
                    let parent_tip = match parent_opt {
                        None => StacksChainState::get_genesis_header_info(chainstate.db()).unwrap(),
                        Some(block) => {
                            let ic = sortdb.index_conn();
                            let snapshot =
                                SortitionDB::get_block_snapshot_for_winning_stacks_block(
                                    &ic,
                                    &tip.sortition_id,
                                    &block.block_hash(),
                                )
                                .unwrap()
                                .unwrap(); // succeeds because we don't fork
                            StacksChainState::get_anchored_block_header_info(
                                chainstate.db(),
                                &snapshot.consensus_hash,
                                &snapshot.winning_stacks_block_hash,
                            )
                            .unwrap()
                            .unwrap()
                        }
                    };

                    let block_builder = StacksBlockBuilder::make_regtest_block_builder(
                        &parent_tip,
                        vrf_proof,
                        tip.total_burn,
                        microblock_pubkeyhash,
                    )
                    .unwrap();

                    let coinbase_tx = make_coinbase(miner, tenure_id);
                    let (anchored_block, anchored_block_size, anchored_block_cost) =
                        StacksBlockBuilder::make_anchored_block_from_txs(
                            block_builder,
                            chainstate,
                            &sortdb.index_conn(),
                            vec![coinbase_tx],
                        )
                        .unwrap();

                    anchor_size = anchored_block_size;
                    anchor_cost = anchored_block_cost;
                    (anchored_block, vec![])
                },
            );

            last_block = Some(stacks_block.clone());
            let (_, _, consensus_hash) = peer.next_burnchain_block(burn_ops.clone());
            peer.process_stacks_epoch_at_tip(&stacks_block, &vec![]);

            let canonical_tip = StacksBlockId::new(&consensus_hash, &stacks_block.block_hash());

            let recv_addr =
                StacksAddress::from_string("ST1H1B54MY50RMBRRKS7GV2ZWG79RZ1RQ1ETW4E01").unwrap();

            // build 1-block microblock stream
            let microblocks = {
                let sortdb = peer.sortdb.take().unwrap();
                let sort_iconn = sortdb.index_conn();

                peer.chainstate()
                    .reload_unconfirmed_state(&sort_iconn, canonical_tip.clone())
                    .unwrap();

                let microblock = {
                    let mut microblock_builder = StacksMicroblockBuilder::new(
                        stacks_block.block_hash(),
                        consensus_hash.clone(),
                        peer.chainstate(),
                        &sort_iconn,
                        BlockBuilderSettings::max_value(),
                    )
                    .unwrap();

                    // make a single stx-transfer
                    let auth = TransactionAuth::Standard(
                        TransactionSpendingCondition::new_singlesig_p2pkh(
                            StacksPublicKey::from_private(&privk),
                        )
                        .unwrap(),
                    );
                    let mut tx_stx_transfer = StacksTransaction::new(
                        TransactionVersion::Testnet,
                        auth.clone(),
                        TransactionPayload::TokenTransfer(
                            recv_addr.clone().into(),
                            1,
                            TokenTransferMemo([0u8; 34]),
                        ),
                    );

                    tx_stx_transfer.chain_id = 0x80000000;
                    tx_stx_transfer.post_condition_mode = TransactionPostConditionMode::Allow;
                    tx_stx_transfer.set_tx_fee(0);
                    tx_stx_transfer.set_origin_nonce(tenure_id as u64);

                    let mut signer = StacksTransactionSigner::new(&tx_stx_transfer);
                    signer.sign_origin(&privk).unwrap();

                    let signed_tx = signer.get_tx().unwrap();
                    let signed_tx_len = {
                        let mut bytes = vec![];
                        signed_tx.consensus_serialize(&mut bytes).unwrap();
                        bytes.len() as u64
                    };

                    let microblock = microblock_builder
                        .mine_next_microblock_from_txs(
                            vec![(signed_tx, signed_tx_len)],
                            &microblock_privkey,
                        )
                        .unwrap();
                    microblock
                };

                peer.sortdb = Some(sortdb);
                vec![microblock]
            };

            // store microblock stream
            for mblock in microblocks.into_iter() {
                peer.chainstate()
                    .preprocess_streamed_microblock(
                        &consensus_hash,
                        &stacks_block.block_hash(),
                        &mblock,
                    )
                    .unwrap();
            }

            // process microblock stream to generate unconfirmed state
            let sortdb = peer.sortdb.take().unwrap();
            peer.chainstate()
                .reload_unconfirmed_state(&sortdb.index_conn(), canonical_tip.clone())
                .unwrap();

            let recv_balance = peer
                .chainstate()
                .with_read_only_unconfirmed_clarity_tx(&sortdb.index_conn(), |clarity_tx| {
                    clarity_tx.with_clarity_db_readonly(|clarity_db| {
                        clarity_db.get_account_stx_balance(&recv_addr.into())
                    })
                })
                .unwrap()
                .unwrap();
            peer.sortdb = Some(sortdb);

            // move 1 stx per round
            assert_eq!(recv_balance.amount_unlocked, (tenure_id + 1) as u128);
            let (canonical_burn, canonical_block) =
                SortitionDB::get_canonical_stacks_chain_tip_hash(peer.sortdb().conn()).unwrap();

            let sortdb = peer.sortdb.take().unwrap();
            let confirmed_recv_balance = peer
                .chainstate()
                .with_read_only_clarity_tx(&sortdb.index_conn(), &canonical_tip, |clarity_tx| {
                    clarity_tx.with_clarity_db_readonly(|clarity_db| {
                        clarity_db.get_account_stx_balance(&recv_addr.into())
                    })
                })
                .unwrap();
            peer.sortdb = Some(sortdb);

            assert_eq!(confirmed_recv_balance.amount_unlocked, tenure_id as u128);
            eprintln!("\nrecv_balance: {}\nconfirmed_recv_balance: {}\nblock header {}: {:?}\ntip: {}/{}\n", recv_balance.amount_unlocked, confirmed_recv_balance.amount_unlocked, &stacks_block.block_hash(), &stacks_block.header, &canonical_burn, &canonical_block);
        }
    }

    #[test]
    fn test_unconfirmed_refresh_10_microblocks_10_stx_transfers() {
        let privk = StacksPrivateKey::new();
        let addr = StacksAddress::from_public_keys(
            C32_ADDRESS_VERSION_TESTNET_SINGLESIG,
            &AddressHashMode::SerializeP2PKH,
            1,
            &vec![StacksPublicKey::from_private(&privk)],
        )
        .unwrap();

        let initial_balance = 1000000000;
        let mut peer_config = TestPeerConfig::new(
            "test_unconfirmed_refresh_10_microblocks_10_stx_transfers",
            7002,
            7003,
        );
        peer_config.initial_balances = vec![(addr.to_account_principal(), initial_balance)];

        let mut peer = TestPeer::new(peer_config);

        let chainstate_path = peer.chainstate_path.clone();

        let num_blocks = 10;
        let first_stacks_block_height = {
            let tip =
                SortitionDB::get_canonical_burn_chain_tip(&peer.sortdb.as_ref().unwrap().conn())
                    .unwrap();
            tip.block_height
        };

        let mut last_block: Option<StacksBlock> = None;
        for tenure_id in 0..num_blocks {
            let microblock_privkey = StacksPrivateKey::new();
            let microblock_pubkeyhash =
                Hash160::from_node_public_key(&StacksPublicKey::from_private(&microblock_privkey));

            // send transactions to the mempool
            let tip =
                SortitionDB::get_canonical_burn_chain_tip(&peer.sortdb.as_ref().unwrap().conn())
                    .unwrap();

            assert_eq!(
                tip.block_height,
                first_stacks_block_height + (tenure_id as u64)
            );
            if let Some(block) = last_block {
                assert_eq!(tip.winning_stacks_block_hash, block.block_hash());
            }

            let mut anchor_size = 0;
            let mut anchor_cost = ExecutionCost::zero();

            let (burn_ops, stacks_block, _) = peer.make_tenure(
                |ref mut miner,
                 ref mut sortdb,
                 ref mut chainstate,
                 vrf_proof,
                 ref parent_opt,
                 _| {
                    let parent_tip = match parent_opt {
                        None => StacksChainState::get_genesis_header_info(chainstate.db()).unwrap(),
                        Some(block) => {
                            let ic = sortdb.index_conn();
                            let snapshot =
                                SortitionDB::get_block_snapshot_for_winning_stacks_block(
                                    &ic,
                                    &tip.sortition_id,
                                    &block.block_hash(),
                                )
                                .unwrap()
                                .unwrap(); // succeeds because we don't fork
                            StacksChainState::get_anchored_block_header_info(
                                chainstate.db(),
                                &snapshot.consensus_hash,
                                &snapshot.winning_stacks_block_hash,
                            )
                            .unwrap()
                            .unwrap()
                        }
                    };

                    let block_builder = StacksBlockBuilder::make_regtest_block_builder(
                        &parent_tip,
                        vrf_proof,
                        tip.total_burn,
                        microblock_pubkeyhash,
                    )
                    .unwrap();

                    let coinbase_tx = make_coinbase(miner, tenure_id);
                    let (anchored_block, anchored_block_size, anchored_block_cost) =
                        StacksBlockBuilder::make_anchored_block_from_txs(
                            block_builder,
                            chainstate,
                            &sortdb.index_conn(),
                            vec![coinbase_tx],
                        )
                        .unwrap();

                    anchor_size = anchored_block_size;
                    anchor_cost = anchored_block_cost;
                    (anchored_block, vec![])
                },
            );

            last_block = Some(stacks_block.clone());
            let (_, _, consensus_hash) = peer.next_burnchain_block(burn_ops.clone());
            peer.process_stacks_epoch_at_tip(&stacks_block, &vec![]);

            let canonical_tip = StacksBlockId::new(&consensus_hash, &stacks_block.block_hash());

            let recv_addr =
                StacksAddress::from_string("ST1H1B54MY50RMBRRKS7GV2ZWG79RZ1RQ1ETW4E01").unwrap();

            // build microblock stream iteratively, and test balances at each additional microblock
            let sortdb = peer.sortdb.take().unwrap();
            let microblocks = {
                let sort_iconn = sortdb.index_conn();
                peer.chainstate()
                    .reload_unconfirmed_state(&sortdb.index_conn(), canonical_tip.clone())
                    .unwrap();

                let mut microblock_builder = StacksMicroblockBuilder::new(
                    stacks_block.block_hash(),
                    consensus_hash.clone(),
                    peer.chainstate(),
                    &sort_iconn,
                    BlockBuilderSettings::max_value(),
                )
                .unwrap();
                let mut microblocks = vec![];
                for i in 0..10 {
                    let mut signed_txs = vec![];
                    for j in 0..10 {
                        // make 10 stx-transfers in 10 microblocks (100 txs total)
                        let auth = TransactionAuth::Standard(
                            TransactionSpendingCondition::new_singlesig_p2pkh(
                                StacksPublicKey::from_private(&privk),
                            )
                            .unwrap(),
                        );
                        let mut tx_stx_transfer = StacksTransaction::new(
                            TransactionVersion::Testnet,
                            auth.clone(),
                            TransactionPayload::TokenTransfer(
                                recv_addr.clone().into(),
                                1,
                                TokenTransferMemo([0u8; 34]),
                            ),
                        );

                        tx_stx_transfer.chain_id = 0x80000000;
                        tx_stx_transfer.post_condition_mode = TransactionPostConditionMode::Allow;
                        tx_stx_transfer.set_tx_fee(0);
                        tx_stx_transfer.set_origin_nonce((100 * tenure_id + 10 * i + j) as u64);

                        let mut signer = StacksTransactionSigner::new(&tx_stx_transfer);
                        signer.sign_origin(&privk).unwrap();

                        let signed_tx = signer.get_tx().unwrap();
                        signed_txs.push(signed_tx);
                    }

                    let signed_mempool_txs = signed_txs
                        .into_iter()
                        .map(|tx| {
                            let bytes = tx.serialize_to_vec();
                            (tx, bytes.len() as u64)
                        })
                        .collect();

                    let microblock = microblock_builder
                        .mine_next_microblock_from_txs(signed_mempool_txs, &microblock_privkey)
                        .unwrap();
                    microblocks.push(microblock);
                }
                microblocks
            };
            peer.sortdb = Some(sortdb);

            // store microblock stream
            for (i, mblock) in microblocks.into_iter().enumerate() {
                peer.chainstate()
                    .preprocess_streamed_microblock(
                        &consensus_hash,
                        &stacks_block.block_hash(),
                        &mblock,
                    )
                    .unwrap();

                // process microblock stream to generate unconfirmed state
                let sortdb = peer.sortdb.take().unwrap();
                peer.chainstate()
                    .reload_unconfirmed_state(&sortdb.index_conn(), canonical_tip.clone())
                    .unwrap();

                let recv_balance = peer
                    .chainstate()
                    .with_read_only_unconfirmed_clarity_tx(&sortdb.index_conn(), |clarity_tx| {
                        clarity_tx.with_clarity_db_readonly(|clarity_db| {
                            clarity_db.get_account_stx_balance(&recv_addr.into())
                        })
                    })
                    .unwrap()
                    .unwrap();
                peer.sortdb = Some(sortdb);

                // move 100 ustx per round -- 10 per mblock
                assert_eq!(
                    recv_balance.amount_unlocked,
                    (100 * tenure_id + 10 * (i + 1)) as u128
                );
                let (canonical_burn, canonical_block) =
                    SortitionDB::get_canonical_stacks_chain_tip_hash(peer.sortdb().conn()).unwrap();

                let sortdb = peer.sortdb.take().unwrap();
                let confirmed_recv_balance = peer
                    .chainstate()
                    .with_read_only_clarity_tx(&sortdb.index_conn(), &canonical_tip, |clarity_tx| {
                        clarity_tx.with_clarity_db_readonly(|clarity_db| {
                            clarity_db.get_account_stx_balance(&recv_addr.into())
                        })
                    })
                    .unwrap();
                peer.sortdb = Some(sortdb);

                assert_eq!(
                    confirmed_recv_balance.amount_unlocked,
                    100 * tenure_id as u128
                );
                eprintln!("\nrecv_balance: {}\nconfirmed_recv_balance: {}\nblock header {}: {:?}\ntip: {}/{}\n", recv_balance.amount_unlocked, confirmed_recv_balance.amount_unlocked, &stacks_block.block_hash(), &stacks_block.header, &canonical_burn, &canonical_block);
            }
        }
    }

    #[test]
    fn test_unconfirmed_refresh_invalid_microblock() {
        let privk = StacksPrivateKey::new();
        let addr = StacksAddress::from_public_keys(
            C32_ADDRESS_VERSION_TESTNET_SINGLESIG,
            &AddressHashMode::SerializeP2PKH,
            1,
            &vec![StacksPublicKey::from_private(&privk)],
        )
        .unwrap();

        let initial_balance = 1000000000;
        let mut peer_config =
            TestPeerConfig::new("test_unconfirmed_refresh_invalid_microblock", 7004, 7005);
        peer_config.initial_balances = vec![(addr.to_account_principal(), initial_balance)];
        peer_config.epochs = Some(vec![StacksEpoch {
            epoch_id: StacksEpochId::Epoch20,
            start_height: 0,
            end_height: (i64::MAX) as u64,
            block_limit: BLOCK_LIMIT_MAINNET_20,
            network_epoch: PEER_VERSION_EPOCH_2_0,
        }]);

        let mut peer = TestPeer::new(peer_config);
        let chainstate_path = peer.chainstate_path.clone();

        let num_blocks = 5;
        let num_microblocks = 3;
        let first_stacks_block_height = {
            let tip =
                SortitionDB::get_canonical_burn_chain_tip(&peer.sortdb.as_ref().unwrap().conn())
                    .unwrap();
            tip.block_height
        };

        let mut last_block: Option<StacksBlock> = None;
        let mut next_nonce = 0;
        let recv_addr =
            StacksAddress::from_string("ST1H1B54MY50RMBRRKS7GV2ZWG79RZ1RQ1ETW4E01").unwrap();
        let mut recv_balance = 0;

        for tenure_id in 0..num_blocks {
            let microblock_privkey = StacksPrivateKey::new();
            let microblock_pubkeyhash =
                Hash160::from_node_public_key(&StacksPublicKey::from_private(&microblock_privkey));

            // send transactions to the mempool
            let tip =
                SortitionDB::get_canonical_burn_chain_tip(&peer.sortdb.as_ref().unwrap().conn())
                    .unwrap();

            assert_eq!(
                tip.block_height,
                first_stacks_block_height + (tenure_id as u64)
            );
            if let Some(block) = last_block {
                assert_eq!(tip.winning_stacks_block_hash, block.block_hash());
            }

            let mut anchor_size = 0;
            let mut anchor_cost = ExecutionCost::zero();

            let (burn_ops, stacks_block, _) = peer.make_tenure(
                |ref mut miner,
                 ref mut sortdb,
                 ref mut chainstate,
                 vrf_proof,
                 ref parent_opt,
                 _| {
                    let parent_tip = match parent_opt {
                        None => StacksChainState::get_genesis_header_info(chainstate.db()).unwrap(),
                        Some(block) => {
                            let ic = sortdb.index_conn();
                            let snapshot =
                                SortitionDB::get_block_snapshot_for_winning_stacks_block(
                                    &ic,
                                    &tip.sortition_id,
                                    &block.block_hash(),
                                )
                                .unwrap()
                                .unwrap(); // succeeds because we don't fork
                            StacksChainState::get_anchored_block_header_info(
                                chainstate.db(),
                                &snapshot.consensus_hash,
                                &snapshot.winning_stacks_block_hash,
                            )
                            .unwrap()
                            .unwrap()
                        }
                    };

                    let block_builder = StacksBlockBuilder::make_regtest_block_builder(
                        &parent_tip,
                        vrf_proof,
                        tip.total_burn,
                        microblock_pubkeyhash,
                    )
                    .unwrap();

                    let anchored_tx = {
                        let tx = {
                            let auth = TransactionAuth::Standard(
                                TransactionSpendingCondition::new_singlesig_p2pkh(
                                    StacksPublicKey::from_private(&privk),
                                )
                                .unwrap(),
                            );
                            let mut tx_stx_transfer = StacksTransaction::new(
                                TransactionVersion::Testnet,
                                auth.clone(),
                                TransactionPayload::TokenTransfer(
                                    recv_addr.clone().into(),
                                    1,
                                    TokenTransferMemo([0u8; 34]),
                                ),
                            );

                            tx_stx_transfer.chain_id = 0x80000000;
                            tx_stx_transfer.post_condition_mode =
                                TransactionPostConditionMode::Allow;
                            tx_stx_transfer.set_tx_fee(0);
                            tx_stx_transfer.set_origin_nonce(next_nonce);
                            next_nonce += 1;
                            tx_stx_transfer
                        };

                        let mut signer = StacksTransactionSigner::new(&tx);
                        signer.sign_origin(&privk).unwrap();

                        let signed_tx = signer.get_tx().unwrap();
                        signed_tx
                    };
                    // this will be accepted
                    recv_balance += 1;

                    let coinbase_tx = make_coinbase(miner, tenure_id);
                    let (anchored_block, anchored_block_size, anchored_block_cost) =
                        StacksBlockBuilder::make_anchored_block_from_txs(
                            block_builder,
                            chainstate,
                            &sortdb.index_conn(),
                            vec![coinbase_tx, anchored_tx],
                        )
                        .unwrap();

                    anchor_size = anchored_block_size;
                    anchor_cost = anchored_block_cost;
                    (anchored_block, vec![])
                },
            );

            last_block = Some(stacks_block.clone());
            let (_, _, consensus_hash) = peer.next_burnchain_block(burn_ops.clone());
            peer.process_stacks_epoch_at_tip(&stacks_block, &vec![]);

            let canonical_tip = StacksBlockHeader::make_index_block_hash(
                &consensus_hash,
                &stacks_block.block_hash(),
            );

            let mut sortdb = peer.sortdb.take().unwrap();
            let mut inner_node = peer.stacks_node.take().unwrap();

            for i in 0..num_microblocks {
                Relayer::refresh_unconfirmed(&mut inner_node.chainstate, &mut sortdb);

                let microblock = {
                    let sort_iconn = sortdb.index_conn();
                    let mut microblock_builder = StacksMicroblockBuilder::resume_unconfirmed(
                        &mut inner_node.chainstate,
                        &sort_iconn,
                        &anchor_cost,
                        BlockBuilderSettings::max_value(),
                    )
                    .unwrap();

                    // make a valid and then an in invalid microblock
                    let mut signed_txs = vec![];
                    let tx = {
                        let auth = TransactionAuth::Standard(
                            TransactionSpendingCondition::new_singlesig_p2pkh(
                                StacksPublicKey::from_private(&privk),
                            )
                            .unwrap(),
                        );
                        let mut tx_stx_transfer = StacksTransaction::new(
                            TransactionVersion::Testnet,
                            auth.clone(),
                            TransactionPayload::TokenTransfer(
                                recv_addr.clone().into(),
                                1,
                                TokenTransferMemo([0u8; 34]),
                            ),
                        );

                        tx_stx_transfer.chain_id = 0x80000000;
                        tx_stx_transfer.post_condition_mode = TransactionPostConditionMode::Allow;
                        tx_stx_transfer.set_tx_fee(0);

                        if tenure_id % 2 == 0 {
                            // stream has an intermittent bad microblock
                            if i > 0 {
                                tx_stx_transfer.set_origin_nonce(next_nonce + i + 1000);
                            // bad nonce
                            } else {
                                tx_stx_transfer.set_origin_nonce(next_nonce);
                                next_nonce += 1;
                                recv_balance += 1;
                            }
                        } else {
                            // stream starts with a bad microblock
                            if i == 0 {
                                tx_stx_transfer.set_origin_nonce(next_nonce + i + 1000);
                            // bad nonce
                            } else {
                                tx_stx_transfer.set_origin_nonce(next_nonce);
                            }
                        }

                        let mut signer = StacksTransactionSigner::new(&tx_stx_transfer);
                        signer.sign_origin(&privk).unwrap();

                        let signed_tx = signer.get_tx().unwrap();
                        signed_tx
                    };

                    signed_txs.push(tx);

                    let microblock = microblock_builder
                        .make_next_microblock(signed_txs, &microblock_privkey, vec![], None)
                        .unwrap();
                    microblock
                };

                inner_node
                    .chainstate
                    .preprocess_streamed_microblock(
                        &consensus_hash,
                        &stacks_block.block_hash(),
                        &microblock,
                    )
                    .unwrap();
            }

            peer.sortdb = Some(sortdb);
            peer.stacks_node = Some(inner_node);
        }

        let (consensus_hash, canonical_block) =
            SortitionDB::get_canonical_stacks_chain_tip_hash(peer.sortdb().conn()).unwrap();
        let canonical_tip =
            StacksBlockHeader::make_index_block_hash(&consensus_hash, &canonical_block);

        // process microblock stream to generate unconfirmed state
        let sortdb = peer.sortdb.take().unwrap();
        peer.chainstate()
            .reload_unconfirmed_state(&sortdb.index_conn(), canonical_tip.clone())
            .unwrap();

        let db_recv_balance = peer
            .chainstate()
            .with_read_only_unconfirmed_clarity_tx(&sortdb.index_conn(), |clarity_tx| {
                clarity_tx.with_clarity_db_readonly(|clarity_db| {
                    clarity_db.get_account_stx_balance(&recv_addr.into())
                })
            })
            .unwrap()
            .unwrap();
        peer.sortdb = Some(sortdb);

        // all valid txs were processed
        assert_eq!(db_recv_balance.amount_unlocked, recv_balance);
    }
}<|MERGE_RESOLUTION|>--- conflicted
+++ resolved
@@ -202,14 +202,11 @@
 
         if mblocks.len() > 0 {
             let cur_cost = self.cost_so_far.clone();
-<<<<<<< HEAD
             let headers_db_conn = HeadersDBConn(chainstate.db());
-=======
 
             // NOTE: we *must* commit the clarity_tx now that it's begun.
             // Otherwise, microblock miners can leave the MARF in a partially-initialized state,
             // leading to a node crash.
->>>>>>> 8c7dc197
             let mut clarity_tx = StacksChainState::chainstate_begin_unconfirmed(
                 db_config,
                 &headers_db_conn,
