// Copyright (C) 2013-2020 Blocstack PBC, a public benefit corporation
// Copyright (C) 2020 Stacks Open Internet Foundation
//
// This program is free software: you can redistribute it and/or modify
// it under the terms of the GNU General Public License as published by
// the Free Software Foundation, either version 3 of the License, or
// (at your option) any later version.
//
// This program is distributed in the hope that it will be useful,
// but WITHOUT ANY WARRANTY; without even the implied warranty of
// MERCHANTABILITY or FITNESS FOR A PARTICULAR PURPOSE.  See the
// GNU General Public License for more details.
//
// You should have received a copy of the GNU General Public License
// along with this program.  If not, see <http://www.gnu.org/licenses/>.

use std::io::{Read, Write};

use address::AddressHashMode;
use chainstate::burn::db::sortdb::{SortitionDB, SortitionHandleTx};
use chainstate::burn::operations::Error as op_error;
use chainstate::burn::ConsensusHash;
use chainstate::burn::Opcodes;
use chainstate::burn::{BlockHeaderHash, VRFSeed};

use chainstate::stacks::index::TrieHash;
use chainstate::stacks::{StacksAddress, StacksPrivateKey, StacksPublicKey};

use chainstate::burn::operations::{
    parse_u16_from_be, parse_u32_from_be, BlockstackOperationType, LeaderBlockCommitOp,
    LeaderKeyRegisterOp, UserBurnSupportOp,
};

use burnchains::Address;
use burnchains::Burnchain;
use burnchains::BurnchainBlockHeader;
use burnchains::BurnchainHeaderHash;
use burnchains::Txid;
use burnchains::{BurnchainRecipient, BurnchainSigner};
use burnchains::{BurnchainTransaction, PublicKey};

use net::codec::write_next;
use net::Error as net_error;
use net::StacksMessageCodec;

use util::hash::to_hex;
use util::log;
use util::vrf::{VRFPrivateKey, VRFPublicKey, VRF};

use chainstate::stacks::index::storage::TrieFileStorage;

// return type from parse_data below
struct ParsedData {
    block_header_hash: BlockHeaderHash,
    new_seed: VRFSeed,
    parent_block_ptr: u32,
    parent_vtxindex: u16,
    key_block_ptr: u32,
    key_vtxindex: u16,
    memo: Vec<u8>,
}

pub static OUTPUTS_PER_COMMIT: usize = 2;

impl LeaderBlockCommitOp {
    #[cfg(test)]
    pub fn initial(
        block_header_hash: &BlockHeaderHash,
        block_height: u64,
        new_seed: &VRFSeed,
        paired_key: &LeaderKeyRegisterOp,
        burn_fee: u64,
        input: &BurnchainSigner,
    ) -> LeaderBlockCommitOp {
        LeaderBlockCommitOp {
            sunset_burn: 0,
            block_height: block_height,
            new_seed: new_seed.clone(),
            key_block_ptr: paired_key.block_height as u32,
            key_vtxindex: paired_key.vtxindex as u16,
            parent_block_ptr: 0,
            parent_vtxindex: 0,
            memo: vec![0x00],
            burn_fee: burn_fee,
            input: input.clone(),
            block_header_hash: block_header_hash.clone(),
            commit_outs: vec![],

            // to be filled in
            txid: Txid([0u8; 32]),
            vtxindex: 0,
            burn_header_hash: BurnchainHeaderHash([0u8; 32]),
        }
    }

    #[cfg(test)]
    pub fn new(
        block_header_hash: &BlockHeaderHash,
        block_height: u64,
        new_seed: &VRFSeed,
        parent: &LeaderBlockCommitOp,
        key_block_ptr: u32,
        key_vtxindex: u16,
        burn_fee: u64,
        input: &BurnchainSigner,
    ) -> LeaderBlockCommitOp {
        LeaderBlockCommitOp {
            sunset_burn: 0,
            new_seed: new_seed.clone(),
            key_block_ptr: key_block_ptr,
            key_vtxindex: key_vtxindex,
            parent_block_ptr: parent.block_height as u32,
            parent_vtxindex: parent.vtxindex as u16,
            memo: vec![],
            burn_fee: burn_fee,
            input: input.clone(),
            block_header_hash: block_header_hash.clone(),
            commit_outs: vec![],

            // to be filled in
            txid: Txid([0u8; 32]),
            vtxindex: 0,
            block_height: 0,
            burn_header_hash: BurnchainHeaderHash([0u8; 32]),
        }
    }

    fn parse_data(data: &Vec<u8>) -> Option<ParsedData> {
        /*
            Wire format:
            0      2  3            35               67     71     73    77   79     80
            |------|--|-------------|---------------|------|------|-----|-----|-----|
             magic  op   block hash     new seed     parent parent key   key   memo
                                                     block  txoff  block txoff

             Note that `data` is missing the first 3 bytes -- the magic and op have been stripped

             The values parent-block, parent-txoff, key-block, and key-txoff are in network byte order.

             parent-delta and parent-txoff will both be 0 if this block builds off of the genesis block.
        */

        if data.len() < 77 {
            // too short
            warn!(
                "LEADER_BLOCK_COMMIT payload is malformed ({} bytes)",
                data.len()
            );
            return None;
        }

        let block_header_hash = BlockHeaderHash::from_bytes(&data[0..32]).unwrap();
        let new_seed = VRFSeed::from_bytes(&data[32..64]).unwrap();
        let parent_block_ptr = parse_u32_from_be(&data[64..68]).unwrap();
        let parent_vtxindex = parse_u16_from_be(&data[68..70]).unwrap();
        let key_block_ptr = parse_u32_from_be(&data[70..74]).unwrap();
        let key_vtxindex = parse_u16_from_be(&data[74..76]).unwrap();
        let memo = data[76..77].to_vec();

        Some(ParsedData {
            block_header_hash,
            new_seed,
            parent_block_ptr,
            parent_vtxindex,
            key_block_ptr,
            key_vtxindex,
            memo,
        })
    }

    pub fn from_tx(
        block_header: &BurnchainBlockHeader,
        tx: &BurnchainTransaction,
        pox_sunset_ht: u64,
    ) -> Result<LeaderBlockCommitOp, op_error> {
        LeaderBlockCommitOp::parse_from_tx(
            block_header.block_height,
            &block_header.block_hash,
            tx,
            pox_sunset_ht,
        )
    }

    /// parse a LeaderBlockCommitOp
    /// `pox_sunset_ht` is the height at which PoX *disables*
    pub fn parse_from_tx(
        block_height: u64,
        block_hash: &BurnchainHeaderHash,
        tx: &BurnchainTransaction,
        pox_sunset_ht: u64,
    ) -> Result<LeaderBlockCommitOp, op_error> {
        // can't be too careful...
        let inputs = tx.get_signers();
        let mut outputs = tx.get_recipients();

        if inputs.len() == 0 {
            warn!(
                "Invalid tx: inputs: {}, outputs: {}",
                inputs.len(),
                outputs.len()
            );
            return Err(op_error::InvalidInput);
        }

        if outputs.len() == 0 {
            warn!(
                "Invalid tx: inputs: {}, outputs: {}",
                inputs.len(),
                outputs.len()
            );
            return Err(op_error::InvalidInput);
        }

        if tx.opcode() != Opcodes::LeaderBlockCommit as u8 {
            warn!("Invalid tx: invalid opcode {}", tx.opcode());
            return Err(op_error::InvalidInput);
        };

        let data = LeaderBlockCommitOp::parse_data(&tx.data()).ok_or_else(|| {
            warn!("Invalid tx data");
            op_error::ParseError
        })?;

        // basic sanity checks
        if data.parent_block_ptr == 0 {
            if data.parent_vtxindex != 0 {
                warn!("Invalid tx: parent block back-pointer must be positive");
                return Err(op_error::ParseError);
            }
            // if parent block ptr and parent vtxindex are both 0, then this block's parent is
            // the genesis block.
        }

        if data.parent_block_ptr as u64 >= block_height {
            warn!(
                "Invalid tx: parent block back-pointer {} exceeds block height {}",
                data.parent_block_ptr, block_height
            );
            return Err(op_error::ParseError);
        }

        if data.key_block_ptr == 0 {
            warn!("Invalid tx: key block back-pointer must be positive");
            return Err(op_error::ParseError);
        }

        if data.key_block_ptr as u64 >= block_height {
            warn!(
                "Invalid tx: key block back-pointer {} exceeds block height {}",
                data.key_block_ptr, block_height
            );
            return Err(op_error::ParseError);
        }

        // check if we've reached PoX disable
        let (commit_outs, sunset_burn, burn_fee) = if block_height >= pox_sunset_ht {
            if !outputs[0].address.is_burn() {
                return Err(op_error::BlockCommitBadOutputs);
            }
            let BurnchainRecipient { address, amount } = outputs.remove(0);
            (vec![address], 0, amount)
        } else {
            // check if this transaction provided a sunset burn
<<<<<<< HEAD
            let sunset_burn = if let Some(sunset_burn_output) = outputs.get(OUTPUTS_PER_COMMIT) {
                if sunset_burn_output.address.is_burn() {
                    sunset_burn_output.amount
                } else {
                    0
                }
            } else {
                0
            };

            let mut commit_outs = vec![];
            let mut pox_fee = None;
            for (ix, output) in outputs.into_iter().enumerate() {
                // only look at the first OUTPUTS_PER_COMMIT outputs
                if ix >= OUTPUTS_PER_COMMIT {
                    break;
                }
=======
            let sunset_burn = tx.get_burn_amount();

            let mut commit_outs = vec![];
            let mut pox_fee = None;
            for (ix, output) in outputs.into_iter().enumerate() {
                // only look at the first OUTPUTS_PER_COMMIT outputs
                if ix >= OUTPUTS_PER_COMMIT {
                    break;
                }
>>>>>>> 42eb99ea
                // all pox outputs must have the same fee
                if let Some(pox_fee) = pox_fee {
                    if output.amount != pox_fee {
                        warn!("Invalid commit tx: different output amounts for different PoX reward addresses");
                        return Err(op_error::ParseError);
                    }
                } else {
                    pox_fee.replace(output.amount);
                }
                commit_outs.push(output.address);
            }

            if commit_outs.len() != OUTPUTS_PER_COMMIT {
                warn!("Invalid commit tx: {} commit addresses, but {} PoX addresses should be committed to", commit_outs.len(), OUTPUTS_PER_COMMIT);
                return Err(op_error::InvalidInput);
            }

            // compute the total amount transfered/burned, and check that the burn amount
            //   is expected given the amount transfered.
            let burn_fee = pox_fee
                .expect("A 0-len output should have already errored")
                .checked_mul(OUTPUTS_PER_COMMIT as u64) // total commitment is the pox_amount * outputs
                .ok_or_else(|| op_error::ParseError)?;

            if burn_fee == 0 {
                warn!("Invalid commit tx: burn/transfer amount is 0");
                return Err(op_error::ParseError);
            }

            (commit_outs, sunset_burn, burn_fee)
        };

        Ok(LeaderBlockCommitOp {
            block_header_hash: data.block_header_hash,
            new_seed: data.new_seed,
            parent_block_ptr: data.parent_block_ptr,
            parent_vtxindex: data.parent_vtxindex,
            key_block_ptr: data.key_block_ptr,
            key_vtxindex: data.key_vtxindex,
            memo: data.memo,

            commit_outs,
            sunset_burn,
            burn_fee,
            input: inputs[0].clone(),

            txid: tx.txid(),
            vtxindex: tx.vtxindex(),
            block_height: block_height,
            burn_header_hash: block_hash.clone(),
        })
    }

    /// are all the outputs for this block commit burns?
    pub fn all_outputs_burn(&self) -> bool {
        self.commit_outs
            .iter()
            .fold(true, |previous_is_burn, output_addr| {
                previous_is_burn && output_addr.is_burn()
            })
    }
}

impl StacksMessageCodec for LeaderBlockCommitOp {
    /*
        Wire format:

        0      2  3            35               67     71     73    77   79     80
        |------|--|-------------|---------------|------|------|-----|-----|-----|
         magic  op   block hash     new seed     parent parent key   key   memo
                                                block  txoff  block txoff
    */
    fn consensus_serialize<W: Write>(&self, fd: &mut W) -> Result<(), net_error> {
        write_next(fd, &(Opcodes::LeaderBlockCommit as u8))?;
        write_next(fd, &self.block_header_hash)?;
        fd.write_all(&self.new_seed.as_bytes()[..])
            .map_err(net_error::WriteError)?;
        write_next(fd, &self.parent_block_ptr)?;
        write_next(fd, &self.parent_vtxindex)?;
        write_next(fd, &self.key_block_ptr)?;
        write_next(fd, &self.key_vtxindex)?;
        if self.memo.len() > 0 {
            write_next(fd, &self.memo[0])?;
        } else {
            write_next(fd, &0u8)?;
        }
        Ok(())
    }

    fn consensus_deserialize<R: Read>(_fd: &mut R) -> Result<LeaderBlockCommitOp, net_error> {
        // Op deserialized through burchain indexer
        unimplemented!();
    }
}

pub struct RewardSetInfo {
    pub anchor_block: BlockHeaderHash,
    pub recipients: Vec<(StacksAddress, u16)>,
}

impl RewardSetInfo {
    /// Takes an Option<RewardSetInfo> and produces the commit_outs
    ///   for a corresponding LeaderBlockCommitOp. If RewardSetInfo is none,
    ///   the LeaderBlockCommitOp will use burn addresses.
    pub fn into_commit_outs(from: Option<RewardSetInfo>, mainnet: bool) -> Vec<StacksAddress> {
        if let Some(recipient_set) = from {
            let mut outs: Vec<_> = recipient_set
                .recipients
                .into_iter()
                .map(|(recipient, _)| recipient)
                .collect();
            while outs.len() < OUTPUTS_PER_COMMIT {
                outs.push(StacksAddress::burn_address(mainnet));
            }
            outs
        } else {
            (0..OUTPUTS_PER_COMMIT)
                .map(|_| StacksAddress::burn_address(mainnet))
                .collect()
        }
    }
}

impl LeaderBlockCommitOp {
    fn check_pox(
        &self,
        burnchain: &Burnchain,
        tx: &mut SortitionHandleTx,
        reward_set_info: Option<&RewardSetInfo>,
    ) -> Result<(), op_error> {
        let parent_block_height = self.parent_block_ptr as u64;

        let total_committed = self
            .burn_fee
            .checked_add(self.sunset_burn)
            .expect("BUG: Overflow in total committed calculation");
        let expected_sunset_burn =
            burnchain.expected_sunset_burn(self.block_height, total_committed);
        if self.sunset_burn < expected_sunset_burn {
            warn!(
                "Invalid block commit: should have included sunset burn amount of {}, found {}",
                expected_sunset_burn, self.sunset_burn
            );
            return Err(op_error::BlockCommitBadOutputs);
        }

        /////////////////////////////////////////////////////////////////////////////////////
        // This tx must have the expected commit or burn outputs:
        //    * if there is a known anchor block for the current reward cycle, and this
        //       block commit descends from that block
        //       the commit outputs must = the expected set of commit outputs
        //    * otherwise, there must be no block commits
        /////////////////////////////////////////////////////////////////////////////////////
        if let Some(reward_set_info) = reward_set_info {
            // we do some check-inversion here so that we check the commit_outs _before_
            //   we check whether or not the block is descended from the anchor.
            // we do this because the descended_from check isn't particularly cheap, so
            //   we want to make sure that any TX that forces us to perform the check
            //   has either burned BTC or sent BTC to the PoX recipients

            // first, handle a corner case:
            //    all of the commitment outputs are _burns_
            //    _and_ the reward set chose two burn addresses as reward addresses.
            // then, don't need to do a pox descendant check.
            let recipient_set_all_burns = reward_set_info
                .recipients
                .iter()
                .fold(true, |prior_is_burn, (addr, _)| {
                    prior_is_burn && addr.is_burn()
                });

            if recipient_set_all_burns {
                if !self.all_outputs_burn() {
                    warn!("Invalid block commit: recipient set should be all burns");
                    return Err(op_error::BlockCommitBadOutputs);
                }
            } else {
                let expect_pox_descendant = if self.all_outputs_burn() {
                    false
                } else {
                    if self.commit_outs.len() != reward_set_info.recipients.len() {
                        warn!(
                            "Invalid block commit: expected {} PoX transfers, but commit has {}",
                            reward_set_info.recipients.len(),
                            self.commit_outs.len()
                        );
                        return Err(op_error::BlockCommitBadOutputs);
                    }

                    // sort check_recipients and commit_outs so that we can perform an
                    //  iterative equality check
                    let mut check_recipients: Vec<_> = reward_set_info
                        .recipients
                        .iter()
                        .map(|(addr, _)| addr.clone())
                        .collect();
                    check_recipients.sort();
                    let mut commit_outs = self.commit_outs.clone();
                    commit_outs.sort();
                    for (expected_commit, found_commit) in commit_outs.iter().zip(check_recipients)
                    {
                        if expected_commit != &found_commit {
                            warn!("Invalid block commit: committed output {} does not match expected {}",
                                  found_commit, expected_commit);
                            return Err(op_error::BlockCommitBadOutputs);
                        }
                    }
                    true
                };

                let descended_from_anchor = tx.descended_from(parent_block_height, &reward_set_info.anchor_block)
                    .map_err(|e| {
                        error!("Failed to check whether parent (height={}) is descendent of anchor block={}: {}",
                               parent_block_height, &reward_set_info.anchor_block, e);
                        op_error::BlockCommitAnchorCheck})?;
                if descended_from_anchor != expect_pox_descendant {
                    if descended_from_anchor {
                        warn!("Invalid block commit: descended from PoX anchor, but used burn outputs");
                    } else {
                        warn!(
                            "Invalid block commit: not descended from PoX anchor, but used PoX outputs"
                        );
                    }
                    return Err(op_error::BlockCommitBadOutputs);
                }
            }
        } else {
            // no recipient info for this sortition, so expect all burns
            if !self.all_outputs_burn() {
                warn!("Invalid block commit: this transaction should only have burn outputs.");
                return Err(op_error::BlockCommitBadOutputs);
            }
        };
        Ok(())
    }

    fn check_after_pox_sunset(&self) -> Result<(), op_error> {
        if self.commit_outs.len() != 1 {
            warn!("Invalid post-sunset block commit, should have 1 commit out");
            return Err(op_error::BlockCommitBadOutputs);
        }
        if !self.commit_outs[0].is_burn() {
            warn!("Invalid post-sunset block commit, should have burn address output");
            return Err(op_error::BlockCommitBadOutputs);
        }
        Ok(())
    }

    pub fn check(
        &self,
        burnchain: &Burnchain,
        tx: &mut SortitionHandleTx,
        reward_set_info: Option<&RewardSetInfo>,
    ) -> Result<(), op_error> {
        let leader_key_block_height = self.key_block_ptr as u64;
        let parent_block_height = self.parent_block_ptr as u64;

        let tx_tip = tx.context.chain_tip.clone();

        /////////////////////////////////////////////////////////////////////////////////////
        // There must be a burn
        /////////////////////////////////////////////////////////////////////////////////////

        if self.burn_fee == 0 {
            warn!("Invalid block commit: no burn amount");
            return Err(op_error::BlockCommitBadInput);
        }

        if self.block_height >= burnchain.pox_constants.sunset_end {
            self.check_after_pox_sunset()?;
        } else {
            self.check_pox(burnchain, tx, reward_set_info)?;
        }

        /////////////////////////////////////////////////////////////////////////////////////
        // This tx must occur after the start of the network
        /////////////////////////////////////////////////////////////////////////////////////

        let first_block_snapshot = SortitionDB::get_first_block_snapshot(tx.tx())?;

        if self.block_height < first_block_snapshot.block_height {
            warn!(
                "Invalid block commit: predates genesis height {}",
                first_block_snapshot.block_height
            );
            return Err(op_error::BlockCommitPredatesGenesis);
        }

        /////////////////////////////////////////////////////////////////////////////////////
        // Block must be unique in this burnchain fork
        /////////////////////////////////////////////////////////////////////////////////////

        let is_already_committed = tx.expects_stacks_block_in_fork(&self.block_header_hash)?;

        if is_already_committed {
            warn!(
                "Invalid block commit: already committed to {}",
                self.block_header_hash
            );
            return Err(op_error::BlockCommitAlreadyExists);
        }

        /////////////////////////////////////////////////////////////////////////////////////
        // There must exist a previously-accepted key from a LeaderKeyRegister
        /////////////////////////////////////////////////////////////////////////////////////

        if leader_key_block_height >= self.block_height {
            warn!(
                "Invalid block commit: references leader key in the same or later block ({} >= {})",
                leader_key_block_height, self.block_height
            );
            return Err(op_error::BlockCommitNoLeaderKey);
        }

        let register_key = tx
            .get_leader_key_at(leader_key_block_height, self.key_vtxindex.into(), &tx_tip)?
            .ok_or_else(|| {
                warn!(
                    "Invalid block commit: no corresponding leader key at {},{} in fork {}",
                    leader_key_block_height, self.key_vtxindex, &tx.context.chain_tip
                );
                op_error::BlockCommitNoLeaderKey
            })?;

        /////////////////////////////////////////////////////////////////////////////////////
        // There must exist a previously-accepted block from a LeaderBlockCommit, or this
        // LeaderBlockCommit must build off of the genesis block.  If _not_ building off of the
        // genesis block, then the parent block must be in a different epoch (i.e. its parent must
        // be committed already).
        /////////////////////////////////////////////////////////////////////////////////////

        if parent_block_height == self.block_height {
            // tried to build off a block in the same epoch (not allowed)
            warn!("Invalid block commit: cannot build off of a commit in the same block");
            return Err(op_error::BlockCommitNoParent);
        } else if self.parent_block_ptr != 0 || self.parent_vtxindex != 0 {
            // not building off of genesis, so the parent block must exist
            let has_parent = tx
                .get_block_commit_parent(parent_block_height, self.parent_vtxindex.into(), &tx_tip)?
                .is_some();
            if !has_parent {
                warn!("Invalid block commit: no parent block in this fork");
                return Err(op_error::BlockCommitNoParent);
            }
        }

        /////////////////////////////////////////////////////////////////////////////////////
        // This LeaderBlockCommit's input public keys must match the address of its LeaderKeyRegister
        // -- the hash of the inputs' public key(s) must equal the hash contained within the
        // LeaderKeyRegister's address.  Note that we only need to check the address bytes,
        // not the entire address (since finding two sets of different public keys that
        // hash to the same address is considered intractible).
        //
        // Under the hood, the blockchain further ensures that the tx was signed with the
        // associated private keys, so only the private key owner(s) are in a position to
        // reveal the keys that hash to the address's hash.
        /////////////////////////////////////////////////////////////////////////////////////

        let input_address_bytes = self.input.to_address_bits();
        let addr_bytes = register_key.address.to_bytes();

        if input_address_bytes != addr_bytes {
            warn!("Invalid block commit: leader key at ({},{}) has address bytes {}, but this tx input has address bytes {}",
                  register_key.block_height, register_key.vtxindex, &to_hex(&addr_bytes), &to_hex(&input_address_bytes[..]));
            return Err(op_error::BlockCommitBadInput);
        }

        Ok(())
    }
}

#[cfg(test)]
mod tests {
    use super::*;
    use burnchains::bitcoin::address::*;
    use burnchains::bitcoin::blocks::BitcoinBlockParser;
    use burnchains::bitcoin::keys::BitcoinPublicKey;
    use burnchains::bitcoin::*;
    use burnchains::*;

    use address::AddressHashMode;

    use deps::bitcoin::blockdata::transaction::Transaction;
    use deps::bitcoin::network::serialize::{deserialize, serialize_hex};

    use chainstate::burn::{BlockHeaderHash, ConsensusHash, VRFSeed};

    use chainstate::burn::operations::*;

    use util::get_epoch_time_secs;
    use util::hash::*;
    use util::vrf::VRFPublicKey;

    use chainstate::stacks::StacksAddress;
    use chainstate::stacks::StacksPublicKey;

    use chainstate::burn::db::sortdb::*;
    use chainstate::burn::db::*;
    use chainstate::burn::*;

    struct OpFixture {
        txstr: String,
        opstr: String,
        result: Option<LeaderBlockCommitOp>,
    }

    struct CheckFixture {
        op: LeaderBlockCommitOp,
        res: Result<(), op_error>,
    }

    fn make_tx(hex_str: &str) -> Result<Transaction, &'static str> {
        let tx_bin = hex_bytes(hex_str).map_err(|_e| "failed to decode hex string")?;
        let tx = deserialize(&tx_bin.to_vec()).map_err(|_e| "failed to deserialize")?;
        Ok(tx)
    }

    #[test]
    fn test_parse_sunset_end() {
        let tx = BurnchainTransaction::Bitcoin(BitcoinTransaction {
<<<<<<< HEAD
=======
            data_amt: 0,
>>>>>>> 42eb99ea
            txid: Txid([0; 32]),
            vtxindex: 0,
            opcode: Opcodes::LeaderBlockCommit as u8,
            data: vec![1; 80],
            inputs: vec![BitcoinTxInput {
                keys: vec![],
                num_required: 0,
                in_type: BitcoinInputType::Standard,
<<<<<<< HEAD
                tx_ref: (Txid([0; 32]), 0),
=======
>>>>>>> 42eb99ea
            }],
            outputs: vec![
                BitcoinTxOutput {
                    units: 10,
                    address: BitcoinAddress {
                        addrtype: BitcoinAddressType::PublicKeyHash,
                        network_id: BitcoinNetworkType::Mainnet,
                        bytes: Hash160([1; 20]),
                    },
                },
                BitcoinTxOutput {
                    units: 10,
                    address: BitcoinAddress {
                        addrtype: BitcoinAddressType::PublicKeyHash,
                        network_id: BitcoinNetworkType::Mainnet,
                        bytes: Hash160([2; 20]),
                    },
                },
                BitcoinTxOutput {
                    units: 30,
                    address: BitcoinAddress {
                        addrtype: BitcoinAddressType::PublicKeyHash,
                        network_id: BitcoinNetworkType::Mainnet,
                        bytes: Hash160([0; 20]),
                    },
                },
            ],
        });

        let err = LeaderBlockCommitOp::parse_from_tx(
            16843022,
            &BurnchainHeaderHash([0; 32]),
            &tx,
            16843022,
        )
        .unwrap_err();

        assert!(if let op_error::BlockCommitBadOutputs = err {
            true
        } else {
            false
        });

        let tx = BurnchainTransaction::Bitcoin(BitcoinTransaction {
<<<<<<< HEAD
=======
            data_amt: 0,
>>>>>>> 42eb99ea
            txid: Txid([0; 32]),
            vtxindex: 0,
            opcode: Opcodes::LeaderBlockCommit as u8,
            data: vec![1; 80],
            inputs: vec![BitcoinTxInput {
                keys: vec![],
                num_required: 0,
                in_type: BitcoinInputType::Standard,
<<<<<<< HEAD
                tx_ref: (Txid([0; 32]), 0),
=======
>>>>>>> 42eb99ea
            }],
            outputs: vec![
                BitcoinTxOutput {
                    units: 10,
                    address: BitcoinAddress {
                        addrtype: BitcoinAddressType::PublicKeyHash,
                        network_id: BitcoinNetworkType::Mainnet,
                        bytes: Hash160([0; 20]),
                    },
                },
                BitcoinTxOutput {
                    units: 10,
                    address: BitcoinAddress {
                        addrtype: BitcoinAddressType::PublicKeyHash,
                        network_id: BitcoinNetworkType::Mainnet,
                        bytes: Hash160([2; 20]),
                    },
                },
                BitcoinTxOutput {
                    units: 30,
                    address: BitcoinAddress {
                        addrtype: BitcoinAddressType::PublicKeyHash,
                        network_id: BitcoinNetworkType::Mainnet,
                        bytes: Hash160([0; 20]),
                    },
                },
            ],
        });

        let op = LeaderBlockCommitOp::parse_from_tx(
            16843022,
            &BurnchainHeaderHash([0; 32]),
            &tx,
            16843022,
        )
        .unwrap();

        assert_eq!(op.commit_outs.len(), 1);
        assert!(op.commit_outs[0].is_burn());
        assert_eq!(op.burn_fee, 10);
    }

    #[test]
    fn test_parse_pox_commits() {
        let tx = BurnchainTransaction::Bitcoin(BitcoinTransaction {
            data_amt: 30,
            txid: Txid([0; 32]),
            vtxindex: 0,
            opcode: Opcodes::LeaderBlockCommit as u8,
            data: vec![1; 80],
            inputs: vec![BitcoinTxInput {
                keys: vec![],
                num_required: 0,
                in_type: BitcoinInputType::Standard,
                tx_ref: (Txid([0; 32]), 0),
            }],
            outputs: vec![
                BitcoinTxOutput {
                    units: 10,
                    address: BitcoinAddress {
                        addrtype: BitcoinAddressType::PublicKeyHash,
                        network_id: BitcoinNetworkType::Mainnet,
                        bytes: Hash160([1; 20]),
                    },
                },
                BitcoinTxOutput {
                    units: 10,
                    address: BitcoinAddress {
                        addrtype: BitcoinAddressType::PublicKeyHash,
                        network_id: BitcoinNetworkType::Mainnet,
                        bytes: Hash160([2; 20]),
                    },
                },
                BitcoinTxOutput {
                    units: 30,
                    address: BitcoinAddress {
                        addrtype: BitcoinAddressType::PublicKeyHash,
                        network_id: BitcoinNetworkType::Mainnet,
                        bytes: Hash160([0; 20]),
                    },
                },
            ],
        });

        let op = LeaderBlockCommitOp::parse_from_tx(
            16843019,
            &BurnchainHeaderHash([0; 32]),
            &tx,
            16843020,
        )
        .unwrap();

        // should have 2 commit outputs, summing to 20 burned units
        assert_eq!(op.commit_outs.len(), 2);
        assert_eq!(op.burn_fee, 20);
        // the third output, because it's a burn, should have counted as a sunset_burn
        assert_eq!(op.sunset_burn, 30);

        let tx = BurnchainTransaction::Bitcoin(BitcoinTransaction {
            data_amt: 0,
            txid: Txid([0; 32]),
            vtxindex: 0,
            opcode: Opcodes::LeaderBlockCommit as u8,
            data: vec![1; 80],
            inputs: vec![BitcoinTxInput {
                keys: vec![],
                num_required: 0,
                in_type: BitcoinInputType::Standard,
                tx_ref: (Txid([0; 32]), 0),
            }],
            outputs: vec![
                BitcoinTxOutput {
                    units: 10,
                    address: BitcoinAddress {
                        addrtype: BitcoinAddressType::PublicKeyHash,
                        network_id: BitcoinNetworkType::Mainnet,
                        bytes: Hash160([1; 20]),
                    },
                },
                BitcoinTxOutput {
                    units: 9,
                    address: BitcoinAddress {
                        addrtype: BitcoinAddressType::PublicKeyHash,
                        network_id: BitcoinNetworkType::Mainnet,
                        bytes: Hash160([0; 20]),
                    },
                },
            ],
        });

        // burn amount should have been 10, not 9
        match LeaderBlockCommitOp::parse_from_tx(
            16843019,
            &BurnchainHeaderHash([0; 32]),
            &tx,
            16843020,
        )
        .unwrap_err()
        {
            op_error::ParseError => {}
            _ => unreachable!(),
        };

        let tx = BurnchainTransaction::Bitcoin(BitcoinTransaction {
            data_amt: 0,
            txid: Txid([0; 32]),
            vtxindex: 0,
            opcode: Opcodes::LeaderBlockCommit as u8,
            data: vec![1; 80],
            inputs: vec![BitcoinTxInput {
                keys: vec![],
                num_required: 0,
                in_type: BitcoinInputType::Standard,
                tx_ref: (Txid([0; 32]), 0),
            }],
            outputs: vec![
                BitcoinTxOutput {
                    units: 13,
                    address: BitcoinAddress {
                        addrtype: BitcoinAddressType::PublicKeyHash,
                        network_id: BitcoinNetworkType::Mainnet,
                        bytes: Hash160([1; 20]),
                    },
                },
                BitcoinTxOutput {
                    units: 13,
                    address: BitcoinAddress {
                        addrtype: BitcoinAddressType::PublicKeyHash,
                        network_id: BitcoinNetworkType::Mainnet,
                        bytes: Hash160([2; 20]),
                    },
                },
                BitcoinTxOutput {
                    units: 13,
                    address: BitcoinAddress {
                        addrtype: BitcoinAddressType::PublicKeyHash,
                        network_id: BitcoinNetworkType::Mainnet,
                        bytes: Hash160([2; 20]),
                    },
                },
                BitcoinTxOutput {
                    units: 13,
                    address: BitcoinAddress {
                        addrtype: BitcoinAddressType::PublicKeyHash,
                        network_id: BitcoinNetworkType::Mainnet,
                        bytes: Hash160([2; 20]),
                    },
                },
                BitcoinTxOutput {
                    units: 13,
                    address: BitcoinAddress {
                        addrtype: BitcoinAddressType::PublicKeyHash,
                        network_id: BitcoinNetworkType::Mainnet,
                        bytes: Hash160([2; 20]),
                    },
                },
            ],
        });

        let op = LeaderBlockCommitOp::parse_from_tx(
            16843019,
            &BurnchainHeaderHash([0; 32]),
            &tx,
            16843020,
        )
        .unwrap();

        // should have 2 commit outputs
        assert_eq!(op.commit_outs.len(), 2);
        assert_eq!(op.burn_fee, 26);
        // the third output, because it's not a burn, should not have counted as a sunset_burn
        assert_eq!(op.sunset_burn, 0);

        let tx = BurnchainTransaction::Bitcoin(BitcoinTransaction {
            data_amt: 0,
            txid: Txid([0; 32]),
            vtxindex: 0,
            opcode: Opcodes::LeaderBlockCommit as u8,
            data: vec![1; 80],
            inputs: vec![BitcoinTxInput {
                keys: vec![],
                num_required: 0,
                in_type: BitcoinInputType::Standard,
                tx_ref: (Txid([0; 32]), 0),
            }],
            outputs: vec![BitcoinTxOutput {
                units: 13,
                address: BitcoinAddress {
                    addrtype: BitcoinAddressType::PublicKeyHash,
                    network_id: BitcoinNetworkType::Mainnet,
                    bytes: Hash160([1; 20]),
                },
            }],
        });

        // not enough PoX outputs
        match LeaderBlockCommitOp::parse_from_tx(
            16843019,
            &BurnchainHeaderHash([0; 32]),
            &tx,
            16843020,
        )
        .unwrap_err()
        {
            op_error::InvalidInput => {}
            _ => unreachable!(),
        };

        let tx = BurnchainTransaction::Bitcoin(BitcoinTransaction {
            data_amt: 0,
            txid: Txid([0; 32]),
            vtxindex: 0,
            opcode: Opcodes::LeaderBlockCommit as u8,
            data: vec![1; 80],
            inputs: vec![BitcoinTxInput {
                keys: vec![],
                num_required: 0,
                in_type: BitcoinInputType::Standard,
                tx_ref: (Txid([0; 32]), 0),
            }],
            outputs: vec![
                BitcoinTxOutput {
                    units: 13,
                    address: BitcoinAddress {
                        addrtype: BitcoinAddressType::PublicKeyHash,
                        network_id: BitcoinNetworkType::Mainnet,
                        bytes: Hash160([1; 20]),
                    },
                },
                BitcoinTxOutput {
                    units: 10,
                    address: BitcoinAddress {
                        addrtype: BitcoinAddressType::PublicKeyHash,
                        network_id: BitcoinNetworkType::Mainnet,
                        bytes: Hash160([2; 20]),
                    },
                },
            ],
        });

        // unequal PoX outputs
        match LeaderBlockCommitOp::parse_from_tx(
            16843019,
            &BurnchainHeaderHash([0; 32]),
            &tx,
            16843020,
        )
        .unwrap_err()
        {
            op_error::ParseError => {}
            _ => unreachable!(),
        };

        let tx = BurnchainTransaction::Bitcoin(BitcoinTransaction {
            data_amt: 0,
            txid: Txid([0; 32]),
            vtxindex: 0,
            opcode: Opcodes::LeaderBlockCommit as u8,
            data: vec![1; 80],
            inputs: vec![BitcoinTxInput {
                keys: vec![],
                num_required: 0,
                in_type: BitcoinInputType::Standard,
                tx_ref: (Txid([0; 32]), 0),
            }],
            outputs: vec![
                BitcoinTxOutput {
                    units: 0,
                    address: BitcoinAddress {
                        addrtype: BitcoinAddressType::PublicKeyHash,
                        network_id: BitcoinNetworkType::Mainnet,
                        bytes: Hash160([1; 20]),
                    },
                },
                BitcoinTxOutput {
                    units: 0,
                    address: BitcoinAddress {
                        addrtype: BitcoinAddressType::PublicKeyHash,
                        network_id: BitcoinNetworkType::Mainnet,
                        bytes: Hash160([2; 20]),
                    },
                },
                BitcoinTxOutput {
                    units: 0,
                    address: BitcoinAddress {
                        addrtype: BitcoinAddressType::PublicKeyHash,
                        network_id: BitcoinNetworkType::Mainnet,
                        bytes: Hash160([2; 20]),
                    },
                },
                BitcoinTxOutput {
                    units: 0,
                    address: BitcoinAddress {
                        addrtype: BitcoinAddressType::PublicKeyHash,
                        network_id: BitcoinNetworkType::Mainnet,
                        bytes: Hash160([2; 20]),
                    },
                },
                BitcoinTxOutput {
                    units: 0,
                    address: BitcoinAddress {
                        addrtype: BitcoinAddressType::PublicKeyHash,
                        network_id: BitcoinNetworkType::Mainnet,
                        bytes: Hash160([2; 20]),
                    },
                },
            ],
        });

        // 0 total burn
        match LeaderBlockCommitOp::parse_from_tx(
            16843019,
            &BurnchainHeaderHash([0; 32]),
            &tx,
            16843020,
        )
        .unwrap_err()
        {
            op_error::ParseError => {}
            _ => unreachable!(),
        };
    }

    #[test]
    fn test_parse() {
        let vtxindex = 1;
        let block_height = 0x71706363; // epoch number must be strictly smaller than block height
        let burn_header_hash = BurnchainHeaderHash::from_hex(
            "0000000000000000000000000000000000000000000000000000000000000000",
        )
        .unwrap();

        let tx_fixtures = vec![
            OpFixture {
                // valid
                txstr: "01000000011111111111111111111111111111111111111111111111111111111111111111000000006b483045022100eba8c0a57c1eb71cdfba0874de63cf37b3aace1e56dcbd61701548194a79af34022041dd191256f3f8a45562e5d60956bb871421ba69db605716250554b23b08277b012102d8015134d9db8178ac93acbc43170a2f20febba5087a5b0437058765ad5133d000000000040000000000000000536a4c5069645b222222222222222222222222222222222222222222222222222222222222222233333333333333333333333333333333333333333333333333333333333333334041424350516061626370718039300000000000001976a914000000000000000000000000000000000000000088ac39300000000000001976a914000000000000000000000000000000000000000088aca05b0000000000001976a9140be3e286a15ea85882761618e366586b5574100d88ac00000000".into(),
                opstr: "69645b2222222222222222222222222222222222222222222222222222222222222222333333333333333333333333333333333333333333333333333333333333333340414243505160616263707180".to_string(),
                result: Some(LeaderBlockCommitOp {
                    sunset_burn: 0,
                    block_header_hash: BlockHeaderHash::from_bytes(&hex_bytes("2222222222222222222222222222222222222222222222222222222222222222").unwrap()).unwrap(),
                    new_seed: VRFSeed::from_bytes(&hex_bytes("3333333333333333333333333333333333333333333333333333333333333333").unwrap()).unwrap(),
                    parent_block_ptr: 0x40414243,
                    parent_vtxindex: 0x5051,
                    key_block_ptr: 0x60616263,
                    key_vtxindex: 0x7071,
                    memo: vec![0x80],

                    commit_outs: vec![
                        StacksAddress { version: 26, bytes: Hash160::empty() },
                        StacksAddress { version: 26, bytes: Hash160::empty() }
                    ],

                    burn_fee: 24690,
                    input: BurnchainSigner {
                        public_keys: vec![
                            StacksPublicKey::from_hex("02d8015134d9db8178ac93acbc43170a2f20febba5087a5b0437058765ad5133d0").unwrap(),
                        ],
                        num_sigs: 1,
                        hash_mode: AddressHashMode::SerializeP2PKH
                    },

                    txid: Txid::from_hex("b08d5d1bc81049a3957e9ff9a5882463811735fd5de985e6d894e9b3d5c49501").unwrap(),
                    vtxindex: vtxindex,
                    block_height: block_height,
                    burn_header_hash: burn_header_hash,
                })
            },
            OpFixture {
                // invalid -- wrong opcode
                txstr: "01000000011111111111111111111111111111111111111111111111111111111111111111000000006946304302207129fa2054a61cdb4b7db0b8fab6e8ff4af0edf979627aa5cf41665b7475a451021f70032b48837df091223c1d0bb57fb0298818eb11d0c966acff4b82f4b2d5c8012102d8015134d9db8178ac93acbc43170a2f20febba5087a5b0437058765ad5133d000000000030000000000000000536a4c5069645c222222222222222222222222222222222222222222222222222222222222222233333333333333333333333333333333333333333333333333333333333333334041424350516061626370718039300000000000001976a914000000000000000000000000000000000000000088aca05b0000000000001976a9140be3e286a15ea85882761618e366586b5574100d88ac00000000".to_string(),
                opstr: "".to_string(),
                result: None,
            },
            OpFixture {
                // invalid -- wrong burn address
                txstr: "01000000011111111111111111111111111111111111111111111111111111111111111111000000006b483045022100e25f5f9f660339cd665caba231d5bdfc3f0885bcc0b3f85dc35564058c9089d702206aa142ea6ccd89e56fdc0743cdcf3a2744e133f335e255e9370e4f8a6d0f6ffd012102d8015134d9db8178ac93acbc43170a2f20febba5087a5b0437058765ad5133d000000000030000000000000000536a4c5069645b222222222222222222222222222222222222222222222222222222222222222233333333333333333333333333333333333333333333333333333333333333334041424350516061626370718039300000000000001976a914000000000000000000000000000000000000000188aca05b0000000000001976a9140be3e286a15ea85882761618e366586b5574100d88ac00000000".to_string(),
                opstr: "".to_string(),
                result: None,
            },
            OpFixture {
                // invalid -- bad OP_RETURN (missing memo)
                txstr: "01000000011111111111111111111111111111111111111111111111111111111111111111000000006b483045022100c6c3ccc9b5a6ba5161706f3a5e4518bc3964e8de1cf31dbfa4d38082535c88e902205860de620cfe68a72d5a1fc3be1171e6fd8b2cdde0170f76724faca0db5ee0b6012102d8015134d9db8178ac93acbc43170a2f20febba5087a5b0437058765ad5133d000000000030000000000000000526a4c4f69645b2222222222222222222222222222222222222222222222222222222222222222333333333333333333333333333333333333333333333333333333333333333340414243505160616263707139300000000000001976a914000000000000000000000000000000000000000088aca05b0000000000001976a9140be3e286a15ea85882761618e366586b5574100d88ac00000000".to_string(),
                opstr: "".to_string(),
                result: None,
            }
        ];

        let parser = BitcoinBlockParser::new(BitcoinNetworkType::Testnet, BLOCKSTACK_MAGIC_MAINNET);

        let mut is_first = false;
        for tx_fixture in tx_fixtures {
            let mut tx = make_tx(&tx_fixture.txstr).unwrap();
            if is_first {
                eprintln!("TX outputs: {}", tx.output.len());
                tx.output.insert(
                    2,
                    StacksAddress::burn_address(false).to_bitcoin_tx_out(12345),
                );
                is_first = false;
                eprintln!("Updated txstr = {}", serialize_hex(&tx).unwrap());
                assert!(false);
            }

            let header = match tx_fixture.result {
                Some(ref op) => BurnchainBlockHeader {
                    block_height: op.block_height,
                    block_hash: op.burn_header_hash.clone(),
                    parent_block_hash: op.burn_header_hash.clone(),
                    num_txs: 1,
                    timestamp: get_epoch_time_secs(),
                },
                None => BurnchainBlockHeader {
                    block_height: 0,
                    block_hash: BurnchainHeaderHash([0u8; 32]),
                    parent_block_hash: BurnchainHeaderHash([0u8; 32]),
                    num_txs: 0,
                    timestamp: get_epoch_time_secs(),
                },
            };
            let burnchain_tx =
                BurnchainTransaction::Bitcoin(parser.parse_tx(&tx, vtxindex as usize).unwrap());
            let op = LeaderBlockCommitOp::from_tx(&header, &burnchain_tx, block_height + 1);

            match (op, tx_fixture.result) {
                (Ok(parsed_tx), Some(result)) => {
                    let opstr = {
                        let mut buffer = vec![];
                        let mut magic_bytes = BLOCKSTACK_MAGIC_MAINNET.as_bytes().to_vec();
                        buffer.append(&mut magic_bytes);
                        parsed_tx
                            .consensus_serialize(&mut buffer)
                            .expect("FATAL: invalid operation");
                        to_hex(&buffer)
                    };

                    assert_eq!(tx_fixture.opstr, opstr);
                    assert_eq!(parsed_tx, result);
                }
                (Err(_e), None) => {}
                (Ok(_parsed_tx), None) => {
                    eprintln!("Parsed a tx when we should not have");
                    assert!(false);
                }
                (Err(_e), Some(_result)) => {
                    eprintln!("Did not parse a tx when we should have");
                    assert!(false);
                }
            };
        }
    }

    #[test]
    fn test_check() {
        let first_block_height = 121;
        let first_burn_hash = BurnchainHeaderHash::from_hex(
            "0000000000000000000000000000000000000000000000000000000000000123",
        )
        .unwrap();

        let block_122_hash = BurnchainHeaderHash::from_hex(
            "0000000000000000000000000000000000000000000000000000000000001220",
        )
        .unwrap();
        let block_123_hash = BurnchainHeaderHash::from_hex(
            "0000000000000000000000000000000000000000000000000000000000001230",
        )
        .unwrap();
        let block_124_hash = BurnchainHeaderHash::from_hex(
            "0000000000000000000000000000000000000000000000000000000000001240",
        )
        .unwrap();
        let block_125_hash = BurnchainHeaderHash::from_hex(
            "0000000000000000000000000000000000000000000000000000000000001250",
        )
        .unwrap();
        let block_126_hash = BurnchainHeaderHash::from_hex(
            "0000000000000000000000000000000000000000000000000000000000001260",
        )
        .unwrap();

        let block_header_hashes = [
            block_122_hash.clone(),
            block_123_hash.clone(),
            block_124_hash.clone(),
            block_125_hash.clone(),
            block_126_hash.clone(),
        ];

        let burnchain = Burnchain {
            pox_constants: PoxConstants::test_default(),
            peer_version: 0x012345678,
            network_id: 0x9abcdef0,
            chain_name: "bitcoin".to_string(),
            network_name: "testnet".to_string(),
            working_dir: "/nope".to_string(),
            consensus_hash_lifetime: 24,
            stable_confirmations: 7,
            first_block_height: first_block_height,
            first_block_hash: first_burn_hash.clone(),
        };

        let leader_key_1 = LeaderKeyRegisterOp {
            consensus_hash: ConsensusHash::from_bytes(
                &hex_bytes("2222222222222222222222222222222222222222").unwrap(),
            )
            .unwrap(),
            public_key: VRFPublicKey::from_bytes(
                &hex_bytes("a366b51292bef4edd64063d9145c617fec373bceb0758e98cd72becd84d54c7a")
                    .unwrap(),
            )
            .unwrap(),
            memo: vec![01, 02, 03, 04, 05],
            address: StacksAddress::from_bitcoin_address(
                &BitcoinAddress::from_scriptpubkey(
                    BitcoinNetworkType::Testnet,
                    &hex_bytes("76a914306231b2782b5f80d944bf69f9d46a1453a0a0eb88ac").unwrap(),
                )
                .unwrap(),
            ),

            txid: Txid::from_bytes_be(
                &hex_bytes("1bfa831b5fc56c858198acb8e77e5863c1e9d8ac26d49ddb914e24d8d4083562")
                    .unwrap(),
            )
            .unwrap(),
            vtxindex: 456,
            block_height: 124,
            burn_header_hash: block_124_hash.clone(),
        };

        let leader_key_2 = LeaderKeyRegisterOp {
            consensus_hash: ConsensusHash::from_bytes(
                &hex_bytes("3333333333333333333333333333333333333333").unwrap(),
            )
            .unwrap(),
            public_key: VRFPublicKey::from_bytes(
                &hex_bytes("bb519494643f79f1dea0350e6fb9a1da88dfdb6137117fc2523824a8aa44fe1c")
                    .unwrap(),
            )
            .unwrap(),
            memo: vec![01, 02, 03, 04, 05],
            address: StacksAddress::from_bitcoin_address(
                &BitcoinAddress::from_scriptpubkey(
                    BitcoinNetworkType::Testnet,
                    &hex_bytes("76a914306231b2782b5f80d944bf69f9d46a1453a0a0eb88ac").unwrap(),
                )
                .unwrap(),
            ),

            txid: Txid::from_bytes_be(
                &hex_bytes("9410df84e2b440055c33acb075a0687752df63fe8fe84aeec61abe469f0448c7")
                    .unwrap(),
            )
            .unwrap(),
            vtxindex: 457,
            block_height: 124,
            burn_header_hash: block_124_hash.clone(),
        };

        // consumes leader_key_1
        let block_commit_1 = LeaderBlockCommitOp {
            sunset_burn: 0,
            block_header_hash: BlockHeaderHash::from_bytes(
                &hex_bytes("2222222222222222222222222222222222222222222222222222222222222222")
                    .unwrap(),
            )
            .unwrap(),
            new_seed: VRFSeed::from_bytes(
                &hex_bytes("3333333333333333333333333333333333333333333333333333333333333333")
                    .unwrap(),
            )
            .unwrap(),
            parent_block_ptr: 0,
            parent_vtxindex: 0,
            key_block_ptr: 124,
            key_vtxindex: 456,
            memo: vec![0x80],
            commit_outs: vec![],

            burn_fee: 12345,
            input: BurnchainSigner {
                public_keys: vec![StacksPublicKey::from_hex(
                    "02d8015134d9db8178ac93acbc43170a2f20febba5087a5b0437058765ad5133d0",
                )
                .unwrap()],
                num_sigs: 1,
                hash_mode: AddressHashMode::SerializeP2PKH,
            },

            txid: Txid::from_bytes_be(
                &hex_bytes("3c07a0a93360bc85047bbaadd49e30c8af770f73a37e10fec400174d2e5f27cf")
                    .unwrap(),
            )
            .unwrap(),
            vtxindex: 444,
            block_height: 125,
            burn_header_hash: block_125_hash.clone(),
        };

        let mut db = SortitionDB::connect_test(first_block_height, &first_burn_hash).unwrap();
        let block_ops = vec![
            // 122
            vec![],
            // 123
            vec![],
            // 124
            vec![
                BlockstackOperationType::LeaderKeyRegister(leader_key_1.clone()),
                BlockstackOperationType::LeaderKeyRegister(leader_key_2.clone()),
            ],
            // 125
            vec![BlockstackOperationType::LeaderBlockCommit(
                block_commit_1.clone(),
            )],
            // 126
            vec![],
        ];

        let consumed_leader_keys = vec![
            // 122
            vec![],
            // 123
            vec![],
            // 124
            vec![],
            // 125
            vec![leader_key_1.clone()],
            // 126
            vec![],
        ];

        let tip_index_root = {
            let mut prev_snapshot = SortitionDB::get_first_block_snapshot(db.conn()).unwrap();
            for i in 0..block_header_hashes.len() {
                let mut snapshot_row = BlockSnapshot {
                    pox_valid: true,
                    block_height: (i + 1 + first_block_height as usize) as u64,
                    burn_header_timestamp: get_epoch_time_secs(),
                    burn_header_hash: block_header_hashes[i].clone(),
                    sortition_id: SortitionId(block_header_hashes[i as usize].0.clone()),
                    parent_burn_header_hash: prev_snapshot.burn_header_hash.clone(),
                    consensus_hash: ConsensusHash::from_bytes(&[
                        0,
                        0,
                        0,
                        0,
                        0,
                        0,
                        0,
                        0,
                        0,
                        0,
                        0,
                        0,
                        0,
                        0,
                        0,
                        0,
                        0,
                        0,
                        0,
                        (i + 1) as u8,
                    ])
                    .unwrap(),
                    ops_hash: OpsHash::from_bytes(&[
                        0, 0, 0, 0, 0, 0, 0, 0, 0, 0, 0, 0, 0, 0, 0, 0, 0, 0, 0, 0, 0, 0, 0, 0, 0,
                        0, 0, 0, 0, 0, 0, i as u8,
                    ])
                    .unwrap(),
                    total_burn: i as u64,
                    sortition: true,
                    sortition_hash: SortitionHash::initial(),
                    winning_block_txid: Txid::from_hex(
                        "0000000000000000000000000000000000000000000000000000000000000000",
                    )
                    .unwrap(),
                    winning_stacks_block_hash: BlockHeaderHash::from_hex(
                        "0000000000000000000000000000000000000000000000000000000000000000",
                    )
                    .unwrap(),
                    index_root: TrieHash::from_empty_data(),
                    num_sortitions: (i + 1) as u64,
                    stacks_block_accepted: false,
                    stacks_block_height: 0,
                    arrival_index: 0,
                    canonical_stacks_tip_height: 0,
                    canonical_stacks_tip_hash: BlockHeaderHash([0u8; 32]),
                    canonical_stacks_tip_consensus_hash: ConsensusHash([0u8; 20]),
                };
                let mut tx =
                    SortitionHandleTx::begin(&mut db, &prev_snapshot.sortition_id).unwrap();
                let next_index_root = tx
                    .append_chain_tip_snapshot(
                        &prev_snapshot,
                        &snapshot_row,
                        &block_ops[i],
                        None,
                        None,
                    )
                    .unwrap();

                snapshot_row.index_root = next_index_root;
                tx.commit().unwrap();

                prev_snapshot = snapshot_row;
            }

            prev_snapshot.index_root.clone()
        };

        let block_height = 124;

        let fixtures = vec![
            CheckFixture {
                // reject -- predates start block
                op: LeaderBlockCommitOp {
                    sunset_burn: 0,
                    block_header_hash: BlockHeaderHash::from_bytes(
                        &hex_bytes(
                            "2222222222222222222222222222222222222222222222222222222222222222",
                        )
                        .unwrap(),
                    )
                    .unwrap(),
                    new_seed: VRFSeed::from_bytes(
                        &hex_bytes(
                            "3333333333333333333333333333333333333333333333333333333333333333",
                        )
                        .unwrap(),
                    )
                    .unwrap(),
                    parent_block_ptr: 50,
                    parent_vtxindex: 456,
                    key_block_ptr: 1,
                    key_vtxindex: 457,
                    memo: vec![0x80],
                    commit_outs: vec![],

                    burn_fee: 12345,
                    input: BurnchainSigner {
                        public_keys: vec![StacksPublicKey::from_hex(
                            "02d8015134d9db8178ac93acbc43170a2f20febba5087a5b0437058765ad5133d0",
                        )
                        .unwrap()],
                        num_sigs: 1,
                        hash_mode: AddressHashMode::SerializeP2PKH,
                    },

                    txid: Txid::from_bytes_be(
                        &hex_bytes(
                            "3c07a0a93360bc85047bbaadd49e30c8af770f73a37e10fec400174d2e5f27cf",
                        )
                        .unwrap(),
                    )
                    .unwrap(),
                    vtxindex: 444,
                    block_height: 80,
                    burn_header_hash: block_126_hash.clone(),
                },
                res: Err(op_error::BlockCommitPredatesGenesis),
            },
            CheckFixture {
                // reject -- no such leader key
                op: LeaderBlockCommitOp {
                    sunset_burn: 0,
                    block_header_hash: BlockHeaderHash::from_bytes(
                        &hex_bytes(
                            "2222222222222222222222222222222222222222222222222222222222222222",
                        )
                        .unwrap(),
                    )
                    .unwrap(),
                    new_seed: VRFSeed::from_bytes(
                        &hex_bytes(
                            "3333333333333333333333333333333333333333333333333333333333333333",
                        )
                        .unwrap(),
                    )
                    .unwrap(),
                    parent_block_ptr: 1,
                    parent_vtxindex: 444,
                    key_block_ptr: 2,
                    key_vtxindex: 400,
                    memo: vec![0x80],
                    commit_outs: vec![],

                    burn_fee: 12345,
                    input: BurnchainSigner {
                        public_keys: vec![StacksPublicKey::from_hex(
                            "02d8015134d9db8178ac93acbc43170a2f20febba5087a5b0437058765ad5133d0",
                        )
                        .unwrap()],
                        num_sigs: 1,
                        hash_mode: AddressHashMode::SerializeP2PKH,
                    },

                    txid: Txid::from_bytes_be(
                        &hex_bytes(
                            "3c07a0a93360bc85047bbaadd49e30c8af770f73a37e10fec400174d2e5f27cf",
                        )
                        .unwrap(),
                    )
                    .unwrap(),
                    vtxindex: 444,
                    block_height: 126,
                    burn_header_hash: block_126_hash.clone(),
                },
                res: Err(op_error::BlockCommitNoLeaderKey),
            },
            CheckFixture {
                // reject -- previous block must exist
                op: LeaderBlockCommitOp {
                    sunset_burn: 0,
                    block_header_hash: BlockHeaderHash::from_bytes(
                        &hex_bytes(
                            "2222222222222222222222222222222222222222222222222222222222222222",
                        )
                        .unwrap(),
                    )
                    .unwrap(),
                    new_seed: VRFSeed::from_bytes(
                        &hex_bytes(
                            "3333333333333333333333333333333333333333333333333333333333333333",
                        )
                        .unwrap(),
                    )
                    .unwrap(),
                    parent_block_ptr: 125,
                    parent_vtxindex: 445,
                    key_block_ptr: 124,
                    key_vtxindex: 457,
                    commit_outs: vec![],
                    memo: vec![0x80],

                    burn_fee: 12345,
                    input: BurnchainSigner {
                        public_keys: vec![StacksPublicKey::from_hex(
                            "02d8015134d9db8178ac93acbc43170a2f20febba5087a5b0437058765ad5133d0",
                        )
                        .unwrap()],
                        num_sigs: 1,
                        hash_mode: AddressHashMode::SerializeP2PKH,
                    },

                    txid: Txid::from_bytes_be(
                        &hex_bytes(
                            "3c07a0a93360bc85047bbaadd49e30c8af770f73a37e10fec400174d2e5f27cf",
                        )
                        .unwrap(),
                    )
                    .unwrap(),
                    vtxindex: 445,
                    block_height: 126,
                    burn_header_hash: block_126_hash.clone(),
                },
                res: Err(op_error::BlockCommitNoParent),
            },
            CheckFixture {
                // reject -- previous block must exist in a different block
                op: LeaderBlockCommitOp {
                    sunset_burn: 0,
                    block_header_hash: BlockHeaderHash::from_bytes(
                        &hex_bytes(
                            "2222222222222222222222222222222222222222222222222222222222222222",
                        )
                        .unwrap(),
                    )
                    .unwrap(),
                    new_seed: VRFSeed::from_bytes(
                        &hex_bytes(
                            "3333333333333333333333333333333333333333333333333333333333333333",
                        )
                        .unwrap(),
                    )
                    .unwrap(),
                    parent_block_ptr: 126,
                    parent_vtxindex: 444,
                    key_block_ptr: 124,
                    key_vtxindex: 457,
                    memo: vec![0x80],
                    commit_outs: vec![],

                    burn_fee: 12345,
                    input: BurnchainSigner {
                        public_keys: vec![StacksPublicKey::from_hex(
                            "02d8015134d9db8178ac93acbc43170a2f20febba5087a5b0437058765ad5133d0",
                        )
                        .unwrap()],
                        num_sigs: 1,
                        hash_mode: AddressHashMode::SerializeP2PKH,
                    },

                    txid: Txid::from_bytes_be(
                        &hex_bytes(
                            "3c07a0a93360bc85047bbaadd49e30c8af770f73a37e10fec400174d2e5f27cf",
                        )
                        .unwrap(),
                    )
                    .unwrap(),
                    vtxindex: 445,
                    block_height: 126,
                    burn_header_hash: block_126_hash.clone(),
                },
                res: Err(op_error::BlockCommitNoParent),
            },
            CheckFixture {
                // reject -- tx input does not match any leader keys
                op: LeaderBlockCommitOp {
                    sunset_burn: 0,
                    block_header_hash: BlockHeaderHash::from_bytes(
                        &hex_bytes(
                            "2222222222222222222222222222222222222222222222222222222222222222",
                        )
                        .unwrap(),
                    )
                    .unwrap(),
                    new_seed: VRFSeed::from_bytes(
                        &hex_bytes(
                            "3333333333333333333333333333333333333333333333333333333333333333",
                        )
                        .unwrap(),
                    )
                    .unwrap(),
                    parent_block_ptr: 125,
                    parent_vtxindex: 444,
                    key_block_ptr: 124,
                    key_vtxindex: 457,
                    memo: vec![0x80],
                    commit_outs: vec![],

                    burn_fee: 12345,
                    input: BurnchainSigner {
                        public_keys: vec![StacksPublicKey::from_hex(
                            "03984286096373539ae529bd997c92792d4e5b5967be72979a42f587a625394116",
                        )
                        .unwrap()],
                        num_sigs: 1,
                        hash_mode: AddressHashMode::SerializeP2PKH,
                    },

                    txid: Txid::from_bytes_be(
                        &hex_bytes(
                            "3c07a0a93360bc85047bbaadd49e30c8af770f73a37e10fec400174d2e5f27cf",
                        )
                        .unwrap(),
                    )
                    .unwrap(),
                    vtxindex: 445,
                    block_height: 126,
                    burn_header_hash: block_126_hash.clone(),
                },
                res: Err(op_error::BlockCommitBadInput),
            },
            CheckFixture {
                // reject -- fee is 0
                op: LeaderBlockCommitOp {
                    sunset_burn: 0,
                    block_header_hash: BlockHeaderHash::from_bytes(
                        &hex_bytes(
                            "2222222222222222222222222222222222222222222222222222222222222222",
                        )
                        .unwrap(),
                    )
                    .unwrap(),
                    new_seed: VRFSeed::from_bytes(
                        &hex_bytes(
                            "3333333333333333333333333333333333333333333333333333333333333333",
                        )
                        .unwrap(),
                    )
                    .unwrap(),
                    parent_block_ptr: 125,
                    parent_vtxindex: 444,
                    key_block_ptr: 124,
                    key_vtxindex: 457,
                    memo: vec![0x80],
                    commit_outs: vec![],

                    burn_fee: 0,
                    input: BurnchainSigner {
                        public_keys: vec![StacksPublicKey::from_hex(
                            "02d8015134d9db8178ac93acbc43170a2f20febba5087a5b0437058765ad5133d0",
                        )
                        .unwrap()],
                        num_sigs: 1,
                        hash_mode: AddressHashMode::SerializeP2PKH,
                    },

                    txid: Txid::from_bytes_be(
                        &hex_bytes(
                            "3c07a0a93360bc85047bbaadd49e30c8af770f73a37e10fec400174d2e5f27cf",
                        )
                        .unwrap(),
                    )
                    .unwrap(),
                    vtxindex: 445,
                    block_height: 126,
                    burn_header_hash: block_126_hash.clone(),
                },
                res: Err(op_error::BlockCommitBadInput),
            },
            CheckFixture {
                // accept -- consumes leader_key_2
                op: LeaderBlockCommitOp {
                    sunset_burn: 0,
                    block_header_hash: BlockHeaderHash::from_bytes(
                        &hex_bytes(
                            "2222222222222222222222222222222222222222222222222222222222222222",
                        )
                        .unwrap(),
                    )
                    .unwrap(),
                    new_seed: VRFSeed::from_bytes(
                        &hex_bytes(
                            "3333333333333333333333333333333333333333333333333333333333333333",
                        )
                        .unwrap(),
                    )
                    .unwrap(),
                    parent_block_ptr: 125,
                    parent_vtxindex: 444,
                    key_block_ptr: 124,
                    key_vtxindex: 457,
                    memo: vec![0x80],
                    commit_outs: vec![],

                    burn_fee: 12345,
                    input: BurnchainSigner {
                        public_keys: vec![StacksPublicKey::from_hex(
                            "02d8015134d9db8178ac93acbc43170a2f20febba5087a5b0437058765ad5133d0",
                        )
                        .unwrap()],
                        num_sigs: 1,
                        hash_mode: AddressHashMode::SerializeP2PKH,
                    },

                    txid: Txid::from_bytes_be(
                        &hex_bytes(
                            "3c07a0a93360bc85047bbaadd49e30c8af770f73a37e10fec400174d2e5f27cf",
                        )
                        .unwrap(),
                    )
                    .unwrap(),
                    vtxindex: 445,
                    block_height: 126,
                    burn_header_hash: block_126_hash.clone(),
                },
                res: Ok(()),
            },
            CheckFixture {
                // accept -- builds directly off of genesis block and consumes leader_key_2
                op: LeaderBlockCommitOp {
                    sunset_burn: 0,
                    block_header_hash: BlockHeaderHash::from_bytes(
                        &hex_bytes(
                            "2222222222222222222222222222222222222222222222222222222222222222",
                        )
                        .unwrap(),
                    )
                    .unwrap(),
                    new_seed: VRFSeed::from_bytes(
                        &hex_bytes(
                            "3333333333333333333333333333333333333333333333333333333333333333",
                        )
                        .unwrap(),
                    )
                    .unwrap(),
                    parent_block_ptr: 0,
                    parent_vtxindex: 0,
                    key_block_ptr: 124,
                    key_vtxindex: 457,
                    memo: vec![0x80],
                    commit_outs: vec![],

                    burn_fee: 12345,
                    input: BurnchainSigner {
                        public_keys: vec![StacksPublicKey::from_hex(
                            "02d8015134d9db8178ac93acbc43170a2f20febba5087a5b0437058765ad5133d0",
                        )
                        .unwrap()],
                        num_sigs: 1,
                        hash_mode: AddressHashMode::SerializeP2PKH,
                    },

                    txid: Txid::from_bytes_be(
                        &hex_bytes(
                            "3c07a0a93360bc85047bbaadd49e30c8af770f73a37e10fec400174d2e5f27cf",
                        )
                        .unwrap(),
                    )
                    .unwrap(),
                    vtxindex: 445,
                    block_height: 126,
                    burn_header_hash: block_126_hash.clone(),
                },
                res: Ok(()),
            },
        ];

        for fixture in fixtures {
            let header = BurnchainBlockHeader {
                block_height: fixture.op.block_height,
                block_hash: fixture.op.burn_header_hash.clone(),
                parent_block_hash: fixture.op.burn_header_hash.clone(),
                num_txs: 1,
                timestamp: get_epoch_time_secs(),
            };
            let mut ic = SortitionHandleTx::begin(
                &mut db,
                &SortitionId::stubbed(&fixture.op.burn_header_hash),
            )
            .unwrap();
            assert_eq!(
                format!("{:?}", &fixture.res),
                format!("{:?}", &fixture.op.check(&burnchain, &mut ic, None))
            );
        }
    }
}<|MERGE_RESOLUTION|>--- conflicted
+++ resolved
@@ -261,16 +261,7 @@
             (vec![address], 0, amount)
         } else {
             // check if this transaction provided a sunset burn
-<<<<<<< HEAD
-            let sunset_burn = if let Some(sunset_burn_output) = outputs.get(OUTPUTS_PER_COMMIT) {
-                if sunset_burn_output.address.is_burn() {
-                    sunset_burn_output.amount
-                } else {
-                    0
-                }
-            } else {
-                0
-            };
+            let sunset_burn = tx.get_burn_amount();
 
             let mut commit_outs = vec![];
             let mut pox_fee = None;
@@ -279,17 +270,6 @@
                 if ix >= OUTPUTS_PER_COMMIT {
                     break;
                 }
-=======
-            let sunset_burn = tx.get_burn_amount();
-
-            let mut commit_outs = vec![];
-            let mut pox_fee = None;
-            for (ix, output) in outputs.into_iter().enumerate() {
-                // only look at the first OUTPUTS_PER_COMMIT outputs
-                if ix >= OUTPUTS_PER_COMMIT {
-                    break;
-                }
->>>>>>> 42eb99ea
                 // all pox outputs must have the same fee
                 if let Some(pox_fee) = pox_fee {
                     if output.amount != pox_fee {
@@ -710,10 +690,7 @@
     #[test]
     fn test_parse_sunset_end() {
         let tx = BurnchainTransaction::Bitcoin(BitcoinTransaction {
-<<<<<<< HEAD
-=======
             data_amt: 0,
->>>>>>> 42eb99ea
             txid: Txid([0; 32]),
             vtxindex: 0,
             opcode: Opcodes::LeaderBlockCommit as u8,
@@ -722,10 +699,7 @@
                 keys: vec![],
                 num_required: 0,
                 in_type: BitcoinInputType::Standard,
-<<<<<<< HEAD
                 tx_ref: (Txid([0; 32]), 0),
-=======
->>>>>>> 42eb99ea
             }],
             outputs: vec![
                 BitcoinTxOutput {
@@ -770,10 +744,7 @@
         });
 
         let tx = BurnchainTransaction::Bitcoin(BitcoinTransaction {
-<<<<<<< HEAD
-=======
             data_amt: 0,
->>>>>>> 42eb99ea
             txid: Txid([0; 32]),
             vtxindex: 0,
             opcode: Opcodes::LeaderBlockCommit as u8,
@@ -782,10 +753,7 @@
                 keys: vec![],
                 num_required: 0,
                 in_type: BitcoinInputType::Standard,
-<<<<<<< HEAD
                 tx_ref: (Txid([0; 32]), 0),
-=======
->>>>>>> 42eb99ea
             }],
             outputs: vec![
                 BitcoinTxOutput {
