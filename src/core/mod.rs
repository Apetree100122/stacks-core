// Copyright (C) 2013-2020 Blockstack PBC, a public benefit corporation
// Copyright (C) 2020 Stacks Open Internet Foundation
//
// This program is free software: you can redistribute it and/or modify
// it under the terms of the GNU General Public License as published by
// the Free Software Foundation, either version 3 of the License, or
// (at your option) any later version.
//
// This program is distributed in the hope that it will be useful,
// but WITHOUT ANY WARRANTY; without even the implied warranty of
// MERCHANTABILITY or FITNESS FOR A PARTICULAR PURPOSE.  See the
// GNU General Public License for more details.
//
// You should have received a copy of the GNU General Public License
// along with this program.  If not, see <http://www.gnu.org/licenses/>.

use burnchains::Burnchain;
use burnchains::Error as burnchain_error;
use chainstate::burn::ConsensusHash;
use chainstate::coordinator::comm::CoordinatorCommunication;
use std::convert::TryFrom;
use util::log;
use vm::costs::ExecutionCost;

use crate::types::chainstate::StacksBlockId;
use crate::types::chainstate::{BlockHeaderHash, BurnchainHeaderHash};

pub use self::mempool::MemPoolDB;

pub mod mempool;

use std::cmp::Ord;
use std::cmp::Ordering;
use std::cmp::PartialOrd;

// fork set identifier -- to be mixed with the consensus hash (encodes the version)
pub const SYSTEM_FORK_SET_VERSION: [u8; 4] = [23u8, 0u8, 0u8, 0u8];

// chain id
pub const CHAIN_ID_MAINNET: u32 = 0x00000001;
pub const CHAIN_ID_TESTNET: u32 = 0x80000000;

// peer version (big-endian)
// first byte == major network protocol version (currently 0x18)
// second and third bytes are unused
// fourth byte == highest epoch supported by this node (0x05 for 2.05)
pub const PEER_VERSION_MAINNET: u32 = 0x18000005;
pub const PEER_VERSION_TESTNET: u32 = 0xfacade05;

pub const PEER_VERSION_EPOCH_1_0: u8 = 0x00;
pub const PEER_VERSION_EPOCH_2_0: u8 = 0x00;
pub const PEER_VERSION_EPOCH_2_05: u8 = 0x05;

// network identifiers
pub const NETWORK_ID_MAINNET: u32 = 0x17000000;
pub const NETWORK_ID_TESTNET: u32 = 0xff000000;

// default port
pub const NETWORK_P2P_PORT: u16 = 6265;

// sliding burnchain window over which a miner's past block-commit payouts will be used to weight
// its current block-commit in a sortition
pub const MINING_COMMITMENT_WINDOW: u8 = 6;

// This controls a miner heuristic for dropping a transaction from repeated consideration
//  in the mempool. If the transaction caused the block limit to be reached when the block
//  was previously `TX_BLOCK_LIMIT_PROPORTION_HEURISTIC`% full, the transaction will be dropped
//  from the mempool. 20% is chosen as a heuristic here to allow for large transactions to be
//  attempted, but if they cannot be included in an otherwise mostly empty block, not to consider
//  them again.
pub const TX_BLOCK_LIMIT_PROPORTION_HEURISTIC: u64 = 20;

pub const GENESIS_EPOCH: StacksEpochId = StacksEpochId::Epoch20;

/// The number of blocks which will share the block bonus
///   from burn blocks that occurred without a sortition.
///   (See: https://forum.stacks.org/t/pox-consensus-and-stx-future-supply)
#[cfg(test)]
pub const INITIAL_MINING_BONUS_WINDOW: u16 = 10;
#[cfg(not(test))]
pub const INITIAL_MINING_BONUS_WINDOW: u16 = 10_000;

pub const STACKS_EPOCH_MAX: u64 = i64::MAX as u64;

pub const MAINNET_2_0_GENESIS_ROOT_HASH: &str =
    "9653c92b1ad726e2dc17862a3786f7438ab9239c16dd8e7aaba8b0b5c34b52af";

pub const STACKS_EPOCH_MAX: u64 = i64::MAX as u64;

/// This is the "dummy" parent to the actual first burnchain block that we process.
pub const FIRST_BURNCHAIN_CONSENSUS_HASH: ConsensusHash = ConsensusHash([0u8; 20]);

// TODO: TO BE SET BY STACKS_V1_MINER_THRESHOLD
pub const BITCOIN_MAINNET_FIRST_BLOCK_HEIGHT: u64 = 666050;
pub const BITCOIN_MAINNET_FIRST_BLOCK_TIMESTAMP: u32 = 1610643248;
pub const BITCOIN_MAINNET_FIRST_BLOCK_HASH: &str =
    "0000000000000000000ab248c8e35c574514d052a83dbc12669e19bc43df486e";
pub const BITCOIN_MAINNET_INITIAL_REWARD_START_BLOCK: u64 = 651389;
pub const BITCOIN_MAINNET_STACKS_2_05_BURN_HEIGHT: u64 = 713_000;

pub const BITCOIN_TESTNET_FIRST_BLOCK_HEIGHT: u64 = 2000000;
pub const BITCOIN_TESTNET_FIRST_BLOCK_TIMESTAMP: u32 = 1622691840;
pub const BITCOIN_TESTNET_FIRST_BLOCK_HASH: &str =
    "000000000000010dd0863ec3d7a0bae17c1957ae1de9cbcdae8e77aad33e3b8c";
pub const BITCOIN_TESTNET_STACKS_2_05_BURN_HEIGHT: u64 = 2_104_380;

pub const BITCOIN_REGTEST_FIRST_BLOCK_HEIGHT: u64 = 0;
pub const BITCOIN_REGTEST_FIRST_BLOCK_TIMESTAMP: u32 = 0;
pub const BITCOIN_REGTEST_FIRST_BLOCK_HASH: &str =
    "0000000000000000000000000000000000000000000000000000000000000000";

pub const FIRST_STACKS_BLOCK_HASH: BlockHeaderHash = BlockHeaderHash([0u8; 32]);
pub const EMPTY_MICROBLOCK_PARENT_HASH: BlockHeaderHash = BlockHeaderHash([0u8; 32]);

lazy_static! {
    pub static ref FIRST_STACKS_BLOCK_ID: StacksBlockId =
        StacksBlockId::new(&FIRST_BURNCHAIN_CONSENSUS_HASH, &FIRST_STACKS_BLOCK_HASH);
}

pub const BOOT_BLOCK_HASH: BlockHeaderHash = BlockHeaderHash([0xff; 32]);
pub const BURNCHAIN_BOOT_CONSENSUS_HASH: ConsensusHash = ConsensusHash([0xff; 20]);

pub const MICROSTACKS_PER_STACKS: u32 = 1_000_000;

pub const POX_SUNSET_START: u64 = 100_000;
pub const POX_SUNSET_END: u64 = POX_SUNSET_START + 400_000;

pub const POX_PREPARE_WINDOW_LENGTH: u32 = 100;
pub const POX_REWARD_CYCLE_LENGTH: u32 = 2100;
/// The maximum amount that PoX rewards can be scaled by.
///  That is, if participation is very low, rewards are:
///      POX_MAXIMAL_SCALING x (rewards with 100% participation)
///  Set a 4x, this implies the lower bound of participation for scaling
///   is 25%
pub const POX_MAXIMAL_SCALING: u128 = 4;
/// This is the amount that PoX threshold adjustments are stepped by.
pub const POX_THRESHOLD_STEPS_USTX: u128 = 10_000 * (MICROSTACKS_PER_STACKS as u128);

pub const POX_MAX_NUM_CYCLES: u8 = 12;

<<<<<<< HEAD
// These values are taken from the corresponding variables in `pox-tesnet.clar`.
pub const POX_TESTNET_STACKING_THRESHOLD_25: u128 = 8000;
pub const POX_TESTNET_CYCLE_LENGTH: u128 = 1050;

pub const POX_V1_MAINNET_EARLY_UNLOCK_HEIGHT: u32 = 1_000_000;
pub const POX_V1_TESTNET_EARLY_UNLOCK_HEIGHT: u32 = 2_000_000;

pub const BLOCK_LIMIT_MAINNET: ExecutionCost = ExecutionCost {
=======
// Stacks 1.0 did not allow smart contracts so all limits are 0.
pub const BLOCK_LIMIT_MAINNET_10: ExecutionCost = ExecutionCost {
    write_length: 0,
    write_count: 0,
    read_length: 0,
    read_count: 0,
    runtime: 0,
};

// Block limit in Stacks 2.0.
pub const BLOCK_LIMIT_MAINNET_20: ExecutionCost = ExecutionCost {
>>>>>>> ac6575c4
    write_length: 15_000_000, // roughly 15 mb
    write_count: 7_750,
    read_length: 100_000_000,
    read_count: 7_750,
    runtime: 5_000_000_000,
};

// Block limit in Stacks 2.05.
pub const BLOCK_LIMIT_MAINNET_205: ExecutionCost = ExecutionCost {
    write_length: 15_000_000,
    write_count: 15_000,
    read_length: 100_000_000,
    read_count: 15_000,
    runtime: 5_000_000_000,
};

// Block limit for the testnet in Stacks 2.0.
pub const HELIUM_BLOCK_LIMIT_20: ExecutionCost = ExecutionCost {
    write_length: 15_0_000_000,
    write_count: 5_0_000,
    read_length: 1_000_000_000,
    read_count: 5_0_000,
    // allow much more runtime in helium blocks than mainnet
    runtime: 100_000_000_000,
};

pub const FAULT_DISABLE_MICROBLOCKS_COST_CHECK: &str = "MICROBLOCKS_DISABLE_COST_CHECK";
pub const FAULT_DISABLE_MICROBLOCKS_BYTES_CHECK: &str = "MICROBLOCKS_DISABLE_BYTES_CHECK";

pub fn check_fault_injection(fault_name: &str) -> bool {
    use std::env;

    // only activates if we're testing
    if env::var("BITCOIND_TEST") != Ok("1".to_string()) {
        return false;
    }

    env::var(fault_name) == Ok("1".to_string())
}

#[repr(u32)]
<<<<<<< HEAD
#[derive(Debug, Clone, Eq, PartialEq, PartialOrd, Ord, Hash, Copy)]
pub enum StacksEpochId {
    Epoch10 = 0x0100,
    Epoch20 = 0x0200,
    Epoch21 = 0x0201,
=======
#[derive(Debug, Clone, Eq, PartialEq, PartialOrd, Ord, Hash, Copy, Deserialize)]
pub enum StacksEpochId {
    Epoch10 = 0x01000,
    Epoch20 = 0x02000,
    Epoch2_05 = 0x02005,
>>>>>>> ac6575c4
}

impl std::fmt::Display for StacksEpochId {
    fn fmt(&self, f: &mut std::fmt::Formatter<'_>) -> std::fmt::Result {
        match self {
            StacksEpochId::Epoch10 => write!(f, "1.0"),
            StacksEpochId::Epoch20 => write!(f, "2.0"),
<<<<<<< HEAD
            StacksEpochId::Epoch21 => write!(f, "2.1"),
=======
            StacksEpochId::Epoch2_05 => write!(f, "2.05"),
>>>>>>> ac6575c4
        }
    }
}

impl TryFrom<u32> for StacksEpochId {
    type Error = &'static str;

    fn try_from(value: u32) -> Result<StacksEpochId, Self::Error> {
        match value {
            x if x == StacksEpochId::Epoch10 as u32 => Ok(StacksEpochId::Epoch10),
            x if x == StacksEpochId::Epoch20 as u32 => Ok(StacksEpochId::Epoch20),
<<<<<<< HEAD
            x if x == StacksEpochId::Epoch21 as u32 => Ok(StacksEpochId::Epoch21),
=======
            x if x == StacksEpochId::Epoch2_05 as u32 => Ok(StacksEpochId::Epoch2_05),
>>>>>>> ac6575c4
            _ => Err("Invalid epoch"),
        }
    }
}

<<<<<<< HEAD
#[derive(Debug, Clone, PartialEq, Eq, Hash)]
=======
#[derive(Debug, Clone, PartialEq, Eq, Hash, Deserialize)]
>>>>>>> ac6575c4
pub struct StacksEpoch {
    pub epoch_id: StacksEpochId,
    pub start_height: u64,
    pub end_height: u64,
<<<<<<< HEAD
}

impl StacksEpoch {
    #[cfg(test)]
    pub fn unit_test(first_burnchain_height: u64) -> Vec<StacksEpoch> {
=======
    pub block_limit: ExecutionCost,
    pub network_epoch: u8,
}

impl StacksEpoch {
    /// Determine which epoch, if any, in a list of epochs, a given burnchain height falls into.
    /// Returns Some(index) if there is such an epoch in the list.
    /// Returns None if not.
    pub fn find_epoch(epochs: &[StacksEpoch], height: u64) -> Option<usize> {
        for (i, epoch) in epochs.iter().enumerate() {
            if epoch.start_height <= height && height < epoch.end_height {
                return Some(i);
            }
        }
        None
    }

    #[cfg(test)]
    pub fn unit_test_pre_2_05(first_burnchain_height: u64) -> Vec<StacksEpoch> {
>>>>>>> ac6575c4
        info!(
            "StacksEpoch unit_test first_burn_height = {}",
            first_burnchain_height
        );

        vec![
            StacksEpoch {
                epoch_id: StacksEpochId::Epoch10,
                start_height: 0,
                end_height: first_burnchain_height,
<<<<<<< HEAD
=======
                block_limit: ExecutionCost::max_value(),
                network_epoch: PEER_VERSION_EPOCH_1_0,
>>>>>>> ac6575c4
            },
            StacksEpoch {
                epoch_id: StacksEpochId::Epoch20,
                start_height: first_burnchain_height,
                end_height: STACKS_EPOCH_MAX,
<<<<<<< HEAD
            },
        ]
    }

    pub fn all(first_burnchain_height: u64, epoch_2_1_block_height: u64) -> Vec<StacksEpoch> {
=======
                block_limit: ExecutionCost::max_value(),
                network_epoch: PEER_VERSION_EPOCH_2_0,
            },
        ]
    }

    #[cfg(test)]
    pub fn unit_test_2_05(first_burnchain_height: u64) -> Vec<StacksEpoch> {
        info!(
            "StacksEpoch unit_test first_burn_height = {}",
            first_burnchain_height
        );

>>>>>>> ac6575c4
        vec![
            StacksEpoch {
                epoch_id: StacksEpochId::Epoch10,
                start_height: 0,
                end_height: first_burnchain_height,
<<<<<<< HEAD
=======
                block_limit: ExecutionCost::max_value(),
                network_epoch: PEER_VERSION_EPOCH_1_0,
>>>>>>> ac6575c4
            },
            StacksEpoch {
                epoch_id: StacksEpochId::Epoch20,
                start_height: first_burnchain_height,
<<<<<<< HEAD
                end_height: epoch_2_1_block_height,
            },
            StacksEpoch {
                epoch_id: StacksEpochId::Epoch21,
                start_height: epoch_2_1_block_height,
                end_height: STACKS_EPOCH_MAX,
            },
        ]
    }
=======
                end_height: first_burnchain_height + 4,
                block_limit: ExecutionCost::max_value(),
                network_epoch: PEER_VERSION_EPOCH_2_0,
            },
            StacksEpoch {
                epoch_id: StacksEpochId::Epoch2_05,
                start_height: first_burnchain_height + 4,
                end_height: STACKS_EPOCH_MAX,
                block_limit: ExecutionCost {
                    write_length: 205205,
                    write_count: 205205,
                    read_length: 205205,
                    read_count: 205205,
                    runtime: 205205,
                },
                network_epoch: PEER_VERSION_EPOCH_2_05,
            },
        ]
    }

    #[cfg(test)]
    pub fn unit_test(
        stacks_epoch_id: StacksEpochId,
        first_burnchain_height: u64,
    ) -> Vec<StacksEpoch> {
        match stacks_epoch_id {
            StacksEpochId::Epoch10 | StacksEpochId::Epoch20 => {
                StacksEpoch::unit_test_pre_2_05(first_burnchain_height)
            }
            StacksEpochId::Epoch2_05 => StacksEpoch::unit_test_2_05(first_burnchain_height),
        }
    }
>>>>>>> ac6575c4
}

// StacksEpochs are ordered by start block height
impl PartialOrd for StacksEpoch {
    fn partial_cmp(&self, other: &StacksEpoch) -> Option<Ordering> {
<<<<<<< HEAD
        self.start_height.partial_cmp(&other.start_height)
=======
        self.epoch_id.partial_cmp(&other.epoch_id)
>>>>>>> ac6575c4
    }
}

impl Ord for StacksEpoch {
    fn cmp(&self, other: &StacksEpoch) -> Ordering {
<<<<<<< HEAD
        self.start_height.cmp(&other.start_height)
    }
}

pub const STACKS_EPOCHS_MAINNET: &[StacksEpoch] = &[
    StacksEpoch {
        epoch_id: StacksEpochId::Epoch10,
        start_height: 0,
        end_height: BITCOIN_MAINNET_FIRST_BLOCK_HEIGHT,
    },
    StacksEpoch {
        epoch_id: StacksEpochId::Epoch20,
        start_height: BITCOIN_MAINNET_FIRST_BLOCK_HEIGHT,
        end_height: STACKS_2_0_LAST_BLOCK_TO_PROCESS + 1,
    },
    StacksEpoch {
        epoch_id: StacksEpochId::Epoch21,
        start_height: STACKS_2_0_LAST_BLOCK_TO_PROCESS + 1,
        end_height: STACKS_EPOCH_MAX,
    },
];

pub const STACKS_EPOCHS_TESTNET: &[StacksEpoch] = &[
    StacksEpoch {
        epoch_id: StacksEpochId::Epoch10,
        start_height: 0,
        end_height: BITCOIN_TESTNET_FIRST_BLOCK_HEIGHT,
    },
    StacksEpoch {
        epoch_id: StacksEpochId::Epoch20,
        start_height: BITCOIN_TESTNET_FIRST_BLOCK_HEIGHT,
        end_height: STACKS_EPOCH_MAX,
    }, // TODO: add Epoch21 when its start height is decided
];

pub const STACKS_EPOCHS_REGTEST: &[StacksEpoch] = &[
    StacksEpoch {
        epoch_id: StacksEpochId::Epoch10,
        start_height: 0,
        end_height: 0,
    },
    StacksEpoch {
        epoch_id: StacksEpochId::Epoch20,
        start_height: 0,
        end_height: 1000,
    },
    StacksEpoch {
        epoch_id: StacksEpochId::Epoch21,
        start_height: 1000,
        end_height: STACKS_EPOCH_MAX,
    },
];
=======
        self.epoch_id.cmp(&other.epoch_id)
    }
}

lazy_static! {
    pub static ref STACKS_EPOCHS_MAINNET: [StacksEpoch; 3] = [
        StacksEpoch {
            epoch_id: StacksEpochId::Epoch10,
            start_height: 0,
            end_height: BITCOIN_MAINNET_FIRST_BLOCK_HEIGHT,
            block_limit: BLOCK_LIMIT_MAINNET_10.clone(),
            network_epoch: PEER_VERSION_EPOCH_1_0
        },
        StacksEpoch {
            epoch_id: StacksEpochId::Epoch20,
            start_height: BITCOIN_MAINNET_FIRST_BLOCK_HEIGHT,
            end_height: BITCOIN_MAINNET_STACKS_2_05_BURN_HEIGHT,
            block_limit: BLOCK_LIMIT_MAINNET_20.clone(),
            network_epoch: PEER_VERSION_EPOCH_2_0
        },
        StacksEpoch {
            epoch_id: StacksEpochId::Epoch2_05,
            start_height: BITCOIN_MAINNET_STACKS_2_05_BURN_HEIGHT,
            end_height: STACKS_EPOCH_MAX,
            block_limit: BLOCK_LIMIT_MAINNET_205.clone(),
            network_epoch: PEER_VERSION_EPOCH_2_05
        },
    ];
}

lazy_static! {
    pub static ref STACKS_EPOCHS_TESTNET: [StacksEpoch; 3] = [
        StacksEpoch {
            epoch_id: StacksEpochId::Epoch10,
            start_height: 0,
            end_height: BITCOIN_TESTNET_FIRST_BLOCK_HEIGHT,
            block_limit: BLOCK_LIMIT_MAINNET_10.clone(),
            network_epoch: PEER_VERSION_EPOCH_1_0
        },
        StacksEpoch {
            epoch_id: StacksEpochId::Epoch20,
            start_height: BITCOIN_TESTNET_FIRST_BLOCK_HEIGHT,
            end_height: BITCOIN_TESTNET_STACKS_2_05_BURN_HEIGHT,
            block_limit: BLOCK_LIMIT_MAINNET_20.clone(),
            network_epoch: PEER_VERSION_EPOCH_2_0
        },
        StacksEpoch {
            epoch_id: StacksEpochId::Epoch2_05,
            start_height: BITCOIN_TESTNET_STACKS_2_05_BURN_HEIGHT,
            end_height: STACKS_EPOCH_MAX,
            block_limit: BLOCK_LIMIT_MAINNET_205.clone(),
            network_epoch: PEER_VERSION_EPOCH_2_05
        },
    ];
}

lazy_static! {
    pub static ref STACKS_EPOCHS_REGTEST: [StacksEpoch; 3] = [
        StacksEpoch {
            epoch_id: StacksEpochId::Epoch10,
            start_height: 0,
            end_height: 0,
            block_limit: BLOCK_LIMIT_MAINNET_10.clone(),
            network_epoch: PEER_VERSION_EPOCH_1_0
        },
        StacksEpoch {
            epoch_id: StacksEpochId::Epoch20,
            start_height: 0,
            end_height: 1000,
            block_limit: HELIUM_BLOCK_LIMIT_20.clone(),
            network_epoch: PEER_VERSION_EPOCH_2_0
        },
        StacksEpoch {
            epoch_id: StacksEpochId::Epoch2_05,
            start_height: 1000,
            end_height: STACKS_EPOCH_MAX,
            block_limit: HELIUM_BLOCK_LIMIT_20.clone(),
            network_epoch: PEER_VERSION_EPOCH_2_05
        },
    ];
}

/// Stacks 2.05 epoch marker.  All block-commits in 2.05 must have a memo bitfield with this value
/// *or greater*.
pub static STACKS_EPOCH_2_05_MARKER: u8 = 0x05;

#[test]
fn test_ord_for_stacks_epoch() {
    let epochs = STACKS_EPOCHS_MAINNET.clone();
    assert_eq!(epochs[0].cmp(&epochs[1]), Ordering::Less);
    assert_eq!(epochs[1].cmp(&epochs[2]), Ordering::Less);
    assert_eq!(epochs[0].cmp(&epochs[2]), Ordering::Less);
    assert_eq!(epochs[0].cmp(&epochs[0]), Ordering::Equal);
    assert_eq!(epochs[1].cmp(&epochs[1]), Ordering::Equal);
    assert_eq!(epochs[2].cmp(&epochs[2]), Ordering::Equal);
    assert_eq!(epochs[2].cmp(&epochs[0]), Ordering::Greater);
    assert_eq!(epochs[2].cmp(&epochs[1]), Ordering::Greater);
    assert_eq!(epochs[1].cmp(&epochs[0]), Ordering::Greater);
}

#[test]
fn test_ord_for_stacks_epoch_id() {
    assert_eq!(
        StacksEpochId::Epoch10.cmp(&StacksEpochId::Epoch20),
        Ordering::Less
    );
    assert_eq!(
        StacksEpochId::Epoch20.cmp(&StacksEpochId::Epoch2_05),
        Ordering::Less
    );
    assert_eq!(
        StacksEpochId::Epoch10.cmp(&StacksEpochId::Epoch2_05),
        Ordering::Less
    );
    assert_eq!(
        StacksEpochId::Epoch10.cmp(&StacksEpochId::Epoch10),
        Ordering::Equal
    );
    assert_eq!(
        StacksEpochId::Epoch20.cmp(&StacksEpochId::Epoch20),
        Ordering::Equal
    );
    assert_eq!(
        StacksEpochId::Epoch2_05.cmp(&StacksEpochId::Epoch2_05),
        Ordering::Equal
    );
    assert_eq!(
        StacksEpochId::Epoch2_05.cmp(&StacksEpochId::Epoch20),
        Ordering::Greater
    );
    assert_eq!(
        StacksEpochId::Epoch2_05.cmp(&StacksEpochId::Epoch10),
        Ordering::Greater
    );
    assert_eq!(
        StacksEpochId::Epoch20.cmp(&StacksEpochId::Epoch10),
        Ordering::Greater
    );
}
>>>>>>> ac6575c4
<|MERGE_RESOLUTION|>--- conflicted
+++ resolved
@@ -81,7 +81,7 @@
 pub const INITIAL_MINING_BONUS_WINDOW: u16 = 10_000;
 
 pub const STACKS_EPOCH_MAX: u64 = i64::MAX as u64;
-
+pub const STACKS_2_0_LAST_BLOCK_TO_PROCESS: u64 = 700_000;
 pub const MAINNET_2_0_GENESIS_ROOT_HASH: &str =
     "9653c92b1ad726e2dc17862a3786f7438ab9239c16dd8e7aaba8b0b5c34b52af";
 
@@ -138,7 +138,6 @@
 
 pub const POX_MAX_NUM_CYCLES: u8 = 12;
 
-<<<<<<< HEAD
 // These values are taken from the corresponding variables in `pox-tesnet.clar`.
 pub const POX_TESTNET_STACKING_THRESHOLD_25: u128 = 8000;
 pub const POX_TESTNET_CYCLE_LENGTH: u128 = 1050;
@@ -146,8 +145,6 @@
 pub const POX_V1_MAINNET_EARLY_UNLOCK_HEIGHT: u32 = 1_000_000;
 pub const POX_V1_TESTNET_EARLY_UNLOCK_HEIGHT: u32 = 2_000_000;
 
-pub const BLOCK_LIMIT_MAINNET: ExecutionCost = ExecutionCost {
-=======
 // Stacks 1.0 did not allow smart contracts so all limits are 0.
 pub const BLOCK_LIMIT_MAINNET_10: ExecutionCost = ExecutionCost {
     write_length: 0,
@@ -159,7 +156,6 @@
 
 // Block limit in Stacks 2.0.
 pub const BLOCK_LIMIT_MAINNET_20: ExecutionCost = ExecutionCost {
->>>>>>> ac6575c4
     write_length: 15_000_000, // roughly 15 mb
     write_count: 7_750,
     read_length: 100_000_000,
@@ -201,19 +197,11 @@
 }
 
 #[repr(u32)]
-<<<<<<< HEAD
-#[derive(Debug, Clone, Eq, PartialEq, PartialOrd, Ord, Hash, Copy)]
-pub enum StacksEpochId {
-    Epoch10 = 0x0100,
-    Epoch20 = 0x0200,
-    Epoch21 = 0x0201,
-=======
 #[derive(Debug, Clone, Eq, PartialEq, PartialOrd, Ord, Hash, Copy, Deserialize)]
 pub enum StacksEpochId {
     Epoch10 = 0x01000,
     Epoch20 = 0x02000,
     Epoch2_05 = 0x02005,
->>>>>>> ac6575c4
 }
 
 impl std::fmt::Display for StacksEpochId {
@@ -221,11 +209,7 @@
         match self {
             StacksEpochId::Epoch10 => write!(f, "1.0"),
             StacksEpochId::Epoch20 => write!(f, "2.0"),
-<<<<<<< HEAD
-            StacksEpochId::Epoch21 => write!(f, "2.1"),
-=======
             StacksEpochId::Epoch2_05 => write!(f, "2.05"),
->>>>>>> ac6575c4
         }
     }
 }
@@ -237,32 +221,17 @@
         match value {
             x if x == StacksEpochId::Epoch10 as u32 => Ok(StacksEpochId::Epoch10),
             x if x == StacksEpochId::Epoch20 as u32 => Ok(StacksEpochId::Epoch20),
-<<<<<<< HEAD
-            x if x == StacksEpochId::Epoch21 as u32 => Ok(StacksEpochId::Epoch21),
-=======
             x if x == StacksEpochId::Epoch2_05 as u32 => Ok(StacksEpochId::Epoch2_05),
->>>>>>> ac6575c4
             _ => Err("Invalid epoch"),
         }
     }
 }
 
-<<<<<<< HEAD
-#[derive(Debug, Clone, PartialEq, Eq, Hash)]
-=======
 #[derive(Debug, Clone, PartialEq, Eq, Hash, Deserialize)]
->>>>>>> ac6575c4
 pub struct StacksEpoch {
     pub epoch_id: StacksEpochId,
     pub start_height: u64,
     pub end_height: u64,
-<<<<<<< HEAD
-}
-
-impl StacksEpoch {
-    #[cfg(test)]
-    pub fn unit_test(first_burnchain_height: u64) -> Vec<StacksEpoch> {
-=======
     pub block_limit: ExecutionCost,
     pub network_epoch: u8,
 }
@@ -282,7 +251,6 @@
 
     #[cfg(test)]
     pub fn unit_test_pre_2_05(first_burnchain_height: u64) -> Vec<StacksEpoch> {
->>>>>>> ac6575c4
         info!(
             "StacksEpoch unit_test first_burn_height = {}",
             first_burnchain_height
@@ -293,23 +261,13 @@
                 epoch_id: StacksEpochId::Epoch10,
                 start_height: 0,
                 end_height: first_burnchain_height,
-<<<<<<< HEAD
-=======
                 block_limit: ExecutionCost::max_value(),
                 network_epoch: PEER_VERSION_EPOCH_1_0,
->>>>>>> ac6575c4
             },
             StacksEpoch {
                 epoch_id: StacksEpochId::Epoch20,
                 start_height: first_burnchain_height,
                 end_height: STACKS_EPOCH_MAX,
-<<<<<<< HEAD
-            },
-        ]
-    }
-
-    pub fn all(first_burnchain_height: u64, epoch_2_1_block_height: u64) -> Vec<StacksEpoch> {
-=======
                 block_limit: ExecutionCost::max_value(),
                 network_epoch: PEER_VERSION_EPOCH_2_0,
             },
@@ -323,32 +281,17 @@
             first_burnchain_height
         );
 
->>>>>>> ac6575c4
         vec![
             StacksEpoch {
                 epoch_id: StacksEpochId::Epoch10,
                 start_height: 0,
                 end_height: first_burnchain_height,
-<<<<<<< HEAD
-=======
                 block_limit: ExecutionCost::max_value(),
                 network_epoch: PEER_VERSION_EPOCH_1_0,
->>>>>>> ac6575c4
             },
             StacksEpoch {
                 epoch_id: StacksEpochId::Epoch20,
                 start_height: first_burnchain_height,
-<<<<<<< HEAD
-                end_height: epoch_2_1_block_height,
-            },
-            StacksEpoch {
-                epoch_id: StacksEpochId::Epoch21,
-                start_height: epoch_2_1_block_height,
-                end_height: STACKS_EPOCH_MAX,
-            },
-        ]
-    }
-=======
                 end_height: first_burnchain_height + 4,
                 block_limit: ExecutionCost::max_value(),
                 network_epoch: PEER_VERSION_EPOCH_2_0,
@@ -381,76 +324,17 @@
             StacksEpochId::Epoch2_05 => StacksEpoch::unit_test_2_05(first_burnchain_height),
         }
     }
->>>>>>> ac6575c4
 }
 
 // StacksEpochs are ordered by start block height
 impl PartialOrd for StacksEpoch {
     fn partial_cmp(&self, other: &StacksEpoch) -> Option<Ordering> {
-<<<<<<< HEAD
-        self.start_height.partial_cmp(&other.start_height)
-=======
         self.epoch_id.partial_cmp(&other.epoch_id)
->>>>>>> ac6575c4
     }
 }
 
 impl Ord for StacksEpoch {
     fn cmp(&self, other: &StacksEpoch) -> Ordering {
-<<<<<<< HEAD
-        self.start_height.cmp(&other.start_height)
-    }
-}
-
-pub const STACKS_EPOCHS_MAINNET: &[StacksEpoch] = &[
-    StacksEpoch {
-        epoch_id: StacksEpochId::Epoch10,
-        start_height: 0,
-        end_height: BITCOIN_MAINNET_FIRST_BLOCK_HEIGHT,
-    },
-    StacksEpoch {
-        epoch_id: StacksEpochId::Epoch20,
-        start_height: BITCOIN_MAINNET_FIRST_BLOCK_HEIGHT,
-        end_height: STACKS_2_0_LAST_BLOCK_TO_PROCESS + 1,
-    },
-    StacksEpoch {
-        epoch_id: StacksEpochId::Epoch21,
-        start_height: STACKS_2_0_LAST_BLOCK_TO_PROCESS + 1,
-        end_height: STACKS_EPOCH_MAX,
-    },
-];
-
-pub const STACKS_EPOCHS_TESTNET: &[StacksEpoch] = &[
-    StacksEpoch {
-        epoch_id: StacksEpochId::Epoch10,
-        start_height: 0,
-        end_height: BITCOIN_TESTNET_FIRST_BLOCK_HEIGHT,
-    },
-    StacksEpoch {
-        epoch_id: StacksEpochId::Epoch20,
-        start_height: BITCOIN_TESTNET_FIRST_BLOCK_HEIGHT,
-        end_height: STACKS_EPOCH_MAX,
-    }, // TODO: add Epoch21 when its start height is decided
-];
-
-pub const STACKS_EPOCHS_REGTEST: &[StacksEpoch] = &[
-    StacksEpoch {
-        epoch_id: StacksEpochId::Epoch10,
-        start_height: 0,
-        end_height: 0,
-    },
-    StacksEpoch {
-        epoch_id: StacksEpochId::Epoch20,
-        start_height: 0,
-        end_height: 1000,
-    },
-    StacksEpoch {
-        epoch_id: StacksEpochId::Epoch21,
-        start_height: 1000,
-        end_height: STACKS_EPOCH_MAX,
-    },
-];
-=======
         self.epoch_id.cmp(&other.epoch_id)
     }
 }
@@ -590,4 +474,146 @@
         Ordering::Greater
     );
 }
->>>>>>> ac6575c4
+
+#[repr(u32)]
+#[derive(Debug, Clone, Eq, PartialEq, PartialOrd, Ord, Hash, Copy)]
+pub enum StacksEpochId {
+    Epoch10 = 0x0100,
+    Epoch20 = 0x0200,
+    Epoch21 = 0x0201,
+}
+
+impl std::fmt::Display for StacksEpochId {
+    fn fmt(&self, f: &mut std::fmt::Formatter<'_>) -> std::fmt::Result {
+        match self {
+            StacksEpochId::Epoch10 => write!(f, "1.0"),
+            StacksEpochId::Epoch20 => write!(f, "2.0"),
+            StacksEpochId::Epoch21 => write!(f, "2.1"),
+        }
+    }
+}
+
+impl TryFrom<u32> for StacksEpochId {
+    type Error = &'static str;
+
+    fn try_from(value: u32) -> Result<StacksEpochId, Self::Error> {
+        match value {
+            x if x == StacksEpochId::Epoch10 as u32 => Ok(StacksEpochId::Epoch10),
+            x if x == StacksEpochId::Epoch20 as u32 => Ok(StacksEpochId::Epoch20),
+            x if x == StacksEpochId::Epoch21 as u32 => Ok(StacksEpochId::Epoch21),
+            _ => Err("Invalid epoch"),
+        }
+    }
+}
+
+#[derive(Debug, Clone, PartialEq, Eq, Hash)]
+pub struct StacksEpoch {
+    pub epoch_id: StacksEpochId,
+    pub start_height: u64,
+    pub end_height: u64,
+}
+
+impl StacksEpoch {
+    #[cfg(test)]
+    pub fn unit_test(first_burnchain_height: u64) -> Vec<StacksEpoch> {
+        info!(
+            "StacksEpoch unit_test first_burn_height = {}",
+            first_burnchain_height
+        );
+
+        vec![
+            StacksEpoch {
+                epoch_id: StacksEpochId::Epoch10,
+                start_height: 0,
+                end_height: first_burnchain_height,
+            },
+            StacksEpoch {
+                epoch_id: StacksEpochId::Epoch20,
+                start_height: first_burnchain_height,
+                end_height: STACKS_EPOCH_MAX,
+            },
+        ]
+    }
+
+    pub fn all(first_burnchain_height: u64, epoch_2_1_block_height: u64) -> Vec<StacksEpoch> {
+        vec![
+            StacksEpoch {
+                epoch_id: StacksEpochId::Epoch10,
+                start_height: 0,
+                end_height: first_burnchain_height,
+            },
+            StacksEpoch {
+                epoch_id: StacksEpochId::Epoch20,
+                start_height: first_burnchain_height,
+                end_height: epoch_2_1_block_height,
+            },
+            StacksEpoch {
+                epoch_id: StacksEpochId::Epoch21,
+                start_height: epoch_2_1_block_height,
+                end_height: STACKS_EPOCH_MAX,
+            },
+        ]
+    }
+}
+
+// StacksEpochs are ordered by start block height
+impl PartialOrd for StacksEpoch {
+    fn partial_cmp(&self, other: &StacksEpoch) -> Option<Ordering> {
+        self.start_height.partial_cmp(&other.start_height)
+    }
+}
+
+impl Ord for StacksEpoch {
+    fn cmp(&self, other: &StacksEpoch) -> Ordering {
+        self.start_height.cmp(&other.start_height)
+    }
+}
+
+pub const STACKS_EPOCHS_MAINNET: &[StacksEpoch] = &[
+    StacksEpoch {
+        epoch_id: StacksEpochId::Epoch10,
+        start_height: 0,
+        end_height: BITCOIN_MAINNET_FIRST_BLOCK_HEIGHT,
+    },
+    StacksEpoch {
+        epoch_id: StacksEpochId::Epoch20,
+        start_height: BITCOIN_MAINNET_FIRST_BLOCK_HEIGHT,
+        end_height: STACKS_2_0_LAST_BLOCK_TO_PROCESS + 1,
+    },
+    StacksEpoch {
+        epoch_id: StacksEpochId::Epoch21,
+        start_height: STACKS_2_0_LAST_BLOCK_TO_PROCESS + 1,
+        end_height: STACKS_EPOCH_MAX,
+    },
+];
+
+pub const STACKS_EPOCHS_TESTNET: &[StacksEpoch] = &[
+    StacksEpoch {
+        epoch_id: StacksEpochId::Epoch10,
+        start_height: 0,
+        end_height: BITCOIN_TESTNET_FIRST_BLOCK_HEIGHT,
+    },
+    StacksEpoch {
+        epoch_id: StacksEpochId::Epoch20,
+        start_height: BITCOIN_TESTNET_FIRST_BLOCK_HEIGHT,
+        end_height: STACKS_EPOCH_MAX,
+    }, // TODO: add Epoch21 when its start height is decided
+];
+
+pub const STACKS_EPOCHS_REGTEST: &[StacksEpoch] = &[
+    StacksEpoch {
+        epoch_id: StacksEpochId::Epoch10,
+        start_height: 0,
+        end_height: 0,
+    },
+    StacksEpoch {
+        epoch_id: StacksEpochId::Epoch20,
+        start_height: 0,
+        end_height: 1000,
+    },
+    StacksEpoch {
+        epoch_id: StacksEpochId::Epoch21,
+        start_height: 1000,
+        end_height: STACKS_EPOCH_MAX,
+    },
+];