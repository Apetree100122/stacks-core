/*
 copyright: (c) 2013-2020 by Blockstack PBC, a public benefit corporation.

 This file is part of Blockstack.

 Blockstack is free software. You may redistribute or modify
 it under the terms of the GNU General Public License as published by
 the Free Software Foundation, either version 3 of the License or
 (at your option) any later version.

 Blockstack is distributed in the hope that it will be useful,
 but WITHOUT ANY WARRANTY, including without the implied warranty of
 MERCHANTABILITY or FITNESS FOR A PARTICULAR PURPOSE. See the
 GNU General Public License for more details.

 You should have received a copy of the GNU General Public License
 along with Blockstack. If not, see <http://www.gnu.org/licenses/>.
*/

use std::collections::HashMap;
use std::collections::HashSet;
use std::collections::VecDeque;
use std::io;
use std::io::prelude::*;
use std::io::{Read, Seek, SeekFrom, Write};
use std::net::SocketAddr;
use std::time::Instant;
use std::{convert::TryFrom, fmt};

use rand::prelude::*;
use rand::thread_rng;
use rusqlite::{DatabaseName, NO_PARAMS};

use crate::codec::StacksMessageCodec;
use crate::cost_estimates::metrics::CostMetric;
use crate::cost_estimates::CostEstimator;
use crate::cost_estimates::FeeEstimator;
use crate::net::RPCFeeEstimate;
use crate::net::RPCFeeEstimateResponse;
use burnchains::Burnchain;
use burnchains::BurnchainView;
use burnchains::*;
use chainstate::burn::db::sortdb::SortitionDB;
use chainstate::burn::ConsensusHash;
use chainstate::stacks::db::blocks::CheckError;
use chainstate::stacks::db::{
    blocks::MINIMUM_TX_FEE_RATE_PER_BYTE, StacksChainState, StreamCursor,
};
use chainstate::stacks::Error as chain_error;
use chainstate::stacks::*;
use clarity_vm::clarity::ClarityConnection;
use core::mempool::*;
use monitoring;
use net::atlas::{AtlasDB, Attachment, MAX_ATTACHMENT_INV_PAGES_PER_REQUEST};
use net::connection::ConnectionHttp;
use net::connection::ConnectionOptions;
use net::connection::ReplyHandleHttp;
use net::db::PeerDB;
use net::http::*;
use net::p2p::PeerMap;
use net::p2p::PeerNetwork;
use net::relay::Relayer;
use net::ClientError;
use net::Error as net_error;
use net::HttpRequestMetadata;
use net::HttpRequestType;
use net::HttpResponseMetadata;
use net::HttpResponseType;
use net::MicroblocksData;
use net::NeighborAddress;
use net::NeighborsData;
use net::PeerAddress;
use net::PeerHost;
use net::ProtocolFamily;
use net::StacksHttp;
use net::StacksHttpMessage;
use net::StacksMessageType;
use net::UnconfirmedTransactionResponse;
use net::UnconfirmedTransactionStatus;
use net::UrlString;
use net::HTTP_REQUEST_ID_RESERVED;
use net::MAX_HEADERS;
use net::MAX_NEIGHBORS_DATA_LEN;
use net::{
    AccountEntryResponse, AttachmentPage, CallReadOnlyResponse, ContractSrcResponse,
    DataVarResponse, GetAttachmentResponse, GetAttachmentsInvResponse, MapEntryResponse,
};
use net::{BlocksData, GetIsTraitImplementedResponse};
use net::{RPCNeighbor, RPCNeighborsInfo};
use net::{RPCPeerInfoData, RPCPoxInfoData};
use util::db::DBConn;
use util::db::Error as db_error;
use util::get_epoch_time_secs;
use util::hash::Hash160;
use util::hash::{hex_bytes, to_hex};
use vm::database::clarity_store::make_contract_hash_key;
use vm::types::TraitIdentifier;
use vm::{
    analysis::errors::CheckErrors,
    costs::{ExecutionCost, LimitedCostTracker},
    database::{
        clarity_store::ContractCommitment, BurnStateDB, ClarityDatabase, ClaritySerializable,
        STXBalance, StoreType,
    },
    errors::Error as ClarityRuntimeError,
    errors::Error::Unchecked,
    errors::InterpreterError,
    types::{PrincipalData, QualifiedContractIdentifier, StandardPrincipalData},
    ClarityName, ContractName, SymbolicExpression, Value,
};

use crate::clarity_vm::database::marf::MarfedKV;
use crate::types::chainstate::BlockHeaderHash;
use crate::types::chainstate::{
    BurnchainHeaderHash, StacksAddress, StacksBlockHeader, StacksBlockId,
};
use crate::{
    chainstate::burn::operations::leader_block_commit::OUTPUTS_PER_COMMIT, types, util,
    util::hash::Sha256Sum, version_string,
};

use super::{RPCPoxCurrentCycleInfo, RPCPoxNextCycleInfo};

pub const STREAM_CHUNK_SIZE: u64 = 4096;

#[derive(Default)]
pub struct RPCHandlerArgs<'a> {
    pub exit_at_block_height: Option<&'a u64>,
    pub genesis_chainstate_hash: Sha256Sum,
    pub event_observer: Option<&'a dyn MemPoolEventDispatcher>,
    pub cost_estimator: Option<&'a dyn CostEstimator>,
    pub fee_estimator: Option<&'a dyn FeeEstimator>,
    pub cost_metric: Option<&'a dyn CostMetric>,
}

pub struct ConversationHttp {
    connection: ConnectionHttp,
    conn_id: usize,
    timeout: u64,
    peer_host: PeerHost,
    outbound_url: Option<UrlString>,
    peer_addr: SocketAddr,
    keep_alive: bool,
    total_request_count: u64,     // number of messages taken from the inbox
    total_reply_count: u64,       // number of messages responsed to
    last_request_timestamp: u64, // absolute timestamp of the last time we received at least 1 byte in a request
    last_response_timestamp: u64, // absolute timestamp of the last time we sent at least 1 byte in a response
    connection_time: u64,         // when this converation was instantiated

    // ongoing block streams
    reply_streams: VecDeque<(
        ReplyHandleHttp,
        Option<(HttpChunkedTransferWriterState, StreamCursor)>,
        bool,
    )>,

    // our outstanding request/response to the remote peer, if any
    pending_request: Option<ReplyHandleHttp>,
    pending_response: Option<HttpResponseType>,
    pending_error_response: Option<HttpResponseType>,
}

impl fmt::Display for ConversationHttp {
    fn fmt(&self, f: &mut fmt::Formatter) -> fmt::Result {
        write!(
            f,
            "http:id={},request={:?}",
            self.conn_id,
            self.pending_request.is_some()
        )
    }
}

impl fmt::Debug for ConversationHttp {
    fn fmt(&self, f: &mut fmt::Formatter) -> fmt::Result {
        write!(
            f,
            "http:id={},request={:?}",
            self.conn_id,
            self.pending_request.is_some()
        )
    }
}

impl<'a> RPCHandlerArgs<'a> {
    pub fn get_estimators_ref(
        &self,
    ) -> Option<(&dyn CostEstimator, &dyn FeeEstimator, &dyn CostMetric)> {
        match (self.cost_estimator, self.fee_estimator, self.cost_metric) {
            (Some(a), Some(b), Some(c)) => Some((a, b, c)),
            _ => None,
        }
    }
}

impl RPCPeerInfoData {
    pub fn from_network(
        network: &PeerNetwork,
        chainstate: &StacksChainState,
        exit_at_block_height: &Option<&u64>,
        genesis_chainstate_hash: &Sha256Sum,
    ) -> RPCPeerInfoData {
        let server_version = version_string(
            "stacks-node",
            option_env!("STACKS_NODE_VERSION")
                .or(option_env!("CARGO_PKG_VERSION"))
                .unwrap_or("0.0.0.0"),
        );
        let (unconfirmed_tip, unconfirmed_seq) = match chainstate.unconfirmed_state {
            Some(ref unconfirmed) => {
                if unconfirmed.num_mined_txs() > 0 {
                    (
                        unconfirmed.unconfirmed_chain_tip.clone(),
                        unconfirmed.last_mblock_seq,
                    )
                } else {
                    (StacksBlockId([0x00; 32]), 0)
                }
            }
            None => (StacksBlockId([0x00; 32]), 0),
        };

        RPCPeerInfoData {
            peer_version: network.burnchain.peer_version,
            pox_consensus: network.burnchain_tip.consensus_hash.clone(),
            burn_block_height: network.chain_view.burn_block_height,
            stable_pox_consensus: network.chain_view_stable_consensus_hash.clone(),
            stable_burn_block_height: network.chain_view.burn_stable_block_height,
            server_version,
            network_id: network.local_peer.network_id,
            parent_network_id: network.local_peer.parent_network_id,
            stacks_tip_height: network.burnchain_tip.canonical_stacks_tip_height,
            stacks_tip: network.burnchain_tip.canonical_stacks_tip_hash.clone(),
            stacks_tip_consensus_hash: network
                .burnchain_tip
                .canonical_stacks_tip_consensus_hash
                .clone(),
            unanchored_tip: unconfirmed_tip,
            unanchored_seq: unconfirmed_seq,
            exit_at_block_height: exit_at_block_height.cloned(),
            genesis_chainstate_hash: genesis_chainstate_hash.clone(),
        }
    }
}

impl RPCPoxInfoData {
    pub fn from_db(
        sortdb: &SortitionDB,
        chainstate: &mut StacksChainState,
        tip: &StacksBlockId,
        burnchain: &Burnchain,
    ) -> Result<RPCPoxInfoData, net_error> {
        let mainnet = chainstate.mainnet;
        let contract_identifier = util::boot::boot_code_id("pox", mainnet);
        let function = "get-pox-info";
        let cost_track = LimitedCostTracker::new_free();
        let sender = PrincipalData::Standard(StandardPrincipalData::transient());

        let data = chainstate
            .maybe_read_only_clarity_tx(&sortdb.index_conn(), tip, |clarity_tx| {
                clarity_tx.with_readonly_clarity_env(mainnet, sender, cost_track, |env| {
                    env.execute_contract(&contract_identifier, function, &vec![], true)
                })
            })
            .map_err(|_| net_error::NotFoundError)?;

        let res = match data {
            Some(Ok(res)) => res.expect_result_ok().expect_tuple(),
            _ => return Err(net_error::DBError(db_error::NotFoundError)),
        };

        let first_burnchain_block_height = res
            .get("first-burnchain-block-height")
            .expect(&format!("FATAL: no 'first-burnchain-block-height'"))
            .to_owned()
            .expect_u128() as u64;

        let min_stacking_increment_ustx = res
            .get("min-amount-ustx")
            .expect(&format!("FATAL: no 'min-amount-ustx'"))
            .to_owned()
            .expect_u128() as u64;

        let prepare_cycle_length = res
            .get("prepare-cycle-length")
            .expect(&format!("FATAL: no 'prepare-cycle-length'"))
            .to_owned()
            .expect_u128() as u64;

        let rejection_fraction = res
            .get("rejection-fraction")
            .expect(&format!("FATAL: no 'rejection-fraction'"))
            .to_owned()
            .expect_u128() as u64;

        let reward_cycle_id = res
            .get("reward-cycle-id")
            .expect(&format!("FATAL: no 'reward-cycle-id'"))
            .to_owned()
            .expect_u128() as u64;

        let reward_cycle_length = res
            .get("reward-cycle-length")
            .expect(&format!("FATAL: no 'reward-cycle-length'"))
            .to_owned()
            .expect_u128() as u64;

        let current_rejection_votes = res
            .get("current-rejection-votes")
            .expect(&format!("FATAL: no 'current-rejection-votes'"))
            .to_owned()
            .expect_u128() as u64;

        let total_liquid_supply_ustx = res
            .get("total-liquid-supply-ustx")
            .expect(&format!("FATAL: no 'total-liquid-supply-ustx'"))
            .to_owned()
            .expect_u128() as u64;

        let total_required = (total_liquid_supply_ustx as u128 / 100)
            .checked_mul(rejection_fraction as u128)
            .ok_or_else(|| net_error::DBError(db_error::Overflow))?
            as u64;

        let rejection_votes_left_required = total_required.saturating_sub(current_rejection_votes);

        let burnchain_tip = SortitionDB::get_canonical_burn_chain_tip(sortdb.conn())?;

        let pox_consts = &burnchain.pox_constants;

        if prepare_cycle_length != pox_consts.prepare_length as u64 {
            error!(
                "PoX Constants in config mismatched with PoX contract constants: {} != {}",
                prepare_cycle_length, pox_consts.prepare_length
            );
            return Err(net_error::DBError(db_error::Corruption));
        }

        if reward_cycle_length != pox_consts.reward_cycle_length as u64 {
            error!(
                "PoX Constants in config mismatched with PoX contract constants: {} != {}",
                reward_cycle_length, pox_consts.reward_cycle_length
            );
            return Err(net_error::DBError(db_error::Corruption));
        }

        let effective_height = burnchain_tip.block_height - first_burnchain_block_height;
        let next_reward_cycle_in = reward_cycle_length - (effective_height % reward_cycle_length);

        let next_rewards_start = burnchain_tip.block_height + next_reward_cycle_in;
        let next_prepare_phase_start = next_rewards_start - prepare_cycle_length;

        let next_prepare_phase_in = i64::try_from(next_prepare_phase_start)
            .map_err(|_| net_error::ChainstateError("Burn block height overflowed i64".into()))?
            - i64::try_from(burnchain_tip.block_height).map_err(|_| {
                net_error::ChainstateError("Burn block height overflowed i64".into())
            })?;

        let cur_cycle_pox_contract =
            pox_consts.active_pox_contract(burnchain.reward_cycle_to_block_height(reward_cycle_id));
        let next_cycle_pox_contract = pox_consts
            .active_pox_contract(burnchain.reward_cycle_to_block_height(reward_cycle_id + 1));

        let cur_cycle_stacked_ustx = chainstate.get_total_ustx_stacked(
            &sortdb,
            tip,
            reward_cycle_id as u128,
            cur_cycle_pox_contract,
        )?;
        let next_cycle_stacked_ustx = chainstate.get_total_ustx_stacked(
            &sortdb,
            tip,
            reward_cycle_id as u128 + 1,
            next_cycle_pox_contract,
        )?;

        let reward_slots = pox_consts.reward_slots() as u64;

        let cur_cycle_threshold = StacksChainState::get_threshold_from_participation(
            total_liquid_supply_ustx as u128,
            cur_cycle_stacked_ustx,
            reward_slots as u128,
        ) as u64;

        let next_threshold = StacksChainState::get_threshold_from_participation(
            total_liquid_supply_ustx as u128,
            next_cycle_stacked_ustx,
            reward_slots as u128,
        ) as u64;

        let pox_activation_threshold_ustx = (total_liquid_supply_ustx as u128)
            .checked_mul(pox_consts.pox_participation_threshold_pct as u128)
            .map(|x| x / 100)
            .ok_or_else(|| net_error::DBError(db_error::Overflow))?
            as u64;

        let cur_cycle_pox_active = sortdb.is_pox_active(burnchain, &burnchain_tip)?;

        Ok(RPCPoxInfoData {
            contract_id: util::boot::boot_code_id("pox", chainstate.mainnet).to_string(),
            pox_activation_threshold_ustx,
            first_burnchain_block_height,
            prepare_phase_block_length: prepare_cycle_length,
            reward_phase_block_length: reward_cycle_length - prepare_cycle_length,
            reward_slots,
            rejection_fraction,
            total_liquid_supply_ustx,
            current_cycle: RPCPoxCurrentCycleInfo {
                id: reward_cycle_id,
                min_threshold_ustx: cur_cycle_threshold,
                stacked_ustx: cur_cycle_stacked_ustx as u64,
                is_pox_active: cur_cycle_pox_active,
            },
            next_cycle: RPCPoxNextCycleInfo {
                id: reward_cycle_id + 1,
                min_threshold_ustx: next_threshold,
                min_increment_ustx: min_stacking_increment_ustx,
                stacked_ustx: next_cycle_stacked_ustx as u64,
                prepare_phase_start_block_height: next_prepare_phase_start,
                blocks_until_prepare_phase: next_prepare_phase_in,
                reward_phase_start_block_height: next_rewards_start,
                blocks_until_reward_phase: next_reward_cycle_in,
                ustx_until_pox_rejection: rejection_votes_left_required,
            },
            min_amount_ustx: next_threshold,
            prepare_cycle_length,
            reward_cycle_id,
            reward_cycle_length,
            rejection_votes_left_required,
            next_reward_cycle_in,
        })
    }
}

impl RPCNeighborsInfo {
    /// Load neighbor address information from the peer network
    pub fn from_p2p(
        network_id: u32,
        network_epoch: u8,
        peers: &PeerMap,
        chain_view: &BurnchainView,
        peerdb: &PeerDB,
    ) -> Result<RPCNeighborsInfo, net_error> {
        let neighbor_sample = PeerDB::get_random_neighbors(
            peerdb.conn(),
            network_id,
            network_epoch,
            MAX_NEIGHBORS_DATA_LEN,
            chain_view.burn_block_height,
            false,
        )
        .map_err(net_error::DBError)?;

        let sample: Vec<RPCNeighbor> = neighbor_sample
            .into_iter()
            .map(|n| {
                RPCNeighbor::from_neighbor_key_and_pubkh(
                    n.addr.clone(),
                    Hash160::from_node_public_key(&n.public_key),
                    true,
                )
            })
            .collect();

        let mut inbound = vec![];
        let mut outbound = vec![];
        for (_, convo) in peers.iter() {
            let nk = convo.to_neighbor_key();
            let naddr = convo.to_neighbor_address();
            if convo.is_outbound() {
                outbound.push(RPCNeighbor::from_neighbor_key_and_pubkh(
                    nk,
                    naddr.public_key_hash,
                    convo.is_authenticated(),
                ));
            } else {
                inbound.push(RPCNeighbor::from_neighbor_key_and_pubkh(
                    nk,
                    naddr.public_key_hash,
                    convo.is_authenticated(),
                ));
            }
        }

        Ok(RPCNeighborsInfo {
            sample: sample,
            inbound: inbound,
            outbound: outbound,
        })
    }
}

impl ConversationHttp {
    pub fn new(
        peer_addr: SocketAddr,
        outbound_url: Option<UrlString>,
        peer_host: PeerHost,
        conn_opts: &ConnectionOptions,
        conn_id: usize,
    ) -> ConversationHttp {
        let mut stacks_http = StacksHttp::new(peer_addr.clone());
        stacks_http.maximum_call_argument_size = conn_opts.maximum_call_argument_size;
        ConversationHttp {
            connection: ConnectionHttp::new(stacks_http, conn_opts, None),
            conn_id: conn_id,
            timeout: conn_opts.timeout,
            reply_streams: VecDeque::new(),
            peer_addr: peer_addr,
            outbound_url: outbound_url,
            peer_host: peer_host,
            pending_request: None,
            pending_response: None,
            pending_error_response: None,
            keep_alive: true,
            total_request_count: 0,
            total_reply_count: 0,
            last_request_timestamp: 0,
            last_response_timestamp: 0,
            connection_time: get_epoch_time_secs(),
        }
    }

    /// How many ongoing requests do we have on this conversation?
    pub fn num_pending_outbound(&self) -> usize {
        self.reply_streams.len()
    }

    /// What's our outbound URL?
    pub fn get_url(&self) -> Option<&UrlString> {
        self.outbound_url.as_ref()
    }

    /// What's our peer IP address?
    pub fn get_peer_addr(&self) -> &SocketAddr {
        &self.peer_addr
    }

    /// Is a request in-progress?
    pub fn is_request_inflight(&self) -> bool {
        self.pending_request.is_some()
    }

    /// Start a HTTP request from this peer, and expect a response.
    /// Returns the request handle; does not set the handle into this connection.
    fn start_request(&mut self, req: HttpRequestType) -> Result<ReplyHandleHttp, net_error> {
        test_debug!(
            "{:?},id={}: Start HTTP request {:?}",
            &self.peer_host,
            self.conn_id,
            &req
        );
        let mut handle = self.connection.make_request_handle(
            HTTP_REQUEST_ID_RESERVED,
            get_epoch_time_secs() + self.timeout,
            self.conn_id,
        )?;
        let stacks_msg = StacksHttpMessage::Request(req);
        self.connection.send_message(&mut handle, &stacks_msg)?;
        Ok(handle)
    }

    /// Start a HTTP request from this peer, and expect a response.
    /// Non-blocking.
    /// Only one request in-flight is allowed.
    pub fn send_request(&mut self, req: HttpRequestType) -> Result<(), net_error> {
        if self.is_request_inflight() {
            test_debug!(
                "{:?},id={}: Request in progress still",
                &self.peer_host,
                self.conn_id
            );
            return Err(net_error::InProgress);
        }
        if self.pending_error_response.is_some() {
            test_debug!(
                "{:?},id={}: Error response is inflight",
                &self.peer_host,
                self.conn_id
            );
            return Err(net_error::InProgress);
        }

        let handle = self.start_request(req)?;

        self.pending_request = Some(handle);
        self.pending_response = None;
        Ok(())
    }

    /// Send a HTTP error response.
    /// Discontinues and disables sending a non-error response
    pub fn reply_error<W: Write>(
        &mut self,
        fd: &mut W,
        res: HttpResponseType,
    ) -> Result<(), net_error> {
        if self.is_request_inflight() || self.pending_response.is_some() {
            test_debug!(
                "{:?},id={}: Request or response is already in progress",
                &self.peer_host,
                self.conn_id
            );
            return Err(net_error::InProgress);
        }
        if self.pending_error_response.is_some() {
            // error already in-flight
            return Ok(());
        }

        res.send(&mut self.connection.protocol, fd)?;

        let reply = self.connection.make_relay_handle(self.conn_id)?;

        self.pending_error_response = Some(res);
        self.reply_streams.push_back((reply, None, false));
        Ok(())
    }

    /// Handle a GET peer info.
    /// The response will be synchronously written to the given fd (so use a fd that can buffer!)
    fn handle_getinfo<W: Write>(
        http: &mut StacksHttp,
        fd: &mut W,
        req: &HttpRequestType,
        network: &PeerNetwork,
        chainstate: &StacksChainState,
        handler_args: &RPCHandlerArgs,
    ) -> Result<(), net_error> {
        let response_metadata = HttpResponseMetadata::from(req);
        let pi = RPCPeerInfoData::from_network(
            network,
            chainstate,
            &handler_args.exit_at_block_height,
            &handler_args.genesis_chainstate_hash,
        );
        let response = HttpResponseType::PeerInfo(response_metadata, pi);
        // timer.observe_duration();
        response.send(http, fd)
    }

    /// Handle a GET pox info.
    /// The response will be synchronously written to the given fd (so use a fd that can buffer!)
    fn handle_getpoxinfo<W: Write>(
        http: &mut StacksHttp,
        fd: &mut W,
        req: &HttpRequestType,
        sortdb: &SortitionDB,
        chainstate: &mut StacksChainState,
        tip: &StacksBlockId,
        burnchain: &Burnchain,
    ) -> Result<(), net_error> {
        let response_metadata = HttpResponseMetadata::from(req);

        match RPCPoxInfoData::from_db(sortdb, chainstate, tip, burnchain) {
            Ok(pi) => {
                let response = HttpResponseType::PoxInfo(response_metadata, pi);
                response.send(http, fd)
            }
            Err(net_error::NotFoundError) => {
                debug!("Chain tip not found during get PoX info: {:?}", req);
                let response = HttpResponseType::NotFound(
                    response_metadata,
                    "Failed to find chain tip".to_string(),
                );
                response.send(http, fd)
            }
            Err(e) => {
                warn!("Failed to get PoX info {:?}: {:?}", req, &e);
                let response = HttpResponseType::ServerError(
                    response_metadata,
                    "Failed to query peer info".to_string(),
                );
                response.send(http, fd)
            }
        }
    }

    fn handle_getattachmentsinv<W: Write>(
        http: &mut StacksHttp,
        fd: &mut W,
        req: &HttpRequestType,
        atlasdb: &AtlasDB,
        index_block_hash: &StacksBlockId,
        pages_indexes: &HashSet<u32>,
        _options: &ConnectionOptions,
    ) -> Result<(), net_error> {
        // We are receiving a list of page indexes with a chain tip hash.
        // The amount of pages_indexes is capped by MAX_ATTACHMENT_INV_PAGES_PER_REQUEST (8)
        // Pages sizes are controlled by the constant ATTACHMENTS_INV_PAGE_SIZE (8), which
        // means that a `GET v2/attachments/inv` request can be requesting for a 64 bit vector
        // at once.
        // Since clients can be asking for non-consecutive pages indexes (1, 5_000, 10_000, ...),
        // we will be handling each page index separately.
        // We could also add the notion of "budget" so that a client could only get a limited number
        // of pages when they are spanning over many blocks.
        let response_metadata = HttpResponseMetadata::from(req);
        if pages_indexes.len() > MAX_ATTACHMENT_INV_PAGES_PER_REQUEST {
            let msg = format!(
                "Number of attachment inv pages is limited by {} per request",
                MAX_ATTACHMENT_INV_PAGES_PER_REQUEST
            );
            warn!("{}", msg);
            let response = HttpResponseType::BadRequest(response_metadata, msg);
            response.send(http, fd)?;
            return Ok(());
        }
        if pages_indexes.len() == 0 {
            let msg = format!("Page indexes missing");
            warn!("{}", msg);
            let response = HttpResponseType::NotFound(response_metadata, msg.clone());
            response.send(http, fd)?;
            return Ok(());
        }

        let mut pages_indexes = pages_indexes.iter().map(|i| *i).collect::<Vec<u32>>();
        pages_indexes.sort();

        let mut pages = vec![];

        for page_index in pages_indexes.iter() {
            match atlasdb.get_attachments_available_at_page_index(*page_index, &index_block_hash) {
                Ok(inventory) => {
                    pages.push(AttachmentPage {
                        inventory,
                        index: *page_index,
                    });
                }
                Err(e) => {
                    let msg = format!("Unable to read Atlas DB - {}", e);
                    warn!("{}", msg);
                    let response = HttpResponseType::NotFound(response_metadata, msg);
                    return response.send(http, fd);
                }
            }
        }

        let content = GetAttachmentsInvResponse {
            block_id: index_block_hash.clone(),
            pages,
        };
        let response = HttpResponseType::GetAttachmentsInv(response_metadata, content);
        response.send(http, fd)
    }

    fn handle_getattachment<W: Write>(
        http: &mut StacksHttp,
        fd: &mut W,
        req: &HttpRequestType,
        atlasdb: &mut AtlasDB,
        content_hash: Hash160,
    ) -> Result<(), net_error> {
        let response_metadata = HttpResponseMetadata::from(req);
        match atlasdb.find_attachment(&content_hash) {
            Ok(Some(attachment)) => {
                let content = GetAttachmentResponse { attachment };
                let response = HttpResponseType::GetAttachment(response_metadata, content);
                response.send(http, fd)
            }
            _ => {
                let msg = format!("Unable to find attachment");
                warn!("{}", msg);
                let response = HttpResponseType::NotFound(response_metadata, msg);
                response.send(http, fd)
            }
        }
    }

    /// Handle a GET neighbors
    /// The response will be synchronously written to the given fd (so use a fd that can buffer!)
    fn handle_getneighbors<W: Write>(
        http: &mut StacksHttp,
        fd: &mut W,
        req: &HttpRequestType,
        network: &PeerNetwork,
    ) -> Result<(), net_error> {
        let epoch = network.get_current_epoch();

        let response_metadata = HttpResponseMetadata::from(req);
        let neighbor_data = RPCNeighborsInfo::from_p2p(
            network.local_peer.network_id,
            epoch.network_epoch,
            &network.peers,
            &network.chain_view,
            &network.peerdb,
        )?;
        let response = HttpResponseType::Neighbors(response_metadata, neighbor_data);
        response.send(http, fd)
    }

    /// Handle a not-found
    fn handle_notfound<W: Write>(
        http: &mut StacksHttp,
        fd: &mut W,
        response_metadata: HttpResponseMetadata,
        msg: String,
    ) -> Result<Option<StreamCursor>, net_error> {
        let response = HttpResponseType::NotFound(response_metadata, msg);
        return response.send(http, fd).and_then(|_| Ok(None));
    }

    /// Handle a server error
    fn handle_server_error<W: Write>(
        http: &mut StacksHttp,
        fd: &mut W,
        response_metadata: HttpResponseMetadata,
        msg: String,
    ) -> Result<Option<StreamCursor>, net_error> {
        // oops
        warn!("{}", &msg);
        let response = HttpResponseType::ServerError(response_metadata, msg);
        return response.send(http, fd).and_then(|_| Ok(None));
    }

    /// Handle a GET headers. Start streaming the reply.
    /// The response's preamble (but not the headers list) will be synchronously written to the fd
    /// (so use a fd that can buffer!)
    /// Return a StreamCursor struct for the reward cycle we're sending, so we can continue to
    /// make progress sending it
    fn handle_getheaders<W: Write>(
        http: &mut StacksHttp,
        fd: &mut W,
        req: &HttpRequestType,
        tip: &StacksBlockId,
        quantity: u64,
        chainstate: &StacksChainState,
    ) -> Result<Option<StreamCursor>, net_error> {
        let response_metadata = HttpResponseMetadata::from(req);
        if quantity > (MAX_HEADERS as u64) {
            // bad request
            let response = HttpResponseType::BadRequestJSON(
                response_metadata,
                serde_json::Value::String(format!(
                    "Invalid request: requested more than {} headers",
                    MAX_HEADERS
                )),
            );
            response.send(http, fd).and_then(|_| Ok(None))
        } else {
            let stream = match StreamCursor::new_headers(chainstate, tip, quantity as u32) {
                Ok(stream) => stream,
                Err(chain_error::NoSuchBlockError) => {
                    return ConversationHttp::handle_notfound(
                        http,
                        fd,
                        response_metadata,
                        format!("No such block {:?}", &tip),
                    );
                }
                Err(e) => {
                    // nope -- error trying to check
                    warn!("Failed to load block header {:?}: {:?}", req, &e);
                    let response = HttpResponseType::ServerError(
                        response_metadata,
                        format!("Failed to query block header {}", tip.to_hex()),
                    );
                    return response.send(http, fd).and_then(|_| Ok(None));
                }
            };
            let response = HttpResponseType::HeaderStream(response_metadata);
            response.send(http, fd).and_then(|_| Ok(Some(stream)))
        }
    }

    /// Handle a GET block.  Start streaming the reply.
    /// The response's preamble (but not the block data) will be synchronously written to the fd
    /// (so use a fd that can buffer!)
    /// Return a StreamCursor struct for the block that we're sending, so we can continue to
    /// make progress sending it.
    fn handle_getblock<W: Write>(
        http: &mut StacksHttp,
        fd: &mut W,
        req: &HttpRequestType,
        index_block_hash: &StacksBlockId,
        chainstate: &StacksChainState,
    ) -> Result<Option<StreamCursor>, net_error> {
        monitoring::increment_stx_blocks_served_counter();
        let response_metadata = HttpResponseMetadata::from(req);

        // do we have this block?
        match StacksChainState::has_block_indexed(&chainstate.blocks_path, index_block_hash) {
            Ok(false) => {
                return ConversationHttp::handle_notfound(
                    http,
                    fd,
                    response_metadata,
                    format!("No such block {}", index_block_hash.to_hex()),
                );
            }
            Err(e) => {
                // nope -- error trying to check
                warn!("Failed to serve block {:?}: {:?}", req, &e);
                let response = HttpResponseType::ServerError(
                    response_metadata,
                    format!("Failed to query block {}", index_block_hash.to_hex()),
                );
                response.send(http, fd).and_then(|_| Ok(None))
            }
            Ok(true) => {
                // yup! start streaming it back
                let stream = StreamCursor::new_block(index_block_hash.clone());
                let response = HttpResponseType::BlockStream(response_metadata);
                response.send(http, fd).and_then(|_| Ok(Some(stream)))
            }
        }
    }

    /// Handle a GET confirmed microblock stream, by _anchor block hash_.  Start streaming the reply.
    /// The response's preamble (but not the block data) will be synchronously written to the fd
    /// (so use a fd that can buffer!)
    /// Return a StreamCursor struct for the block that we're sending, so we can continue to
    /// make progress sending it.
    fn handle_getmicroblocks_confirmed<W: Write>(
        http: &mut StacksHttp,
        fd: &mut W,
        req: &HttpRequestType,
        index_anchor_block_hash: &StacksBlockId,
        chainstate: &StacksChainState,
    ) -> Result<Option<StreamCursor>, net_error> {
        monitoring::increment_stx_confirmed_micro_blocks_served_counter();
        let response_metadata = HttpResponseMetadata::from(req);

        match chainstate.has_processed_microblocks(index_anchor_block_hash) {
            Ok(true) => {}
            Ok(false) => {
                return ConversationHttp::handle_notfound(
                    http,
                    fd,
                    response_metadata,
                    format!(
                        "No such confirmed microblock stream for anchor block {}",
                        &index_anchor_block_hash
                    ),
                );
            }
            Err(e) => {
                return ConversationHttp::handle_server_error(
                    http,
                    fd,
                    response_metadata,
                    format!(
                        "Failed to query confirmed microblock stream {:?}: {:?}",
                        req, &e
                    ),
                );
            }
        }

        match chainstate.get_confirmed_microblock_index_hash(index_anchor_block_hash) {
            Err(e) => {
                return ConversationHttp::handle_server_error(
                    http,
                    fd,
                    response_metadata,
                    format!(
                        "Failed to serve confirmed microblock stream {:?}: {:?}",
                        req, &e
                    ),
                );
            }
            Ok(None) => {
                return ConversationHttp::handle_notfound(
                    http,
                    fd,
                    response_metadata,
                    format!(
                        "No such confirmed microblock stream for anchor block {}",
                        &index_anchor_block_hash
                    ),
                );
            }
            Ok(Some(tail_index_microblock_hash)) => {
                let (response, stream_opt) = match StreamCursor::new_microblock_confirmed(
                    chainstate,
                    tail_index_microblock_hash.clone(),
                ) {
                    Ok(stream) => (
                        HttpResponseType::MicroblockStream(response_metadata),
                        Some(stream),
                    ),
                    Err(chain_error::NoSuchBlockError) => (
                        HttpResponseType::NotFound(
                            response_metadata,
                            format!(
                                "No such confirmed microblock stream ending with {}",
                                tail_index_microblock_hash.to_hex()
                            ),
                        ),
                        None,
                    ),
                    Err(_e) => {
                        debug!(
                            "Failed to load confirmed microblock stream {}: {:?}",
                            &tail_index_microblock_hash, &_e
                        );
                        (
                            HttpResponseType::ServerError(
                                response_metadata,
                                format!(
                                    "Failed to query confirmed microblock stream {}",
                                    tail_index_microblock_hash.to_hex()
                                ),
                            ),
                            None,
                        )
                    }
                };
                response.send(http, fd).and_then(|_| Ok(stream_opt))
            }
        }
    }

    /// Handle a GET confirmed microblock stream, by last _index microblock hash_ in the stream.  Start streaming the reply.
    /// The response's preamble (but not the block data) will be synchronously written to the fd
    /// (so use a fd that can buffer!)
    /// Return a StreamCursor struct for the block that we're sending, so we can continue to
    /// make progress sending it.
    fn handle_getmicroblocks_indexed<W: Write>(
        http: &mut StacksHttp,
        fd: &mut W,
        req: &HttpRequestType,
        tail_index_microblock_hash: &StacksBlockId,
        chainstate: &StacksChainState,
    ) -> Result<Option<StreamCursor>, net_error> {
        monitoring::increment_stx_micro_blocks_served_counter();
        let response_metadata = HttpResponseMetadata::from(req);

        // do we have this processed microblock stream?
        match StacksChainState::has_processed_microblocks_indexed(
            chainstate.db(),
            tail_index_microblock_hash,
        ) {
            Ok(false) => {
                // nope
                return ConversationHttp::handle_notfound(
                    http,
                    fd,
                    response_metadata,
                    format!(
                        "No such confirmed microblock stream ending with {}",
                        &tail_index_microblock_hash
                    ),
                );
            }
            Err(e) => {
                // nope
                return ConversationHttp::handle_server_error(
                    http,
                    fd,
                    response_metadata,
                    format!(
                        "Failed to serve confirmed microblock stream {:?}: {:?}",
                        req, &e
                    ),
                );
            }
            Ok(true) => {
                // yup! start streaming it back
                let (response, stream_opt) = match StreamCursor::new_microblock_confirmed(
                    chainstate,
                    tail_index_microblock_hash.clone(),
                ) {
                    Ok(stream) => (
                        HttpResponseType::MicroblockStream(response_metadata),
                        Some(stream),
                    ),
                    Err(chain_error::NoSuchBlockError) => (
                        HttpResponseType::NotFound(
                            response_metadata,
                            format!(
                                "No such confirmed microblock stream ending with {}",
                                tail_index_microblock_hash.to_hex()
                            ),
                        ),
                        None,
                    ),
                    Err(_e) => {
                        debug!(
                            "Failed to load confirmed indexed microblock stream {}: {:?}",
                            &tail_index_microblock_hash, &_e
                        );
                        (
                            HttpResponseType::ServerError(
                                response_metadata,
                                format!(
                                    "Failed to query confirmed microblock stream {}",
                                    tail_index_microblock_hash.to_hex()
                                ),
                            ),
                            None,
                        )
                    }
                };
                response.send(http, fd).and_then(|_| Ok(stream_opt))
            }
        }
    }

    /// Handle a GET token transfer cost.  Reply the entire response.
    /// TODO: accurately estimate the cost/length fee for token transfers, based on mempool
    /// pressure.
    fn handle_token_transfer_cost<W: Write>(
        http: &mut StacksHttp,
        fd: &mut W,
        req: &HttpRequestType,
    ) -> Result<(), net_error> {
        let response_metadata = HttpResponseMetadata::from(req);

        // todo -- need to actually estimate the cost / length for token transfers
        //   right now, it just uses the minimum.
        let fee = MINIMUM_TX_FEE_RATE_PER_BYTE;
        let response = HttpResponseType::TokenTransferCost(response_metadata, fee);
        response.send(http, fd).map(|_| ())
    }

    /// Handle a GET on an existing account, given the current chain tip.  Optionally supplies a
    /// MARF proof for each account detail loaded from the chain tip.
    fn handle_get_account_entry<W: Write>(
        http: &mut StacksHttp,
        fd: &mut W,
        req: &HttpRequestType,
        sortdb: &SortitionDB,
        chainstate: &mut StacksChainState,
        tip: &StacksBlockId,
        account: &PrincipalData,
        with_proof: bool,
    ) -> Result<(), net_error> {
        let response_metadata = HttpResponseMetadata::from(req);

        let response =
            match chainstate.maybe_read_only_clarity_tx(&sortdb.index_conn(), tip, |clarity_tx| {
                clarity_tx.with_clarity_db_readonly(|clarity_db| {
                    let key = ClarityDatabase::make_key_for_account_balance(&account);
                    let burn_block_height = clarity_db.get_current_burnchain_block_height() as u64;
<<<<<<< HEAD
                    let v1_unlock_height = clarity_db.get_v1_unlock_height();
                    let (balance, balance_proof) = clarity_db
                        .get_with_proof::<STXBalance>(&key)
                        .map(|(a, b)| (a, format!("0x{}", b.to_hex())))
                        .unwrap_or_else(|| (STXBalance::zero(), "".into()));
                    let balance_proof = if with_proof {
                        Some(balance_proof)
=======
                    let (balance, balance_proof) = if with_proof {
                        clarity_db
                            .get_with_proof::<STXBalance>(&key)
                            .map(|(a, b)| (a, Some(format!("0x{}", b.to_hex()))))
                            .unwrap_or_else(|| (STXBalance::zero(), Some("".into())))
>>>>>>> 194a5b84
                    } else {
                        clarity_db
                            .get::<STXBalance>(&key)
                            .map(|a| (a, None))
                            .unwrap_or_else(|| (STXBalance::zero(), None))
                    };

                    let key = ClarityDatabase::make_key_for_account_nonce(&account);
                    let (nonce, nonce_proof) = if with_proof {
                        clarity_db
                            .get_with_proof(&key)
                            .map(|(a, b)| (a, Some(format!("0x{}", b.to_hex()))))
                            .unwrap_or_else(|| (0, Some("".into())))
                    } else {
                        clarity_db
                            .get(&key)
                            .map(|a| (a, None))
                            .unwrap_or_else(|| (0, None))
                    };

                    let unlocked = balance
                        .get_available_balance_at_burn_block(burn_block_height, v1_unlock_height);
                    let (locked, unlock_height) = balance
                        .get_locked_balance_at_burn_block(burn_block_height, v1_unlock_height);

                    let balance = format!("0x{}", to_hex(&unlocked.to_be_bytes()));
                    let locked = format!("0x{}", to_hex(&locked.to_be_bytes()));

                    AccountEntryResponse {
                        balance,
                        locked,
                        unlock_height,
                        nonce,
                        balance_proof,
                        nonce_proof,
                    }
                })
            }) {
                Ok(Some(data)) => HttpResponseType::GetAccount(response_metadata, data),
                Ok(None) | Err(_) => {
                    HttpResponseType::NotFound(response_metadata, "Chain tip not found".into())
                }
            };

        response.send(http, fd).map(|_| ())
    }

    /// Handle a GET on a smart contract's data var, given the current chain tip.  Optionally
    /// supplies a MARF proof for the value.
    fn handle_get_data_var<W: Write>(
        http: &mut StacksHttp,
        fd: &mut W,
        req: &HttpRequestType,
        sortdb: &SortitionDB,
        chainstate: &mut StacksChainState,
        tip: &StacksBlockId,
        contract_addr: &StacksAddress,
        contract_name: &ContractName,
        var_name: &ClarityName,
        with_proof: bool,
    ) -> Result<(), net_error> {
        let response_metadata = HttpResponseMetadata::from(req);
        let contract_identifier =
            QualifiedContractIdentifier::new(contract_addr.clone().into(), contract_name.clone());

        let response =
            match chainstate.maybe_read_only_clarity_tx(&sortdb.index_conn(), tip, |clarity_tx| {
                clarity_tx.with_clarity_db_readonly(|clarity_db| {
                    let key = ClarityDatabase::make_key_for_trip(
                        &contract_identifier,
                        StoreType::Variable,
                        var_name,
                    );

                    let (value, marf_proof) = if with_proof {
                        clarity_db
                            .get_with_proof::<Value>(&key)
                            .map(|(a, b)| (a, Some(format!("0x{}", b.to_hex()))))?
                    } else {
                        clarity_db.get::<Value>(&key).map(|a| (a, None))?
                    };

                    let data = format!("0x{}", value.serialize());
                    Some(DataVarResponse { data, marf_proof })
                })
            }) {
                Ok(Some(Some(data))) => HttpResponseType::GetDataVar(response_metadata, data),
                Ok(Some(None)) => {
                    HttpResponseType::NotFound(response_metadata, "Data var not found".into())
                }
                Ok(None) | Err(_) => {
                    HttpResponseType::NotFound(response_metadata, "Chain tip not found".into())
                }
            };

        response.send(http, fd).map(|_| ())
    }

    /// Handle a GET on a smart contract's data map, given the current chain tip.  Optionally
    /// supplies a MARF proof for the value.
    fn handle_get_map_entry<W: Write>(
        http: &mut StacksHttp,
        fd: &mut W,
        req: &HttpRequestType,
        sortdb: &SortitionDB,
        chainstate: &mut StacksChainState,
        tip: &StacksBlockId,
        contract_addr: &StacksAddress,
        contract_name: &ContractName,
        map_name: &ClarityName,
        key: &Value,
        with_proof: bool,
    ) -> Result<(), net_error> {
        let response_metadata = HttpResponseMetadata::from(req);
        let contract_identifier =
            QualifiedContractIdentifier::new(contract_addr.clone().into(), contract_name.clone());

        let response =
            match chainstate.maybe_read_only_clarity_tx(&sortdb.index_conn(), tip, |clarity_tx| {
                clarity_tx.with_clarity_db_readonly(|clarity_db| {
                    let key = ClarityDatabase::make_key_for_data_map_entry(
                        &contract_identifier,
                        map_name,
                        key,
                    );
                    let (value, marf_proof) = if with_proof {
                        clarity_db
                            .get_with_proof::<Value>(&key)
                            .map(|(a, b)| (a, Some(format!("0x{}", b.to_hex()))))
                            .unwrap_or_else(|| {
                                test_debug!("No value for '{}' in {}", &key, tip);
                                (Value::none(), Some("".into()))
                            })
                    } else {
                        clarity_db
                            .get::<Value>(&key)
                            .map(|a| (a, None))
                            .unwrap_or_else(|| {
                                test_debug!("No value for '{}' in {}", &key, tip);
                                (Value::none(), None)
                            })
                    };

                    let data = format!("0x{}", value.serialize());
                    MapEntryResponse { data, marf_proof }
                })
            }) {
                Ok(Some(data)) => HttpResponseType::GetMapEntry(response_metadata, data),
                Ok(None) | Err(_) => {
                    HttpResponseType::NotFound(response_metadata, "Chain tip not found".into())
                }
            };

        response.send(http, fd).map(|_| ())
    }

    /// Handle a POST to run a read-only function call with the given parameters on the given chain
    /// tip.  Returns the result of the function call.  Returns a CallReadOnlyResponse on success.
    fn handle_readonly_function_call<W: Write>(
        http: &mut StacksHttp,
        fd: &mut W,
        req: &HttpRequestType,
        sortdb: &SortitionDB,
        chainstate: &mut StacksChainState,
        tip: &StacksBlockId,
        contract_addr: &StacksAddress,
        contract_name: &ContractName,
        function: &ClarityName,
        sender: &PrincipalData,
        args: &[Value],
        options: &ConnectionOptions,
    ) -> Result<(), net_error> {
        let response_metadata = HttpResponseMetadata::from(req);
        let contract_identifier =
            QualifiedContractIdentifier::new(contract_addr.clone().into(), contract_name.clone());

        let args: Vec<_> = args
            .iter()
            .map(|x| SymbolicExpression::atom_value(x.clone()))
            .collect();
        let mainnet = chainstate.mainnet;
        let mut cost_limit = options.read_only_call_limit.clone();
        cost_limit.write_length = 0;
        cost_limit.write_count = 0;

        let data_opt_res =
            chainstate.maybe_read_only_clarity_tx(&sortdb.index_conn(), tip, |clarity_tx| {
                let epoch = clarity_tx.get_epoch();
                let cost_track = clarity_tx
                    .with_clarity_db_readonly(|clarity_db| {
                        LimitedCostTracker::new_mid_block(mainnet, cost_limit, clarity_db, epoch)
                    })
                    .map_err(|_| {
                        ClarityRuntimeError::from(InterpreterError::CostContractLoadFailure)
                    })?;

                clarity_tx.with_readonly_clarity_env(mainnet, sender.clone(), cost_track, |env| {
                    // we want to execute any function as long as no actual writes are made as
                    // opposed to be limited to purely calling `define-read-only` functions,
                    // so use `read_only = false`.  This broadens the number of functions that
                    // can be called, and also circumvents limitations on `define-read-only`
                    // functions that can not use `contrac-call?`, even when calling other
                    // read-only functions
                    env.execute_contract(&contract_identifier, function.as_str(), &args, false)
                })
            });

        let response = match data_opt_res {
            Ok(Some(Ok(data))) => HttpResponseType::CallReadOnlyFunction(
                response_metadata,
                CallReadOnlyResponse {
                    okay: true,
                    result: Some(format!("0x{}", data.serialize())),
                    cause: None,
                },
            ),
            Ok(Some(Err(e))) => match e {
                Unchecked(CheckErrors::CostBalanceExceeded(actual_cost, _))
                    if actual_cost.write_count > 0 =>
                {
                    HttpResponseType::CallReadOnlyFunction(
                        response_metadata,
                        CallReadOnlyResponse {
                            okay: false,
                            result: None,
                            cause: Some("NotReadOnly".to_string()),
                        },
                    )
                }
                _ => HttpResponseType::CallReadOnlyFunction(
                    response_metadata,
                    CallReadOnlyResponse {
                        okay: false,
                        result: None,
                        cause: Some(e.to_string()),
                    },
                ),
            },
            Ok(None) | Err(_) => {
                HttpResponseType::NotFound(response_metadata, "Chain tip not found".into())
            }
        };
        response.send(http, fd).map(|_| ())
    }

    /// Handle a GET to fetch a contract's source code, given the chain tip.  Optionally returns a
    /// MARF proof as well.
    fn handle_get_contract_src<W: Write>(
        http: &mut StacksHttp,
        fd: &mut W,
        req: &HttpRequestType,
        sortdb: &SortitionDB,
        chainstate: &mut StacksChainState,
        tip: &StacksBlockId,
        contract_addr: &StacksAddress,
        contract_name: &ContractName,
        with_proof: bool,
    ) -> Result<(), net_error> {
        let response_metadata = HttpResponseMetadata::from(req);
        let contract_identifier =
            QualifiedContractIdentifier::new(contract_addr.clone().into(), contract_name.clone());

        let response =
            match chainstate.maybe_read_only_clarity_tx(&sortdb.index_conn(), tip, |clarity_tx| {
                clarity_tx.with_clarity_db_readonly(|db| {
                    let source = db.get_contract_src(&contract_identifier)?;
                    let contract_commit_key = make_contract_hash_key(&contract_identifier);
                    let (contract_commit, proof) = if with_proof {
                        db.get_with_proof::<ContractCommitment>(&contract_commit_key)
                            .map(|(a, b)| (a, Some(format!("0x{}", &b.to_hex()))))
                            .expect("BUG: obtained source, but couldn't get contract commit")
                    } else {
                        db.get::<ContractCommitment>(&contract_commit_key)
                            .map(|a| (a, None))
                            .expect("BUG: obtained source, but couldn't get contract commit")
                    };

                    let publish_height = contract_commit.block_height;
                    Some(ContractSrcResponse {
                        source,
                        publish_height,
                        marf_proof: proof,
                    })
                })
            }) {
                Ok(Some(Some(data))) => HttpResponseType::GetContractSrc(response_metadata, data),
                Ok(Some(None)) => HttpResponseType::NotFound(
                    response_metadata,
                    "No contract source data found".into(),
                ),
                Ok(None) | Err(_) => {
                    HttpResponseType::NotFound(response_metadata, "Chain tip not found".into())
                }
            };

        response.send(http, fd).map(|_| ())
    }

    /// Handle a GET to fetch whether or not a contract implements a certain trait
    fn handle_get_is_trait_implemented<W: Write>(
        http: &mut StacksHttp,
        fd: &mut W,
        req: &HttpRequestType,
        sortdb: &SortitionDB,
        chainstate: &mut StacksChainState,
        tip: &StacksBlockId,
        contract_addr: &StacksAddress,
        contract_name: &ContractName,
        trait_id: &TraitIdentifier,
    ) -> Result<(), net_error> {
        let response_metadata = HttpResponseMetadata::from(req);
        let contract_identifier =
            QualifiedContractIdentifier::new(contract_addr.clone().into(), contract_name.clone());

        let response =
            match chainstate.maybe_read_only_clarity_tx(&sortdb.index_conn(), tip, |clarity_tx| {
                clarity_tx.with_clarity_db_readonly(|db| {
                    let analysis = db.load_contract_analysis(&contract_identifier)?;
                    if analysis.implemented_traits.contains(trait_id) {
                        Some(GetIsTraitImplementedResponse {
                            is_implemented: true,
                        })
                    } else {
                        let trait_defining_contract =
                            db.load_contract_analysis(&trait_id.contract_identifier)?;
                        let trait_definition =
                            trait_defining_contract.get_defined_trait(&trait_id.name)?;
                        let is_implemented = analysis
                            .check_trait_compliance(trait_id, trait_definition)
                            .is_ok();
                        Some(GetIsTraitImplementedResponse { is_implemented })
                    }
                })
            }) {
                Ok(Some(Some(data))) => {
                    HttpResponseType::GetIsTraitImplemented(response_metadata, data)
                }
                Ok(Some(None)) => HttpResponseType::NotFound(
                    response_metadata,
                    "No contract analysis found or trait definition not found".into(),
                ),
                Ok(None) | Err(_) => {
                    HttpResponseType::NotFound(response_metadata, "Chain tip not found".into())
                }
            };

        response.send(http, fd).map(|_| ())
    }

    /// Handle a GET to fetch a contract's analysis data, given the chain tip.  Note that this isn't
    /// something that's anchored to the blockchain, and can be different across different versions
    /// of Stacks -- callers must trust the Stacks node to return correct analysis data.
    /// Callers who don't trust the Stacks node should just fetch the contract source
    /// code and analyze it offline.
    fn handle_get_contract_abi<W: Write>(
        http: &mut StacksHttp,
        fd: &mut W,
        req: &HttpRequestType,
        sortdb: &SortitionDB,
        chainstate: &mut StacksChainState,
        tip: &StacksBlockId,
        contract_addr: &StacksAddress,
        contract_name: &ContractName,
    ) -> Result<(), net_error> {
        let response_metadata = HttpResponseMetadata::from(req);
        let contract_identifier =
            QualifiedContractIdentifier::new(contract_addr.clone().into(), contract_name.clone());

        let response =
            match chainstate.maybe_read_only_clarity_tx(&sortdb.index_conn(), tip, |clarity_tx| {
                clarity_tx.with_analysis_db_readonly(|db| {
                    let contract = db.load_contract(&contract_identifier)?;
                    contract.contract_interface
                })
            }) {
                Ok(Some(Some(data))) => HttpResponseType::GetContractABI(response_metadata, data),
                Ok(Some(None)) => HttpResponseType::NotFound(
                    response_metadata,
                    "No contract interface data found".into(),
                ),
                Ok(None) | Err(_) => {
                    HttpResponseType::NotFound(response_metadata, "Chain tip not found".into())
                }
            };

        response.send(http, fd).map(|_| ())
    }

    /// Handle a GET unconfirmed microblock stream.  Start streaming the reply.
    /// The response's preamble (but not the block data) will be synchronously written to the fd
    /// (so use a fd that can buffer!)
    /// Return a StreamCursor struct for the block that we're sending, so we can continue to
    /// make progress sending it.
    fn handle_getmicroblocks_unconfirmed<W: Write>(
        http: &mut StacksHttp,
        fd: &mut W,
        req: &HttpRequestType,
        index_anchor_block_hash: &StacksBlockId,
        min_seq: u16,
        chainstate: &StacksChainState,
    ) -> Result<Option<StreamCursor>, net_error> {
        let response_metadata = HttpResponseMetadata::from(req);

        // do we have this unconfirmed microblock stream?
        match chainstate.has_any_staging_microblock_indexed(index_anchor_block_hash, min_seq) {
            Ok(false) => {
                // nope
                let response = HttpResponseType::NotFound(
                    response_metadata,
                    format!(
                        "No such unconfirmed microblock stream for {} at or after {}",
                        index_anchor_block_hash.to_hex(),
                        min_seq
                    ),
                );
                response.send(http, fd).and_then(|_| Ok(None))
            }
            Err(e) => {
                // nope
                warn!(
                    "Failed to serve confirmed microblock stream {:?}: {:?}",
                    req, &e
                );
                let response = HttpResponseType::ServerError(
                    response_metadata,
                    format!(
                        "Failed to query unconfirmed microblock stream for {} at or after {}",
                        index_anchor_block_hash.to_hex(),
                        min_seq
                    ),
                );
                response.send(http, fd).and_then(|_| Ok(None))
            }
            Ok(true) => {
                // yup! start streaming it back
                let (response, stream_opt) = match StreamCursor::new_microblock_unconfirmed(
                    chainstate,
                    index_anchor_block_hash.clone(),
                    min_seq,
                ) {
                    Ok(stream) => (
                        HttpResponseType::MicroblockStream(response_metadata),
                        Some(stream),
                    ),
                    Err(chain_error::NoSuchBlockError) => (
                        HttpResponseType::NotFound(
                            response_metadata,
                            format!(
                                "No such unconfirmed microblock stream starting with {}",
                                index_anchor_block_hash.to_hex()
                            ),
                        ),
                        None,
                    ),
                    Err(_e) => {
                        debug!(
                            "Failed to load unconfirmed microblock stream {}: {:?}",
                            &index_anchor_block_hash, &_e
                        );
                        (
                            HttpResponseType::ServerError(
                                response_metadata,
                                format!(
                                    "Failed to query unconfirmed microblock stream {}",
                                    index_anchor_block_hash.to_hex()
                                ),
                            ),
                            None,
                        )
                    }
                };
                response.send(http, fd).and_then(|_| Ok(stream_opt))
            }
        }
    }

    /// Handle a GET unconfirmed transaction.
    /// The response will be synchronously written to the fd.
    fn handle_gettransaction_unconfirmed<W: Write>(
        http: &mut StacksHttp,
        fd: &mut W,
        req: &HttpRequestType,
        chainstate: &StacksChainState,
        mempool: &MemPoolDB,
        txid: &Txid,
    ) -> Result<(), net_error> {
        let response_metadata = HttpResponseMetadata::from(req);

        // present in the unconfirmed state?
        if let Some(ref unconfirmed) = chainstate.unconfirmed_state.as_ref() {
            if let Some((transaction, mblock_hash, seq)) =
                unconfirmed.get_unconfirmed_transaction(txid)
            {
                let response = HttpResponseType::UnconfirmedTransaction(
                    response_metadata,
                    UnconfirmedTransactionResponse {
                        status: UnconfirmedTransactionStatus::Microblock {
                            block_hash: mblock_hash,
                            seq: seq,
                        },
                        tx: to_hex(&transaction.serialize_to_vec()),
                    },
                );
                return response.send(http, fd).map(|_| ());
            }
        }

        // present in the mempool?
        if let Some(txinfo) = MemPoolDB::get_tx(mempool.conn(), txid)? {
            let response = HttpResponseType::UnconfirmedTransaction(
                response_metadata,
                UnconfirmedTransactionResponse {
                    status: UnconfirmedTransactionStatus::Mempool,
                    tx: to_hex(&txinfo.tx.serialize_to_vec()),
                },
            );
            return response.send(http, fd).map(|_| ());
        }

        // not found
        let response = HttpResponseType::NotFound(
            response_metadata,
            format!("No such unconfirmed transaction {}", txid),
        );
        return response.send(http, fd).map(|_| ());
    }

    /// Load up the canonical Stacks chain tip.  Note that this is subject to both burn chain block
    /// Stacks block availability -- different nodes with different partial replicas of the Stacks chain state
    /// will return different values here.
    /// tip_opt is given by the HTTP request as the optional query parameter for the chain tip
    /// hash.  It will be None if there was no paramter given.
    /// The order of chain tips this method prefers is as follows:
    /// * tip_opt, if it's Some(..),
    /// * the unconfirmed canonical stacks chain tip, if initialized
    /// * the confirmed canonical stacks chain tip
    fn handle_load_stacks_chain_tip<W: Write>(
        http: &mut StacksHttp,
        fd: &mut W,
        req: &HttpRequestType,
        tip_opt: Option<&StacksBlockId>,
        sortdb: &SortitionDB,
        chainstate: &StacksChainState,
    ) -> Result<Option<StacksBlockId>, net_error> {
        match tip_opt {
            Some(tip) => Ok(Some(*tip).clone()),
            None => match chainstate.get_stacks_chain_tip(sortdb)? {
                Some(tip) => Ok(Some(StacksBlockHeader::make_index_block_hash(
                    &tip.consensus_hash,
                    &tip.anchored_block_hash,
                ))),
                None => {
                    let response_metadata = HttpResponseMetadata::from(req);
                    warn!("Failed to load Stacks chain tip");
                    let response = HttpResponseType::ServerError(
                        response_metadata,
                        format!("Failed to load Stacks chain tip"),
                    );
                    response.send(http, fd).and_then(|_| Ok(None))
                }
            },
        }
    }

    fn handle_load_stacks_chain_tip_hashes<W: Write>(
        http: &mut StacksHttp,
        fd: &mut W,
        req: &HttpRequestType,
        tip_opt: Option<&StacksBlockId>,
        sortdb: &SortitionDB,
        chainstate: &StacksChainState,
    ) -> Result<Option<(ConsensusHash, BlockHeaderHash)>, net_error> {
        match tip_opt {
            Some(tip) => match chainstate.get_block_header_hashes(&tip)? {
                Some((ch, bl)) => {
                    return Ok(Some((ch, bl)));
                }
                None => {}
            },
            None => match chainstate.get_stacks_chain_tip(sortdb)? {
                Some(tip) => {
                    return Ok(Some((tip.consensus_hash, tip.anchored_block_hash)));
                }
                None => {}
            },
        }
        let response_metadata = HttpResponseMetadata::from(req);
        warn!("Failed to load Stacks chain tip");
        let response = HttpResponseType::ServerError(
            response_metadata,
            format!("Failed to load Stacks chain tip"),
        );
        response.send(http, fd).and_then(|_| Ok(None))
    }

    fn handle_post_fee_rate_estimate<W: Write>(
        http: &mut StacksHttp,
        fd: &mut W,
        req: &HttpRequestType,
        handler_args: &RPCHandlerArgs,
        sortdb: &SortitionDB,
        tx: &TransactionPayload,
        estimated_len: u64,
    ) -> Result<(), net_error> {
        let response_metadata = HttpResponseMetadata::from(req);
        let tip = SortitionDB::get_canonical_burn_chain_tip(sortdb.conn())?;
        let stacks_epoch = SortitionDB::get_stacks_epoch(sortdb.conn(), tip.block_height)?
                .ok_or_else(|| {
                    warn!(
                        "Failed to get fee rate estimate because could not load Stacks epoch for canonical burn height = {}",
                        tip.block_height
                    );
                    net_error::ChainstateError("Could not load Stacks epoch for canonical burn height".into())
                })?;
        if let Some((cost_estimator, fee_estimator, metric)) = handler_args.get_estimators_ref() {
            let estimated_cost = match cost_estimator.estimate_cost(tx, &stacks_epoch.epoch_id) {
                Ok(x) => x,
                Err(e) => {
                    debug!(
                        "Estimator RPC endpoint failed to estimate tx: {}",
                        tx.name()
                    );
                    return HttpResponseType::BadRequestJSON(response_metadata, e.into_json())
                        .send(http, fd);
                }
            };

            let scalar_cost =
                metric.from_cost_and_len(&estimated_cost, &stacks_epoch.block_limit, estimated_len);
            let fee_rates = match fee_estimator.get_rate_estimates() {
                Ok(x) => x,
                Err(e) => {
                    debug!(
                        "Estimator RPC endpoint failed to estimate fees for tx: {}",
                        tx.name()
                    );
                    return HttpResponseType::BadRequestJSON(response_metadata, e.into_json())
                        .send(http, fd);
                }
            };

            let mut estimations = RPCFeeEstimate::estimate_fees(scalar_cost, fee_rates).to_vec();

            let minimum_fee = estimated_len * MINIMUM_TX_FEE_RATE_PER_BYTE;

            for estimate in estimations.iter_mut() {
                if estimate.fee < minimum_fee {
                    estimate.fee = minimum_fee;
                }
            }

            let response = HttpResponseType::TransactionFeeEstimation(
                response_metadata,
                RPCFeeEstimateResponse {
                    estimated_cost,
                    estimations,
                    estimated_cost_scalar: scalar_cost,
                    cost_scalar_change_by_byte: metric.change_per_byte(),
                },
            );
            response.send(http, fd)
        } else {
            debug!("Fee and cost estimation not configured on this stacks node");
            let response = HttpResponseType::BadRequestJSON(
                response_metadata,
                json!({
                    "error": "Fee and Cost Estimation not configured on this Stacks node",
                    "reason": "CostEstimationDisabled",
                }),
            );
            response.send(http, fd)
        }
    }

    /// Handle a transaction.  Directly submit it to the mempool so the client can see any
    /// rejection reasons up-front (different from how the peer network handles it).  Indicate
    /// whether or not the transaction was accepted (and thus needs to be forwarded) in the return
    /// value.
    fn handle_post_transaction<W: Write>(
        http: &mut StacksHttp,
        fd: &mut W,
        req: &HttpRequestType,
        chainstate: &mut StacksChainState,
        sortdb: &SortitionDB,
        consensus_hash: ConsensusHash,
        block_hash: BlockHeaderHash,
        mempool: &mut MemPoolDB,
        tx: StacksTransaction,
        atlasdb: &mut AtlasDB,
        attachment: Option<Attachment>,
        event_observer: Option<&dyn MemPoolEventDispatcher>,
    ) -> Result<bool, net_error> {
        let txid = tx.txid();
        let response_metadata = HttpResponseMetadata::from(req);
        let (response, accepted) = if mempool.has_tx(&txid) {
            debug!("Mempool already has POSTed transaction {}", &txid);
            (
                HttpResponseType::TransactionID(response_metadata, txid),
                false,
            )
        } else {
            let tip = SortitionDB::get_canonical_burn_chain_tip(sortdb.conn())?;
            let stacks_epoch = sortdb
                .index_conn()
                .get_stacks_epoch(tip.block_height as u32)
                .ok_or_else(|| {
                    warn!(
                        "Failed to store transaction because could not load Stacks epoch for canonical burn height = {}",
                        tip.block_height
                    );
                    net_error::ChainstateError("Could not load Stacks epoch for canonical burn height".into())
                })?;

            match mempool.submit(
                chainstate,
                &consensus_hash,
                &block_hash,
                &tx,
                event_observer,
                &stacks_epoch.block_limit,
                &stacks_epoch.epoch_id,
            ) {
                Ok(_) => {
                    debug!("Mempool accepted POSTed transaction {}", &txid);
                    (
                        HttpResponseType::TransactionID(response_metadata, txid),
                        true,
                    )
                }
                Err(e) => {
                    debug!("Mempool rejected POSTed transaction {}: {:?}", &txid, &e);
                    (
                        HttpResponseType::BadRequestJSON(response_metadata, e.into_json(&txid)),
                        false,
                    )
                }
            }
        };

        if let Some(ref attachment) = attachment {
            if let TransactionPayload::ContractCall(ref contract_call) = tx.payload {
                if atlasdb
                    .should_keep_attachment(&contract_call.to_clarity_contract_id(), &attachment)
                {
                    atlasdb
                        .insert_uninstantiated_attachment(attachment)
                        .map_err(|e| net_error::DBError(e))?;
                }
            }
        }

        response.send(http, fd).and_then(|_| Ok(accepted))
    }

    /// Handle a block.  Directly submit a Stacks block to this node's chain state.
    /// Indicate whether or not the block was accepted (i.e. it was new, and valid)
    fn handle_post_block<W: Write>(
        http: &mut StacksHttp,
        fd: &mut W,
        req: &HttpRequestType,
        sortdb: &SortitionDB,
        chainstate: &mut StacksChainState,
        consensus_hash: &ConsensusHash,
        block: &StacksBlock,
    ) -> Result<bool, net_error> {
        let response_metadata = HttpResponseMetadata::from(req);
        // is this a consensus hash we recognize?
        let (response, accepted) =
            match SortitionDB::get_sortition_id_by_consensus(&sortdb.conn(), consensus_hash) {
                Ok(Some(_)) => {
                    // we recognize this consensus hash
                    let ic = sortdb.index_conn();
                    match Relayer::process_new_anchored_block(
                        &ic,
                        chainstate,
                        consensus_hash,
                        block,
                        0,
                    ) {
                        Ok(true) => {
                            debug!(
                                "Accepted Stacks block {}/{}",
                                consensus_hash,
                                &block.block_hash()
                            );
                            (
                                HttpResponseType::StacksBlockAccepted(
                                    response_metadata,
                                    StacksBlockHeader::make_index_block_hash(
                                        consensus_hash,
                                        &block.block_hash(),
                                    ),
                                    true,
                                ),
                                true,
                            )
                        }
                        Ok(false) => {
                            debug!(
                                "Did not accept Stacks block {}/{}",
                                consensus_hash,
                                &block.block_hash()
                            );
                            (
                                HttpResponseType::StacksBlockAccepted(
                                    response_metadata,
                                    StacksBlockHeader::make_index_block_hash(
                                        consensus_hash,
                                        &block.block_hash(),
                                    ),
                                    false,
                                ),
                                false,
                            )
                        }
                        Err(e) => {
                            error!(
                                "Failed to process anchored block {}/{}: {:?}",
                                consensus_hash,
                                &block.block_hash(),
                                &e
                            );
                            (
                                HttpResponseType::ServerError(
                                    response_metadata,
                                    format!(
                                        "Failed to process anchored block {}/{}: {:?}",
                                        consensus_hash,
                                        &block.block_hash(),
                                        &e
                                    ),
                                ),
                                false,
                            )
                        }
                    }
                }
                Ok(None) => {
                    debug!(
                        "Unrecognized consensus hash {} for block {}",
                        consensus_hash,
                        &block.block_hash()
                    );
                    (
                        HttpResponseType::NotFound(
                            response_metadata,
                            format!("No such consensus hash '{}'", consensus_hash),
                        ),
                        false,
                    )
                }
                Err(e) => {
                    error!(
                        "Failed to query sortition ID by consensus '{}'",
                        consensus_hash
                    );
                    (
                        HttpResponseType::ServerError(
                            response_metadata,
                            format!(
                                "Failed to query sortition ID for consensus hash '{}': {:?}",
                                consensus_hash, &e
                            ),
                        ),
                        false,
                    )
                }
            };

        response.send(http, fd).and_then(|_| Ok(accepted))
    }

    /// Handle a microblock.  Directly submit it to the microblock store so the client can see any
    /// rejection reasons up-front (different from how the peer network handles it).  Indicate
    /// whether or not the microblock was accepted (and thus needs to be forwarded) in the return
    /// value.
    fn handle_post_microblock<W: Write>(
        http: &mut StacksHttp,
        fd: &mut W,
        req: &HttpRequestType,
        consensus_hash: &ConsensusHash,
        block_hash: &BlockHeaderHash,
        chainstate: &mut StacksChainState,
        microblock: &StacksMicroblock,
    ) -> Result<bool, net_error> {
        let response_metadata = HttpResponseMetadata::from(req);
        let (response, accepted) =
            match chainstate.preprocess_streamed_microblock(consensus_hash, block_hash, microblock)
            {
                Ok(accepted) => {
                    if accepted {
                        debug!(
                            "Accepted uploaded microblock {}/{}-{}",
                            &consensus_hash,
                            &block_hash,
                            &microblock.block_hash()
                        );
                    } else {
                        debug!(
                            "Did not accept microblock {}/{}-{}",
                            &consensus_hash,
                            &block_hash,
                            &microblock.block_hash()
                        );
                    }

                    (
                        HttpResponseType::MicroblockHash(
                            response_metadata,
                            microblock.block_hash(),
                        ),
                        accepted,
                    )
                }
                Err(e) => (
                    HttpResponseType::BadRequestJSON(response_metadata, e.into_json()),
                    false,
                ),
            };

        response.send(http, fd).and_then(|_| Ok(accepted))
    }

    /// Handle an external HTTP request.
    /// Some requests, such as those for blocks, will create new reply streams.  This method adds
    /// those new streams into the `reply_streams` set.
    /// Returns a StacksMessageType option -- it's Some(...) if we need to forward a message to the
    /// peer network (like a transaction or a block or microblock)
    pub fn handle_request(
        &mut self,
        req: HttpRequestType,
        network: &mut PeerNetwork,
        sortdb: &SortitionDB,
        chainstate: &mut StacksChainState,
        mempool: &mut MemPoolDB,
        handler_opts: &RPCHandlerArgs,
    ) -> Result<Option<StacksMessageType>, net_error> {
        let mut reply = self.connection.make_relay_handle(self.conn_id)?;
        let keep_alive = req.metadata().keep_alive;
        let mut ret = None;

        let stream_opt = match req {
            HttpRequestType::GetInfo(ref _md) => {
                ConversationHttp::handle_getinfo(
                    &mut self.connection.protocol,
                    &mut reply,
                    &req,
                    network,
                    chainstate,
                    handler_opts,
                )?;
                None
            }
            HttpRequestType::GetPoxInfo(ref _md, ref tip_opt) => {
                if let Some(tip) = ConversationHttp::handle_load_stacks_chain_tip(
                    &mut self.connection.protocol,
                    &mut reply,
                    &req,
                    tip_opt.as_ref(),
                    sortdb,
                    chainstate,
                )? {
                    ConversationHttp::handle_getpoxinfo(
                        &mut self.connection.protocol,
                        &mut reply,
                        &req,
                        sortdb,
                        chainstate,
                        &tip,
                        &network.burnchain,
                    )?;
                }
                None
            }
            HttpRequestType::GetNeighbors(ref _md) => {
                ConversationHttp::handle_getneighbors(
                    &mut self.connection.protocol,
                    &mut reply,
                    &req,
                    network,
                )?;
                None
            }
            HttpRequestType::GetHeaders(ref _md, ref quantity, ref tip_opt) => {
                if let Some(tip) = ConversationHttp::handle_load_stacks_chain_tip(
                    &mut self.connection.protocol,
                    &mut reply,
                    &req,
                    tip_opt.as_ref(),
                    sortdb,
                    chainstate,
                )? {
                    ConversationHttp::handle_getheaders(
                        &mut self.connection.protocol,
                        &mut reply,
                        &req,
                        &tip,
                        *quantity,
                        chainstate,
                    )?
                } else {
                    None
                }
            }
            HttpRequestType::GetBlock(ref _md, ref index_block_hash) => {
                ConversationHttp::handle_getblock(
                    &mut self.connection.protocol,
                    &mut reply,
                    &req,
                    index_block_hash,
                    chainstate,
                )?
            }
            HttpRequestType::GetMicroblocksIndexed(ref _md, ref index_head_hash) => {
                ConversationHttp::handle_getmicroblocks_indexed(
                    &mut self.connection.protocol,
                    &mut reply,
                    &req,
                    index_head_hash,
                    chainstate,
                )?
            }
            HttpRequestType::GetMicroblocksConfirmed(ref _md, ref anchor_index_block_hash) => {
                ConversationHttp::handle_getmicroblocks_confirmed(
                    &mut self.connection.protocol,
                    &mut reply,
                    &req,
                    anchor_index_block_hash,
                    chainstate,
                )?
            }
            HttpRequestType::GetMicroblocksUnconfirmed(
                ref _md,
                ref index_anchor_block_hash,
                ref min_seq,
            ) => ConversationHttp::handle_getmicroblocks_unconfirmed(
                &mut self.connection.protocol,
                &mut reply,
                &req,
                index_anchor_block_hash,
                *min_seq,
                chainstate,
            )?,
            HttpRequestType::GetTransactionUnconfirmed(ref _md, ref txid) => {
                ConversationHttp::handle_gettransaction_unconfirmed(
                    &mut self.connection.protocol,
                    &mut reply,
                    &req,
                    chainstate,
                    mempool,
                    txid,
                )?;
                None
            }
            HttpRequestType::GetAccount(ref _md, ref principal, ref tip_opt, ref with_proof) => {
                if let Some(tip) = ConversationHttp::handle_load_stacks_chain_tip(
                    &mut self.connection.protocol,
                    &mut reply,
                    &req,
                    tip_opt.as_ref(),
                    sortdb,
                    chainstate,
                )? {
                    ConversationHttp::handle_get_account_entry(
                        &mut self.connection.protocol,
                        &mut reply,
                        &req,
                        sortdb,
                        chainstate,
                        &tip,
                        principal,
                        *with_proof,
                    )?;
                }
                None
            }
            HttpRequestType::GetDataVar(
                ref _md,
                ref contract_addr,
                ref contract_name,
                ref var_name,
                ref tip_opt,
                ref with_proof,
            ) => {
                if let Some(tip) = ConversationHttp::handle_load_stacks_chain_tip(
                    &mut self.connection.protocol,
                    &mut reply,
                    &req,
                    tip_opt.as_ref(),
                    sortdb,
                    chainstate,
                )? {
                    ConversationHttp::handle_get_data_var(
                        &mut self.connection.protocol,
                        &mut reply,
                        &req,
                        sortdb,
                        chainstate,
                        &tip,
                        contract_addr,
                        contract_name,
                        var_name,
                        *with_proof,
                    )?;
                }
                None
            }
            HttpRequestType::GetMapEntry(
                ref _md,
                ref contract_addr,
                ref contract_name,
                ref map_name,
                ref key,
                ref tip_opt,
                ref with_proof,
            ) => {
                if let Some(tip) = ConversationHttp::handle_load_stacks_chain_tip(
                    &mut self.connection.protocol,
                    &mut reply,
                    &req,
                    tip_opt.as_ref(),
                    sortdb,
                    chainstate,
                )? {
                    ConversationHttp::handle_get_map_entry(
                        &mut self.connection.protocol,
                        &mut reply,
                        &req,
                        sortdb,
                        chainstate,
                        &tip,
                        contract_addr,
                        contract_name,
                        map_name,
                        key,
                        *with_proof,
                    )?;
                }
                None
            }
            HttpRequestType::GetTransferCost(ref _md) => {
                ConversationHttp::handle_token_transfer_cost(
                    &mut self.connection.protocol,
                    &mut reply,
                    &req,
                )?;
                None
            }
            HttpRequestType::GetContractABI(
                ref _md,
                ref contract_addr,
                ref contract_name,
                ref tip_opt,
            ) => {
                if let Some(tip) = ConversationHttp::handle_load_stacks_chain_tip(
                    &mut self.connection.protocol,
                    &mut reply,
                    &req,
                    tip_opt.as_ref(),
                    sortdb,
                    chainstate,
                )? {
                    ConversationHttp::handle_get_contract_abi(
                        &mut self.connection.protocol,
                        &mut reply,
                        &req,
                        sortdb,
                        chainstate,
                        &tip,
                        contract_addr,
                        contract_name,
                    )?;
                }
                None
            }
            HttpRequestType::FeeRateEstimate(ref _md, ref tx, estimated_len) => {
                ConversationHttp::handle_post_fee_rate_estimate(
                    &mut self.connection.protocol,
                    &mut reply,
                    &req,
                    handler_opts,
                    sortdb,
                    tx,
                    estimated_len,
                )?;
                None
            }
            HttpRequestType::CallReadOnlyFunction(
                ref _md,
                ref ctrct_addr,
                ref ctrct_name,
                ref as_sender,
                ref func_name,
                ref args,
                ref tip_opt,
            ) => {
                if let Some(tip) = ConversationHttp::handle_load_stacks_chain_tip(
                    &mut self.connection.protocol,
                    &mut reply,
                    &req,
                    tip_opt.as_ref(),
                    sortdb,
                    chainstate,
                )? {
                    ConversationHttp::handle_readonly_function_call(
                        &mut self.connection.protocol,
                        &mut reply,
                        &req,
                        sortdb,
                        chainstate,
                        &tip,
                        ctrct_addr,
                        ctrct_name,
                        func_name,
                        as_sender,
                        args,
                        &self.connection.options,
                    )?;
                }
                None
            }
            HttpRequestType::GetContractSrc(
                ref _md,
                ref contract_addr,
                ref contract_name,
                ref tip_opt,
                ref with_proof,
            ) => {
                if let Some(tip) = ConversationHttp::handle_load_stacks_chain_tip(
                    &mut self.connection.protocol,
                    &mut reply,
                    &req,
                    tip_opt.as_ref(),
                    sortdb,
                    chainstate,
                )? {
                    ConversationHttp::handle_get_contract_src(
                        &mut self.connection.protocol,
                        &mut reply,
                        &req,
                        sortdb,
                        chainstate,
                        &tip,
                        contract_addr,
                        contract_name,
                        *with_proof,
                    )?;
                }
                None
            }
            HttpRequestType::PostTransaction(ref _md, ref tx, ref attachment) => {
                match chainstate.get_stacks_chain_tip(sortdb)? {
                    Some(tip) => {
                        let accepted = ConversationHttp::handle_post_transaction(
                            &mut self.connection.protocol,
                            &mut reply,
                            &req,
                            chainstate,
                            sortdb,
                            tip.consensus_hash,
                            tip.anchored_block_hash,
                            mempool,
                            tx.clone(),
                            &mut network.atlasdb,
                            attachment.clone(),
                            handler_opts.event_observer.as_deref(),
                        )?;
                        if accepted {
                            // forward to peer network
                            ret = Some(StacksMessageType::Transaction(tx.clone()));
                        }
                    }
                    None => {
                        let response_metadata = HttpResponseMetadata::from(&req);
                        warn!("Failed to load Stacks chain tip");
                        let response = HttpResponseType::ServerError(
                            response_metadata,
                            format!("Failed to load Stacks chain tip"),
                        );
                        response.send(&mut self.connection.protocol, &mut reply)?;
                    }
                }
                None
            }
            HttpRequestType::GetAttachment(ref _md, ref content_hash) => {
                ConversationHttp::handle_getattachment(
                    &mut self.connection.protocol,
                    &mut reply,
                    &req,
                    &mut network.atlasdb,
                    content_hash.clone(),
                )?;
                None
            }
            HttpRequestType::GetAttachmentsInv(
                ref _md,
                ref index_block_hash,
                ref pages_indexes,
            ) => {
                ConversationHttp::handle_getattachmentsinv(
                    &mut self.connection.protocol,
                    &mut reply,
                    &req,
                    &mut network.atlasdb,
                    &index_block_hash,
                    pages_indexes,
                    &self.connection.options,
                )?;
                None
            }
            HttpRequestType::PostBlock(ref _md, ref consensus_hash, ref block) => {
                let accepted = ConversationHttp::handle_post_block(
                    &mut self.connection.protocol,
                    &mut reply,
                    &req,
                    sortdb,
                    chainstate,
                    consensus_hash,
                    block,
                )?;
                if accepted {
                    // inform the peer network so it can announce its presence
                    ret = Some(StacksMessageType::Blocks(BlocksData {
                        blocks: vec![(consensus_hash.clone(), block.clone())],
                    }));
                }
                None
            }
            HttpRequestType::PostMicroblock(ref _md, ref mblock, ref tip_opt) => {
                if let Some((consensus_hash, block_hash)) =
                    ConversationHttp::handle_load_stacks_chain_tip_hashes(
                        &mut self.connection.protocol,
                        &mut reply,
                        &req,
                        tip_opt.as_ref(),
                        sortdb,
                        chainstate,
                    )?
                {
                    let accepted = ConversationHttp::handle_post_microblock(
                        &mut self.connection.protocol,
                        &mut reply,
                        &req,
                        &consensus_hash,
                        &block_hash,
                        chainstate,
                        mblock,
                    )?;
                    if accepted {
                        // forward to peer network
                        let tip =
                            StacksBlockHeader::make_index_block_hash(&consensus_hash, &block_hash);
                        ret = Some(StacksMessageType::Microblocks(MicroblocksData {
                            index_anchor_block: tip,
                            microblocks: vec![(*mblock).clone()],
                        }));
                    }
                }
                None
            }
            HttpRequestType::OptionsPreflight(ref _md, ref _path) => {
                let response_metadata = HttpResponseMetadata::from(&req);
                let response = HttpResponseType::OptionsPreflight(response_metadata);
                response
                    .send(&mut self.connection.protocol, &mut reply)
                    .map(|_| ())?;
                None
            }
            HttpRequestType::GetIsTraitImplemented(
                ref _md,
                ref contract_addr,
                ref contract_name,
                ref trait_id,
                ref tip_opt,
            ) => {
                if let Some(tip) = ConversationHttp::handle_load_stacks_chain_tip(
                    &mut self.connection.protocol,
                    &mut reply,
                    &req,
                    tip_opt.as_ref(),
                    sortdb,
                    chainstate,
                )? {
                    ConversationHttp::handle_get_is_trait_implemented(
                        &mut self.connection.protocol,
                        &mut reply,
                        &req,
                        sortdb,
                        chainstate,
                        &tip,
                        contract_addr,
                        contract_name,
                        trait_id,
                    )?;
                }
                None
            }
            HttpRequestType::ClientError(ref _md, ref err) => {
                let response_metadata = HttpResponseMetadata::from(&req);
                let response = match err {
                    ClientError::Message(s) => HttpResponseType::BadRequestJSON(
                        response_metadata,
                        serde_json::Value::String(s.to_string()),
                    ),
                    ClientError::NotFound(path) => {
                        HttpResponseType::NotFound(response_metadata, path.clone())
                    }
                };

                response
                    .send(&mut self.connection.protocol, &mut reply)
                    .map(|_| ())?;
                None
            }
        };

        match stream_opt {
            None => {
                self.reply_streams.push_back((reply, None, keep_alive));
            }
            Some(stream) => {
                self.reply_streams.push_back((
                    reply,
                    Some((
                        HttpChunkedTransferWriterState::new(STREAM_CHUNK_SIZE as usize),
                        stream,
                    )),
                    keep_alive,
                ));
            }
        }
        Ok(ret)
    }

    /// Make progress on outbound requests.
    /// Return true if the connection should be kept alive after all messages are drained.
    /// If we process a request with "Connection: close", then return false (indicating that the
    /// connection should be severed once the conversation is drained)
    fn send_outbound_responses(
        &mut self,
        chainstate: &mut StacksChainState,
    ) -> Result<(), net_error> {
        // send out streamed responses in the order they were requested
        let mut drained_handle = false;
        let mut drained_stream = false;
        let mut broken = false;
        let mut do_keep_alive = true;

        test_debug!(
            "{:?}: {} HTTP replies pending",
            &self,
            self.reply_streams.len()
        );
        match self.reply_streams.front_mut() {
            Some((ref mut reply, ref mut stream_opt, ref keep_alive)) => {
                do_keep_alive = *keep_alive;

                // if we're streaming, make some progress on the stream
                match stream_opt {
                    Some((ref mut http_chunk_state, ref mut stream)) => {
                        let mut encoder =
                            HttpChunkedTransferWriter::from_writer_state(reply, http_chunk_state);
                        match stream.stream_to(chainstate, &mut encoder, STREAM_CHUNK_SIZE) {
                            Ok(nw) => {
                                test_debug!("streamed {} bytes", nw);
                                if nw == 0 {
                                    // EOF -- finish chunk and stop sending.
                                    if !encoder.corked() {
                                        encoder.flush().map_err(|e| {
                                            test_debug!("Write error on encoder flush: {:?}", &e);
                                            net_error::WriteError(e)
                                        })?;

                                        encoder.cork();

                                        test_debug!("stream indicates EOF");
                                    }

                                    // try moving some data to the connection only once we're done
                                    // streaming
                                    match reply.try_flush() {
                                        Ok(res) => {
                                            test_debug!("Streamed reply is drained");
                                            drained_handle = res;
                                        }
                                        Err(e) => {
                                            // dead
                                            warn!("Broken HTTP connection: {:?}", &e);
                                            broken = true;
                                        }
                                    }
                                    drained_stream = true;
                                }
                            }
                            Err(e) => {
                                // broken -- terminate the stream.
                                // For example, if we're streaming an unconfirmed block or
                                // microblock, the data can get moved to the chunk store out from
                                // under the stream.
                                warn!("Failed to send to HTTP connection: {:?}", &e);
                                broken = true;
                            }
                        }
                    }
                    None => {
                        // not streamed; all data is buffered
                        drained_stream = true;

                        // try moving some data to the connection
                        match reply.try_flush() {
                            Ok(res) => {
                                test_debug!("Reply is drained");
                                drained_handle = res;
                            }
                            Err(e) => {
                                // dead
                                warn!("Broken HTTP connection: {:?}", &e);
                                broken = true;
                            }
                        }
                    }
                }
            }
            None => {}
        }

        if broken || (drained_handle && drained_stream) {
            // done with this stream
            test_debug!(
                "{:?}: done with stream (broken={}, drained_handle={}, drained_stream={})",
                &self,
                broken,
                drained_handle,
                drained_stream
            );
            self.total_reply_count += 1;
            self.reply_streams.pop_front();

            if !do_keep_alive {
                // encountered "Connection: close"
                self.keep_alive = false;
            }
        }

        Ok(())
    }

    pub fn try_send_recv_response(
        req: ReplyHandleHttp,
    ) -> Result<HttpResponseType, Result<ReplyHandleHttp, net_error>> {
        match req.try_send_recv() {
            Ok(message) => match message {
                StacksHttpMessage::Request(_) => {
                    warn!("Received response: not a HTTP response");
                    return Err(Err(net_error::InvalidMessage));
                }
                StacksHttpMessage::Response(http_response) => Ok(http_response),
            },
            Err(res) => Err(res),
        }
    }

    /// Make progress on our request/response
    fn recv_inbound_response(&mut self) -> Result<(), net_error> {
        // make progress on our pending request (if it exists).
        let inprogress = self.pending_request.is_some();
        let is_pending = self.pending_response.is_none();

        let pending_request = self.pending_request.take();
        let response = match pending_request {
            None => Ok(self.pending_response.take()),
            Some(req) => match ConversationHttp::try_send_recv_response(req) {
                Ok(response) => Ok(Some(response)),
                Err(res) => match res {
                    Ok(handle) => {
                        // try again
                        self.pending_request = Some(handle);
                        Ok(self.pending_response.take())
                    }
                    Err(e) => Err(e),
                },
            },
        }?;

        self.pending_response = response;

        if inprogress && self.pending_request.is_none() {
            test_debug!(
                "{:?},id={}: HTTP request finished",
                &self.peer_host,
                self.conn_id
            );
        }

        if is_pending && self.pending_response.is_some() {
            test_debug!(
                "{:?},id={}: HTTP response finished",
                &self.peer_host,
                self.conn_id
            );
        }

        Ok(())
    }

    /// Try to get our response
    pub fn try_get_response(&mut self) -> Option<HttpResponseType> {
        self.pending_response.take()
    }

    /// Make progress on in-flight messages.
    pub fn try_flush(&mut self, chainstate: &mut StacksChainState) -> Result<(), net_error> {
        self.send_outbound_responses(chainstate)?;
        self.recv_inbound_response()?;
        Ok(())
    }

    /// Is the connection idle?
    pub fn is_idle(&self) -> bool {
        self.pending_response.is_none()
            && self.connection.inbox_len() == 0
            && self.connection.outbox_len() == 0
            && self.reply_streams.len() == 0
    }

    /// Is the conversation out of pending data?
    /// Don't consider it drained if we haven't received anything yet
    pub fn is_drained(&self) -> bool {
        ((self.total_request_count > 0 && self.total_reply_count > 0)
            || self.pending_error_response.is_some())
            && self.is_idle()
    }

    /// Should the connection be kept alive even if drained?
    pub fn is_keep_alive(&self) -> bool {
        self.keep_alive
    }

    /// When was the last time we got an inbound request?
    pub fn get_last_request_time(&self) -> u64 {
        self.last_request_timestamp
    }

    /// When was the last time we sent data as part of an outbound response?
    pub fn get_last_response_time(&self) -> u64 {
        self.last_response_timestamp
    }

    /// When was this converation conencted?
    pub fn get_connection_time(&self) -> u64 {
        self.connection_time
    }

    /// Make progress on in-flight requests and replies.
    /// Returns the list of transactions we'll need to forward to the peer network
    pub fn chat(
        &mut self,
        network: &mut PeerNetwork,
        sortdb: &SortitionDB,
        chainstate: &mut StacksChainState,
        mempool: &mut MemPoolDB,
        handler_args: &RPCHandlerArgs,
    ) -> Result<Vec<StacksMessageType>, net_error> {
        // if we have an in-flight error, then don't take any more requests.
        if self.pending_error_response.is_some() {
            return Ok(vec![]);
        }

        // handle in-bound HTTP request(s)
        let num_inbound = self.connection.inbox_len();
        let mut ret = vec![];
        test_debug!("{:?}: {} HTTP requests pending", &self, num_inbound);

        for _i in 0..num_inbound {
            let msg = match self.connection.next_inbox_message() {
                None => {
                    continue;
                }
                Some(m) => m,
            };

            match msg {
                StacksHttpMessage::Request(req) => {
                    // new request
                    self.total_request_count += 1;
                    self.last_request_timestamp = get_epoch_time_secs();
                    let start_time = Instant::now();
                    let path = req.get_path();
                    let msg_opt = monitoring::instrument_http_request_handler(req, |req| {
                        self.handle_request(req, network, sortdb, chainstate, mempool, handler_args)
                    })?;

                    debug!("Processed HTTPRequest"; "path" => %path, "processing_time_ms" => start_time.elapsed().as_millis());

                    if let Some(msg) = msg_opt {
                        ret.push(msg);
                    }
                }
                StacksHttpMessage::Response(resp) => {
                    // Is there someone else waiting for this message?  If so, pass it along.
                    // (this _should_ be our pending_request handle)
                    match self
                        .connection
                        .fulfill_request(StacksHttpMessage::Response(resp))
                    {
                        None => {
                            test_debug!("{:?}: Fulfilled pending HTTP request", &self);
                        }
                        Some(_msg) => {
                            // unsolicited; discard
                            test_debug!("{:?}: Dropping unsolicited HTTP response", &self);
                        }
                    }
                }
            }
        }

        Ok(ret)
    }

    /// Remove all timed-out messages, and ding the remote peer as unhealthy
    pub fn clear_timeouts(&mut self) -> () {
        self.connection.drain_timeouts();
    }

    /// Load data into our HTTP connection
    pub fn recv<R: Read>(&mut self, r: &mut R) -> Result<usize, net_error> {
        let mut total_recv = 0;
        loop {
            let nrecv = match self.connection.recv_data(r) {
                Ok(nr) => nr,
                Err(e) => {
                    debug!("{:?}: failed to recv: {:?}", self, &e);
                    return Err(e);
                }
            };

            total_recv += nrecv;
            if nrecv > 0 {
                self.last_request_timestamp = get_epoch_time_secs();
            } else {
                break;
            }
        }
        monitoring::update_inbound_rpc_bandwidth(total_recv as i64);
        Ok(total_recv)
    }

    /// Write data out of our HTTP connection.  Write as much as we can
    pub fn send<W: Write>(
        &mut self,
        w: &mut W,
        chainstate: &mut StacksChainState,
    ) -> Result<usize, net_error> {
        let mut total_sz = 0;
        loop {
            // prime the Write
            self.try_flush(chainstate)?;

            let sz = match self.connection.send_data(w) {
                Ok(sz) => sz,
                Err(e) => {
                    info!("{:?}: failed to send on HTTP conversation: {:?}", self, &e);
                    return Err(e);
                }
            };

            total_sz += sz;
            if sz > 0 {
                self.last_response_timestamp = get_epoch_time_secs();
            } else {
                break;
            }
        }
        monitoring::update_inbound_rpc_bandwidth(total_sz as i64);
        Ok(total_sz)
    }

    /// Make a new getinfo request to this endpoint
    pub fn new_getinfo(&self) -> HttpRequestType {
        HttpRequestType::GetInfo(HttpRequestMetadata::from_host(self.peer_host.clone()))
    }

    /// Make a new getinfo request to this endpoint
    pub fn new_getpoxinfo(&self, tip_opt: Option<StacksBlockId>) -> HttpRequestType {
        HttpRequestType::GetPoxInfo(
            HttpRequestMetadata::from_host(self.peer_host.clone()),
            tip_opt,
        )
    }

    /// Make a new getneighbors request to this endpoint
    pub fn new_getneighbors(&self) -> HttpRequestType {
        HttpRequestType::GetNeighbors(HttpRequestMetadata::from_host(self.peer_host.clone()))
    }

    /// Make a new getheaders request to this endpoint
    pub fn new_getheaders(&self, quantity: u64, tip_opt: Option<StacksBlockId>) -> HttpRequestType {
        HttpRequestType::GetHeaders(
            HttpRequestMetadata::from_host(self.peer_host.clone()),
            quantity,
            tip_opt,
        )
    }

    /// Make a new getblock request to this endpoint
    pub fn new_getblock(&self, index_block_hash: StacksBlockId) -> HttpRequestType {
        HttpRequestType::GetBlock(
            HttpRequestMetadata::from_host(self.peer_host.clone()),
            index_block_hash,
        )
    }

    /// Make a new get-microblocks request to this endpoint
    pub fn new_getmicroblocks_indexed(
        &self,
        index_microblock_hash: StacksBlockId,
    ) -> HttpRequestType {
        HttpRequestType::GetMicroblocksIndexed(
            HttpRequestMetadata::from_host(self.peer_host.clone()),
            index_microblock_hash,
        )
    }

    /// Make a new get-microblocks-confirmed request to this endpoint
    pub fn new_getmicroblocks_confirmed(
        &self,
        index_anchor_block_hash: StacksBlockId,
    ) -> HttpRequestType {
        HttpRequestType::GetMicroblocksConfirmed(
            HttpRequestMetadata::from_host(self.peer_host.clone()),
            index_anchor_block_hash,
        )
    }

    /// Make a new get-microblocks request for unconfirmed microblocks
    pub fn new_getmicroblocks_unconfirmed(
        &self,
        anchored_index_block_hash: StacksBlockId,
        min_seq: u16,
    ) -> HttpRequestType {
        HttpRequestType::GetMicroblocksUnconfirmed(
            HttpRequestMetadata::from_host(self.peer_host.clone()),
            anchored_index_block_hash,
            min_seq,
        )
    }

    /// Make a new get-unconfirmed-tx request
    pub fn new_gettransaction_unconfirmed(&self, txid: Txid) -> HttpRequestType {
        HttpRequestType::GetTransactionUnconfirmed(
            HttpRequestMetadata::from_host(self.peer_host.clone()),
            txid,
        )
    }

    /// Make a new post-transaction request
    pub fn new_post_transaction(&self, tx: StacksTransaction) -> HttpRequestType {
        HttpRequestType::PostTransaction(
            HttpRequestMetadata::from_host(self.peer_host.clone()),
            tx,
            None,
        )
    }

    /// Make a new post-block request
    pub fn new_post_block(&self, ch: ConsensusHash, block: StacksBlock) -> HttpRequestType {
        HttpRequestType::PostBlock(
            HttpRequestMetadata::from_host(self.peer_host.clone()),
            ch,
            block,
        )
    }

    /// Make a new post-microblock request
    pub fn new_post_microblock(
        &self,
        mblock: StacksMicroblock,
        tip_opt: Option<StacksBlockId>,
    ) -> HttpRequestType {
        HttpRequestType::PostMicroblock(
            HttpRequestMetadata::from_host(self.peer_host.clone()),
            mblock,
            tip_opt,
        )
    }

    /// Make a new request for an account
    pub fn new_getaccount(
        &self,
        principal: PrincipalData,
        tip_opt: Option<StacksBlockId>,
        with_proof: bool,
    ) -> HttpRequestType {
        HttpRequestType::GetAccount(
            HttpRequestMetadata::from_host(self.peer_host.clone()),
            principal,
            tip_opt,
            with_proof,
        )
    }

    /// Make a new request for a data var
    pub fn new_getdatavar(
        &self,
        contract_addr: StacksAddress,
        contract_name: ContractName,
        var_name: ClarityName,
        tip_opt: Option<StacksBlockId>,
        with_proof: bool,
    ) -> HttpRequestType {
        HttpRequestType::GetDataVar(
            HttpRequestMetadata::from_host(self.peer_host.clone()),
            contract_addr,
            contract_name,
            var_name,
            tip_opt,
            with_proof,
        )
    }

    /// Make a new request for a data map
    pub fn new_getmapentry(
        &self,
        contract_addr: StacksAddress,
        contract_name: ContractName,
        map_name: ClarityName,
        key: Value,
        tip_opt: Option<StacksBlockId>,
        with_proof: bool,
    ) -> HttpRequestType {
        HttpRequestType::GetMapEntry(
            HttpRequestMetadata::from_host(self.peer_host.clone()),
            contract_addr,
            contract_name,
            map_name,
            key,
            tip_opt,
            with_proof,
        )
    }

    /// Make a new request to get a contract's source
    pub fn new_getcontractsrc(
        &self,
        contract_addr: StacksAddress,
        contract_name: ContractName,
        tip_opt: Option<StacksBlockId>,
        with_proof: bool,
    ) -> HttpRequestType {
        HttpRequestType::GetContractSrc(
            HttpRequestMetadata::from_host(self.peer_host.clone()),
            contract_addr,
            contract_name,
            tip_opt,
            with_proof,
        )
    }

    /// Make a new request to get a contract's ABI
    pub fn new_getcontractabi(
        &self,
        contract_addr: StacksAddress,
        contract_name: ContractName,
        tip_opt: Option<StacksBlockId>,
    ) -> HttpRequestType {
        HttpRequestType::GetContractABI(
            HttpRequestMetadata::from_host(self.peer_host.clone()),
            contract_addr,
            contract_name,
            tip_opt,
        )
    }

    /// Make a new request to run a read-only function
    pub fn new_callreadonlyfunction(
        &self,
        contract_addr: StacksAddress,
        contract_name: ContractName,
        sender: PrincipalData,
        function_name: ClarityName,
        function_args: Vec<Value>,
        tip_opt: Option<StacksBlockId>,
    ) -> HttpRequestType {
        HttpRequestType::CallReadOnlyFunction(
            HttpRequestMetadata::from_host(self.peer_host.clone()),
            contract_addr,
            contract_name,
            sender,
            function_name,
            function_args,
            tip_opt,
        )
    }

    /// Make a new request for attachment inventory page
    pub fn new_getattachmentsinv(
        &self,
        index_block_hash: StacksBlockId,
        pages_indexes: HashSet<u32>,
    ) -> HttpRequestType {
        HttpRequestType::GetAttachmentsInv(
            HttpRequestMetadata::from_host(self.peer_host.clone()),
            index_block_hash,
            pages_indexes,
        )
    }
}

#[cfg(test)]
mod test {
    use std::cell::RefCell;
    use std::convert::TryInto;
    use std::iter::FromIterator;

    use address::*;
    use burnchains::Burnchain;
    use burnchains::BurnchainView;
    use burnchains::*;
    use chainstate::burn::ConsensusHash;
    use chainstate::stacks::db::blocks::test::*;
    use chainstate::stacks::db::StacksChainState;
    use chainstate::stacks::db::StreamCursor;
    use chainstate::stacks::miner::*;
    use chainstate::stacks::test::*;
    use chainstate::stacks::Error as chain_error;
    use chainstate::stacks::*;
    use net::codec::*;
    use net::http::*;
    use net::test::*;
    use net::*;
    use util::get_epoch_time_secs;
    use util::hash::hex_bytes;
    use util::pipe::*;
    use vm::types::*;

    use crate::types::chainstate::BlockHeaderHash;
    use crate::types::chainstate::BurnchainHeaderHash;
    use chainstate::stacks::C32_ADDRESS_VERSION_TESTNET_SINGLESIG;

    use super::*;

    const TEST_CONTRACT: &'static str = "
        (define-data-var bar int 0)
        (define-map unit-map { account: principal } { units: int })
        (define-public (get-bar) (ok (var-get bar)))
        (define-public (set-bar (x int) (y int))
          (begin (var-set bar (/ x y)) (ok (var-get bar))))
        (define-public (add-unit)
          (begin
            (map-set unit-map { account: tx-sender } { units: 1 } )
            (var-set bar 1)
            (ok 1)))
        (begin
          (map-set unit-map { account: 'ST2DS4MSWSGJ3W9FBC6BVT0Y92S345HY8N3T6AV7R } { units: 123 }))";

    fn convo_send_recv(
        sender: &mut ConversationHttp,
        sender_chainstate: &mut StacksChainState,
        receiver: &mut ConversationHttp,
        receiver_chainstate: &mut StacksChainState,
    ) -> () {
        let (mut pipe_read, mut pipe_write) = Pipe::new();
        pipe_read.set_nonblocking(true);

        loop {
            let res = true;

            sender.try_flush(sender_chainstate).unwrap();
            receiver.try_flush(receiver_chainstate).unwrap();

            pipe_write.try_flush().unwrap();

            let all_relays_flushed =
                receiver.num_pending_outbound() == 0 && sender.num_pending_outbound() == 0;

            let nw = sender.send(&mut pipe_write, sender_chainstate).unwrap();
            let nr = receiver.recv(&mut pipe_read).unwrap();

            test_debug!(
                "res = {}, all_relays_flushed = {} ({},{}), nr = {}, nw = {}",
                res,
                all_relays_flushed,
                receiver.num_pending_outbound(),
                sender.num_pending_outbound(),
                nr,
                nw
            );
            if res && all_relays_flushed && nr == 0 && nw == 0 {
                test_debug!("Breaking send_recv");
                break;
            }
        }
    }

    fn test_rpc<F, C>(
        test_name: &str,
        peer_1_p2p: u16,
        peer_1_http: u16,
        peer_2_p2p: u16,
        peer_2_http: u16,
        make_request: F,
        check_result: C,
    ) -> ()
    where
        F: FnOnce(
            &mut TestPeer,
            &mut ConversationHttp,
            &mut TestPeer,
            &mut ConversationHttp,
        ) -> HttpRequestType,
        C: FnOnce(&HttpRequestType, &HttpResponseType, &mut TestPeer, &mut TestPeer) -> bool,
    {
        let mut peer_1_config = TestPeerConfig::new(test_name, peer_1_p2p, peer_1_http);
        let mut peer_2_config = TestPeerConfig::new(test_name, peer_2_p2p, peer_2_http);

        // ST2DS4MSWSGJ3W9FBC6BVT0Y92S345HY8N3T6AV7R
        let privk1 = StacksPrivateKey::from_hex(
            "9f1f85a512a96a244e4c0d762788500687feb97481639572e3bffbd6860e6ab001",
        )
        .unwrap();

        // STVN97YYA10MY5F6KQJHKNYJNM24C4A1AT39WRW
        let privk2 = StacksPrivateKey::from_hex(
            "94c319327cc5cd04da7147d32d836eb2e4c44f4db39aa5ede7314a761183d0c701",
        )
        .unwrap();
        let microblock_privkey = StacksPrivateKey::new();
        let microblock_pubkeyhash =
            Hash160::from_node_public_key(&StacksPublicKey::from_private(&microblock_privkey));

        let addr1 = StacksAddress::from_public_keys(
            C32_ADDRESS_VERSION_TESTNET_SINGLESIG,
            &AddressHashMode::SerializeP2PKH,
            1,
            &vec![StacksPublicKey::from_private(&privk1)],
        )
        .unwrap();
        let addr2 = StacksAddress::from_public_keys(
            C32_ADDRESS_VERSION_TESTNET_SINGLESIG,
            &AddressHashMode::SerializeP2PKH,
            1,
            &vec![StacksPublicKey::from_private(&privk2)],
        )
        .unwrap();

        peer_1_config.initial_balances = vec![
            (addr1.to_account_principal(), 1000000000),
            (addr2.to_account_principal(), 1000000000),
        ];

        peer_2_config.initial_balances = vec![
            (addr1.to_account_principal(), 1000000000),
            (addr2.to_account_principal(), 1000000000),
        ];

        peer_1_config.add_neighbor(&peer_2_config.to_neighbor());
        peer_2_config.add_neighbor(&peer_1_config.to_neighbor());

        let mut peer_1 = TestPeer::new(peer_1_config);
        let mut peer_2 = TestPeer::new(peer_2_config);

        // mine one block with a contract in it
        // first the coinbase
        // make a coinbase for this miner
        let mut tx_coinbase = StacksTransaction::new(
            TransactionVersion::Testnet,
            TransactionAuth::from_p2pkh(&privk1).unwrap(),
            TransactionPayload::Coinbase(CoinbasePayload([0x00; 32])),
        );
        tx_coinbase.chain_id = 0x80000000;
        tx_coinbase.anchor_mode = TransactionAnchorMode::OnChainOnly;
        tx_coinbase.auth.set_origin_nonce(0);

        let mut tx_signer = StacksTransactionSigner::new(&tx_coinbase);
        tx_signer.sign_origin(&privk1).unwrap();
        let tx_coinbase_signed = tx_signer.get_tx().unwrap();

        // next the contract
        let contract = TEST_CONTRACT.clone();
        let mut tx_contract = StacksTransaction::new(
            TransactionVersion::Testnet,
            TransactionAuth::from_p2pkh(&privk1).unwrap(),
            TransactionPayload::new_smart_contract(&format!("hello-world"), &contract.to_string())
                .unwrap(),
        );

        tx_contract.chain_id = 0x80000000;
        tx_contract.auth.set_origin_nonce(1);
        tx_contract.set_tx_fee(0);

        let mut tx_signer = StacksTransactionSigner::new(&tx_contract);
        tx_signer.sign_origin(&privk1).unwrap();
        let tx_contract_signed = tx_signer.get_tx().unwrap();

        // update account and state in a microblock that will be unconfirmed
        let mut tx_cc = StacksTransaction::new(
            TransactionVersion::Testnet,
            TransactionAuth::from_p2pkh(&privk1).unwrap(),
            TransactionPayload::new_contract_call(addr1.clone(), "hello-world", "add-unit", vec![])
                .unwrap(),
        );

        tx_cc.chain_id = 0x80000000;
        tx_cc.auth.set_origin_nonce(2);
        tx_cc.set_tx_fee(123);

        let mut tx_signer = StacksTransactionSigner::new(&tx_cc);
        tx_signer.sign_origin(&privk1).unwrap();
        let tx_cc_signed = tx_signer.get_tx().unwrap();
        let tx_cc_len = {
            let mut bytes = vec![];
            tx_cc_signed.consensus_serialize(&mut bytes).unwrap();
            bytes.len() as u64
        };

        // make an unconfirmed contract
        let unconfirmed_contract = "(define-read-only (ro-test) (ok 1))";
        let mut tx_unconfirmed_contract = StacksTransaction::new(
            TransactionVersion::Testnet,
            TransactionAuth::from_p2pkh(&privk1).unwrap(),
            TransactionPayload::new_smart_contract(
                &format!("hello-world-unconfirmed"),
                &unconfirmed_contract.to_string(),
            )
            .unwrap(),
        );

        tx_unconfirmed_contract.chain_id = 0x80000000;
        tx_unconfirmed_contract.auth.set_origin_nonce(3);
        tx_unconfirmed_contract.set_tx_fee(0);

        let mut tx_signer = StacksTransactionSigner::new(&tx_unconfirmed_contract);
        tx_signer.sign_origin(&privk1).unwrap();
        let tx_unconfirmed_contract_signed = tx_signer.get_tx().unwrap();
        let tx_unconfirmed_contract_len = {
            let mut bytes = vec![];
            tx_unconfirmed_contract_signed
                .consensus_serialize(&mut bytes)
                .unwrap();
            bytes.len() as u64
        };

        let tip =
            SortitionDB::get_canonical_burn_chain_tip(&peer_1.sortdb.as_ref().unwrap().conn())
                .unwrap();
        let mut anchor_cost = ExecutionCost::zero();
        let mut anchor_size = 0;

        // make a block and a microblock.
        // Put the coinbase and smart-contract in the anchored block.
        // Put the contract-call in the microblock
        let (burn_ops, stacks_block, microblocks) = peer_1.make_tenure(
            |ref mut miner, ref mut sortdb, ref mut chainstate, vrf_proof, ref parent_opt, _| {
                let parent_tip = match parent_opt {
                    None => StacksChainState::get_genesis_header_info(chainstate.db()).unwrap(),
                    Some(block) => {
                        let ic = sortdb.index_conn();
                        let snapshot = SortitionDB::get_block_snapshot_for_winning_stacks_block(
                            &ic,
                            &tip.sortition_id,
                            &block.block_hash(),
                        )
                        .unwrap()
                        .unwrap(); // succeeds because we don't fork
                        StacksChainState::get_anchored_block_header_info(
                            chainstate.db(),
                            &snapshot.consensus_hash,
                            &snapshot.winning_stacks_block_hash,
                        )
                        .unwrap()
                        .unwrap()
                    }
                };

                let block_builder = StacksBlockBuilder::make_regtest_block_builder(
                    &parent_tip,
                    vrf_proof,
                    tip.total_burn,
                    microblock_pubkeyhash,
                )
                .unwrap();
                let (anchored_block, anchored_block_size, anchored_block_cost) =
                    StacksBlockBuilder::make_anchored_block_from_txs(
                        block_builder,
                        chainstate,
                        &sortdb.index_conn(),
                        vec![tx_coinbase_signed.clone(), tx_contract_signed.clone()],
                    )
                    .unwrap();

                anchor_size = anchored_block_size;
                anchor_cost = anchored_block_cost;

                (anchored_block, vec![])
            },
        );

        let (_, _, consensus_hash) = peer_1.next_burnchain_block(burn_ops.clone());
        peer_2.next_burnchain_block(burn_ops.clone());

        peer_1.process_stacks_epoch_at_tip(&stacks_block, &vec![]);
        peer_2.process_stacks_epoch_at_tip(&stacks_block, &vec![]);

        // build 1-block microblock stream with the contract-call and the unconfirmed contract
        let microblock = {
            let sortdb = peer_1.sortdb.take().unwrap();
            Relayer::setup_unconfirmed_state(peer_1.chainstate(), &sortdb).unwrap();
            let mblock = {
                let sort_iconn = sortdb.index_conn();
                let mut microblock_builder = StacksMicroblockBuilder::new(
                    stacks_block.block_hash(),
                    consensus_hash.clone(),
                    peer_1.chainstate(),
                    &sort_iconn,
                    BlockBuilderSettings::max_value(),
                )
                .unwrap();
                let microblock = microblock_builder
                    .mine_next_microblock_from_txs(
                        vec![
                            (tx_cc_signed, tx_cc_len),
                            (tx_unconfirmed_contract_signed, tx_unconfirmed_contract_len),
                        ],
                        &microblock_privkey,
                    )
                    .unwrap();
                microblock
            };
            peer_1.sortdb = Some(sortdb);
            mblock
        };

        // store microblock stream
        peer_1
            .chainstate()
            .preprocess_streamed_microblock(
                &consensus_hash,
                &stacks_block.block_hash(),
                &microblock,
            )
            .unwrap();
        peer_2
            .chainstate()
            .preprocess_streamed_microblock(
                &consensus_hash,
                &stacks_block.block_hash(),
                &microblock,
            )
            .unwrap();

        // process microblock stream to generate unconfirmed state
        let canonical_tip =
            StacksBlockHeader::make_index_block_hash(&consensus_hash, &stacks_block.block_hash());
        let sortdb1 = peer_1.sortdb.take().unwrap();
        let sortdb2 = peer_2.sortdb.take().unwrap();
        peer_1
            .chainstate()
            .reload_unconfirmed_state(&sortdb1.index_conn(), canonical_tip.clone())
            .unwrap();
        peer_2
            .chainstate()
            .reload_unconfirmed_state(&sortdb2.index_conn(), canonical_tip.clone())
            .unwrap();
        peer_1.sortdb = Some(sortdb1);
        peer_2.sortdb = Some(sortdb2);

        let view_1 = peer_1.get_burnchain_view().unwrap();
        let view_2 = peer_2.get_burnchain_view().unwrap();

        let mut convo_1 = ConversationHttp::new(
            format!("127.0.0.1:{}", peer_1_http)
                .parse::<SocketAddr>()
                .unwrap(),
            Some(UrlString::try_from(format!("http://peer1.com")).unwrap()),
            peer_1.to_peer_host(),
            &peer_1.config.connection_opts,
            0,
        );

        let mut convo_2 = ConversationHttp::new(
            format!("127.0.0.1:{}", peer_2_http)
                .parse::<SocketAddr>()
                .unwrap(),
            Some(UrlString::try_from(format!("http://peer2.com")).unwrap()),
            peer_2.to_peer_host(),
            &peer_2.config.connection_opts,
            1,
        );

        let req = make_request(&mut peer_1, &mut convo_1, &mut peer_2, &mut convo_2);

        convo_1.send_request(req.clone()).unwrap();

        test_debug!("convo1 sends to convo2");
        convo_send_recv(
            &mut convo_1,
            peer_1.chainstate(),
            &mut convo_2,
            peer_2.chainstate(),
        );

        // hack around the borrow-checker
        let mut peer_1_sortdb = peer_1.sortdb.take().unwrap();
        let mut peer_1_stacks_node = peer_1.stacks_node.take().unwrap();
        let mut peer_1_mempool = peer_1.mempool.take().unwrap();

        Relayer::setup_unconfirmed_state(&mut peer_1_stacks_node.chainstate, &peer_1_sortdb)
            .unwrap();

        convo_1
            .chat(
                &mut peer_1.network,
                &mut peer_1_sortdb,
                &mut peer_1_stacks_node.chainstate,
                &mut peer_1_mempool,
                &RPCHandlerArgs::default(),
            )
            .unwrap();

        peer_1.sortdb = Some(peer_1_sortdb);
        peer_1.stacks_node = Some(peer_1_stacks_node);
        peer_1.mempool = Some(peer_1_mempool);

        test_debug!("convo2 sends to convo1");

        // hack around the borrow-checker
        let mut peer_2_sortdb = peer_2.sortdb.take().unwrap();
        let mut peer_2_stacks_node = peer_2.stacks_node.take().unwrap();
        let mut peer_2_mempool = peer_2.mempool.take().unwrap();

        Relayer::setup_unconfirmed_state(&mut peer_2_stacks_node.chainstate, &peer_2_sortdb)
            .unwrap();

        convo_2
            .chat(
                &mut peer_2.network,
                &mut peer_2_sortdb,
                &mut peer_2_stacks_node.chainstate,
                &mut peer_2_mempool,
                &RPCHandlerArgs::default(),
            )
            .unwrap();

        peer_2.sortdb = Some(peer_2_sortdb);
        peer_2.stacks_node = Some(peer_2_stacks_node);
        peer_2.mempool = Some(peer_2_mempool);

        convo_send_recv(
            &mut convo_2,
            peer_2.chainstate(),
            &mut convo_1,
            peer_1.chainstate(),
        );

        test_debug!("flush convo1");

        // hack around the borrow-checker
        convo_send_recv(
            &mut convo_1,
            peer_1.chainstate(),
            &mut convo_2,
            peer_2.chainstate(),
        );

        let mut peer_1_sortdb = peer_1.sortdb.take().unwrap();
        let mut peer_1_stacks_node = peer_1.stacks_node.take().unwrap();
        let mut peer_1_mempool = peer_1.mempool.take().unwrap();

        Relayer::setup_unconfirmed_state(&mut peer_1_stacks_node.chainstate, &peer_1_sortdb)
            .unwrap();

        convo_1
            .chat(
                &mut peer_1.network,
                &mut peer_1_sortdb,
                &mut peer_1_stacks_node.chainstate,
                &mut peer_1_mempool,
                &RPCHandlerArgs::default(),
            )
            .unwrap();

        peer_1.sortdb = Some(peer_1_sortdb);
        peer_1.stacks_node = Some(peer_1_stacks_node);
        peer_1.mempool = Some(peer_1_mempool);

        convo_1.try_flush(peer_1.chainstate()).unwrap();

        // should have gotten a reply
        let resp_opt = convo_1.try_get_response();
        assert!(resp_opt.is_some());

        let resp = resp_opt.unwrap();
        assert!(check_result(&req, &resp, &mut peer_1, &mut peer_2));
    }

    #[test]
    #[ignore]
    fn test_rpc_getinfo() {
        let peer_server_info = RefCell::new(None);
        test_rpc(
            "test_rpc_getinfo",
            40000,
            40001,
            50000,
            50001,
            |ref mut peer_client,
             ref mut convo_client,
             ref mut peer_server,
             ref mut convo_server| {
                let peer_info = RPCPeerInfoData::from_network(
                    &peer_server.network,
                    &peer_server.stacks_node.as_ref().unwrap().chainstate,
                    &None,
                    &Sha256Sum::zero(),
                );

                *peer_server_info.borrow_mut() = Some(peer_info);

                convo_client.new_getinfo()
            },
            |ref http_request, ref http_response, ref mut peer_client, ref mut peer_server| {
                let req_md = http_request.metadata().clone();
                match http_response {
                    HttpResponseType::PeerInfo(response_md, peer_data) => {
                        assert_eq!(Some((*peer_data).clone()), *peer_server_info.borrow());
                        true
                    }
                    _ => {
                        error!("Invalid response: {:?}", &http_response);
                        false
                    }
                }
            },
        );
    }

    #[test]
    #[ignore]
    fn test_rpc_getpoxinfo() {
        let pox_server_info = RefCell::new(None);
        test_rpc(
            "test_rpc_getpoxinfo",
            40000,
            40001,
            50000,
            50001,
            |ref mut peer_client,
             ref mut convo_client,
             ref mut peer_server,
             ref mut convo_server| {
                let mut sortdb = peer_server.sortdb.as_mut().unwrap();
                let chainstate = &mut peer_server.stacks_node.as_mut().unwrap().chainstate;
                let stacks_block_id = {
                    let tip = chainstate.get_stacks_chain_tip(sortdb).unwrap().unwrap();
                    StacksBlockHeader::make_index_block_hash(
                        &tip.consensus_hash,
                        &tip.anchored_block_hash,
                    )
                };
                let pox_info = RPCPoxInfoData::from_db(
                    &mut sortdb,
                    chainstate,
                    &stacks_block_id,
                    &peer_client.config.burnchain,
                )
                .unwrap();
                *pox_server_info.borrow_mut() = Some(pox_info);
                convo_client.new_getpoxinfo(None)
            },
            |ref http_request, ref http_response, ref mut peer_client, ref mut peer_server| {
                let req_md = http_request.metadata().clone();
                match http_response {
                    HttpResponseType::PoxInfo(response_md, pox_data) => {
                        assert_eq!(Some((*pox_data).clone()), *pox_server_info.borrow());
                        true
                    }
                    _ => {
                        error!("Invalid response: {:?}", &http_response);
                        false
                    }
                }
            },
        );
    }

    #[test]
    #[ignore]
    fn test_rpc_getneighbors() {
        test_rpc(
            "test_rpc_getneighbors",
            40010,
            40011,
            50010,
            50011,
            |ref mut peer_client,
             ref mut convo_client,
             ref mut peer_server,
             ref mut convo_server| { convo_client.new_getneighbors() },
            |ref http_request, ref http_response, ref mut peer_client, ref mut peer_server| {
                let req_md = http_request.metadata().clone();
                match http_response {
                    HttpResponseType::Neighbors(response_md, neighbor_info) => {
                        assert_eq!(neighbor_info.sample.len(), 1);
                        assert_eq!(neighbor_info.sample[0].port, peer_client.config.server_port); // we see ourselves as the neighbor
                        true
                    }
                    _ => {
                        error!("Invalid response: {:?}", &http_response);
                        false
                    }
                }
            },
        );
    }

    #[test]
    #[ignore]
    fn test_rpc_getheaders() {
        let server_blocks_cell = RefCell::new(None);

        test_rpc(
            "test_rpc_getheaders",
            40012,
            40013,
            50012,
            50013,
            |ref mut peer_client,
             ref mut convo_client,
             ref mut peer_server,
             ref mut convo_server| {
                // have "server" peer store a few continuous block to staging
                let mut blocks: Vec<StacksBlock> = vec![];
                let mut index_block_hashes = vec![];
                for i in 0..25 {
                    let mut peer_server_block = make_codec_test_block(25);

                    peer_server_block.header.total_work.work = (i + 1) as u64;
                    peer_server_block.header.total_work.burn = (i + 1) as u64;
                    peer_server_block.header.parent_block = blocks
                        .last()
                        .map(|blk| blk.block_hash())
                        .unwrap_or(BlockHeaderHash([0u8; 32]));

                    let peer_server_consensus_hash = ConsensusHash([(i + 1) as u8; 20]);
                    let index_block_hash = StacksBlockHeader::make_index_block_hash(
                        &peer_server_consensus_hash,
                        &peer_server_block.block_hash(),
                    );

                    test_debug!("Store peer server index block {:?}", &index_block_hash);
                    store_staging_block(
                        peer_server.chainstate(),
                        &peer_server_consensus_hash,
                        &peer_server_block,
                        &ConsensusHash([i as u8; 20]),
                        456,
                        123,
                    );
                    set_block_processed(
                        peer_server.chainstate(),
                        &peer_server_consensus_hash,
                        &peer_server_block.block_hash(),
                        true,
                    );

                    index_block_hashes.push(index_block_hash);
                    blocks.push(peer_server_block);
                }

                let rev_blocks: Vec<_> = blocks.into_iter().rev().collect();
                let rev_ibhs: Vec<_> = index_block_hashes.into_iter().rev().collect();

                let tip = rev_ibhs[0].clone();
                *server_blocks_cell.borrow_mut() = Some((rev_blocks, rev_ibhs));

                // now ask for it
                convo_client.new_getheaders(25, Some(tip))
            },
            |ref http_request, ref http_response, ref mut peer_client, ref mut peer_server| {
                let req_md = http_request.metadata().clone();
                match http_response {
                    HttpResponseType::Headers(response_md, headers) => {
                        assert_eq!(headers.len(), 25);
                        let expected = server_blocks_cell.borrow().clone().unwrap();
                        for (i, h) in headers.iter().enumerate() {
                            assert_eq!(h.header, expected.0[i].header);
                            assert_eq!(h.consensus_hash, ConsensusHash([(25 - i) as u8; 20]));
                            if i + 1 < headers.len() {
                                assert_eq!(h.parent_block_id, expected.1[i + 1]);
                            }
                        }
                        true
                    }
                    _ => {
                        error!("Invalid response: {:?}", &http_response);
                        false
                    }
                }
            },
        );
    }

    #[test]
    #[ignore]
    fn test_rpc_unconfirmed_getblock() {
        let server_block_cell = RefCell::new(None);

        test_rpc(
            "test_rpc_unconfirmed_getblock",
            40020,
            40021,
            50020,
            50021,
            |ref mut peer_client,
             ref mut convo_client,
             ref mut peer_server,
             ref mut convo_server| {
                // have "server" peer store a block to staging
                let peer_server_block = make_codec_test_block(25);
                let peer_server_consensus_hash = ConsensusHash([0x02; 20]);
                let index_block_hash = StacksBlockHeader::make_index_block_hash(
                    &peer_server_consensus_hash,
                    &peer_server_block.block_hash(),
                );

                test_debug!("Store peer server index block {:?}", &index_block_hash);
                store_staging_block(
                    peer_server.chainstate(),
                    &peer_server_consensus_hash,
                    &peer_server_block,
                    &ConsensusHash([0x03; 20]),
                    456,
                    123,
                );

                *server_block_cell.borrow_mut() = Some(peer_server_block);

                // now ask for it
                convo_client.new_getblock(index_block_hash)
            },
            |ref http_request, ref http_response, ref mut peer_client, ref mut peer_server| {
                let req_md = http_request.metadata().clone();
                match http_response {
                    HttpResponseType::Block(response_md, block_info) => {
                        assert_eq!(
                            block_info.block_hash(),
                            (*server_block_cell.borrow()).as_ref().unwrap().block_hash()
                        );
                        true
                    }
                    _ => {
                        error!("Invalid response: {:?}", &http_response);
                        false
                    }
                }
            },
        );
    }

    #[test]
    #[ignore]
    fn test_rpc_confirmed_getblock() {
        let server_block_cell = RefCell::new(None);

        test_rpc(
            "test_rpc_confirmed_getblock",
            40030,
            40031,
            50030,
            50031,
            |ref mut peer_client,
             ref mut convo_client,
             ref mut peer_server,
             ref mut convo_server| {
                // have "server" peer store a block to staging
                let peer_server_block = make_codec_test_block(25);
                let peer_server_consensus_hash = ConsensusHash([0x02; 20]);
                let index_block_hash = StacksBlockHeader::make_index_block_hash(
                    &peer_server_consensus_hash,
                    &peer_server_block.block_hash(),
                );

                test_debug!("Store peer server index block {:?}", &index_block_hash);
                store_staging_block(
                    peer_server.chainstate(),
                    &peer_server_consensus_hash,
                    &peer_server_block,
                    &ConsensusHash([0x03; 20]),
                    456,
                    123,
                );
                set_block_processed(
                    peer_server.chainstate(),
                    &peer_server_consensus_hash,
                    &peer_server_block.block_hash(),
                    true,
                );

                *server_block_cell.borrow_mut() = Some(peer_server_block);

                // now ask for it
                convo_client.new_getblock(index_block_hash)
            },
            |ref http_request, ref http_response, ref mut peer_client, ref mut peer_server| {
                let req_md = http_request.metadata().clone();
                match http_response {
                    HttpResponseType::Block(response_md, block_info) => {
                        assert_eq!(
                            block_info.block_hash(),
                            (*server_block_cell.borrow()).as_ref().unwrap().block_hash()
                        );
                        true
                    }
                    _ => {
                        error!("Invalid response: {:?}", &http_response);
                        false
                    }
                }
            },
        );
    }

    #[test]
    #[ignore]
    fn test_rpc_get_indexed_microblocks() {
        let server_microblocks_cell = RefCell::new(vec![]);

        test_rpc(
            "test_rpc_indexed_microblocks",
            40040,
            40041,
            50040,
            50041,
            |ref mut peer_client,
             ref mut convo_client,
             ref mut peer_server,
             ref mut convo_server| {
                let privk = StacksPrivateKey::from_hex(
                    "eb05c83546fdd2c79f10f5ad5434a90dd28f7e3acb7c092157aa1bc3656b012c01",
                )
                .unwrap();

                let parent_block = make_codec_test_block(25);
                let parent_consensus_hash = ConsensusHash([0x02; 20]);
                let parent_index_block_hash = StacksBlockHeader::make_index_block_hash(
                    &parent_consensus_hash,
                    &parent_block.block_hash(),
                );

                let mut mblocks = make_sample_microblock_stream(&privk, &parent_block.block_hash());
                mblocks.truncate(15);

                let mut child_block = make_codec_test_block(25);
                let child_consensus_hash = ConsensusHash([0x03; 20]);

                child_block.header.parent_block = parent_block.block_hash();
                child_block.header.parent_microblock =
                    mblocks.last().as_ref().unwrap().block_hash();
                child_block.header.parent_microblock_sequence =
                    mblocks.last().as_ref().unwrap().header.sequence;

                store_staging_block(
                    peer_server.chainstate(),
                    &parent_consensus_hash,
                    &parent_block,
                    &ConsensusHash([0x01; 20]),
                    456,
                    123,
                );
                set_block_processed(
                    peer_server.chainstate(),
                    &parent_consensus_hash,
                    &parent_block.block_hash(),
                    true,
                );

                store_staging_block(
                    peer_server.chainstate(),
                    &child_consensus_hash,
                    &child_block,
                    &parent_consensus_hash,
                    456,
                    123,
                );
                set_block_processed(
                    peer_server.chainstate(),
                    &child_consensus_hash,
                    &child_block.block_hash(),
                    true,
                );

                let index_microblock_hash = StacksBlockHeader::make_index_block_hash(
                    &parent_consensus_hash,
                    &mblocks.last().as_ref().unwrap().block_hash(),
                );

                for mblock in mblocks.iter() {
                    store_staging_microblock(
                        peer_server.chainstate(),
                        &parent_consensus_hash,
                        &parent_block.block_hash(),
                        &mblock,
                    );
                }

                set_microblocks_processed(
                    peer_server.chainstate(),
                    &child_consensus_hash,
                    &child_block.block_hash(),
                    &mblocks.last().as_ref().unwrap().block_hash(),
                );

                *server_microblocks_cell.borrow_mut() = mblocks;

                convo_client.new_getmicroblocks_indexed(index_microblock_hash)
            },
            |ref http_request, ref http_response, ref mut peer_client, ref mut peer_server| {
                let req_md = http_request.metadata().clone();
                match (*http_response).clone() {
                    HttpResponseType::Microblocks(_, mut microblocks) => {
                        microblocks.reverse();
                        assert_eq!(microblocks.len(), (*server_microblocks_cell.borrow()).len());
                        assert_eq!(microblocks, *server_microblocks_cell.borrow());
                        true
                    }
                    _ => {
                        error!("Invalid response: {:?}", http_response);
                        false
                    }
                }
            },
        );
    }

    #[test]
    #[ignore]
    fn test_rpc_get_confirmed_microblocks() {
        let server_microblocks_cell = RefCell::new(vec![]);

        test_rpc(
            "test_rpc_confirmed_microblocks",
            40042,
            40043,
            50042,
            50043,
            |ref mut peer_client,
             ref mut convo_client,
             ref mut peer_server,
             ref mut convo_server| {
                let privk = StacksPrivateKey::from_hex(
                    "eb05c83546fdd2c79f10f5ad5434a90dd28f7e3acb7c092157aa1bc3656b012c01",
                )
                .unwrap();

                let parent_block = make_codec_test_block(25);
                let parent_consensus_hash = ConsensusHash([0x02; 20]);

                let mut mblocks = make_sample_microblock_stream(&privk, &parent_block.block_hash());
                mblocks.truncate(15);

                let mut child_block = make_codec_test_block(25);
                let child_consensus_hash = ConsensusHash([0x03; 20]);

                child_block.header.parent_block = parent_block.block_hash();
                child_block.header.parent_microblock =
                    mblocks.last().as_ref().unwrap().block_hash();
                child_block.header.parent_microblock_sequence =
                    mblocks.last().as_ref().unwrap().header.sequence;

                let child_index_block_hash = StacksBlockHeader::make_index_block_hash(
                    &child_consensus_hash,
                    &child_block.block_hash(),
                );

                store_staging_block(
                    peer_server.chainstate(),
                    &parent_consensus_hash,
                    &parent_block,
                    &ConsensusHash([0x01; 20]),
                    456,
                    123,
                );
                set_block_processed(
                    peer_server.chainstate(),
                    &parent_consensus_hash,
                    &parent_block.block_hash(),
                    true,
                );

                store_staging_block(
                    peer_server.chainstate(),
                    &child_consensus_hash,
                    &child_block,
                    &parent_consensus_hash,
                    456,
                    123,
                );
                set_block_processed(
                    peer_server.chainstate(),
                    &child_consensus_hash,
                    &child_block.block_hash(),
                    true,
                );

                for mblock in mblocks.iter() {
                    store_staging_microblock(
                        peer_server.chainstate(),
                        &parent_consensus_hash,
                        &parent_block.block_hash(),
                        &mblock,
                    );
                }

                set_microblocks_processed(
                    peer_server.chainstate(),
                    &child_consensus_hash,
                    &child_block.block_hash(),
                    &mblocks.last().as_ref().unwrap().block_hash(),
                );

                *server_microblocks_cell.borrow_mut() = mblocks;

                convo_client.new_getmicroblocks_confirmed(child_index_block_hash)
            },
            |ref http_request, ref http_response, ref mut peer_client, ref mut peer_server| {
                let req_md = http_request.metadata().clone();
                match (*http_response).clone() {
                    HttpResponseType::Microblocks(_, mut microblocks) => {
                        microblocks.reverse();
                        assert_eq!(microblocks.len(), (*server_microblocks_cell.borrow()).len());
                        assert_eq!(microblocks, *server_microblocks_cell.borrow());
                        true
                    }
                    _ => {
                        error!("Invalid response: {:?}", &http_response);
                        false
                    }
                }
            },
        );
    }

    #[test]
    #[ignore]
    fn test_rpc_unconfirmed_microblocks() {
        let server_microblocks_cell = RefCell::new(vec![]);

        test_rpc(
            "test_rpc_unconfirmed_microblocks",
            40050,
            40051,
            50050,
            50051,
            |ref mut peer_client,
             ref mut convo_client,
             ref mut peer_server,
             ref mut convo_server| {
                let privk = StacksPrivateKey::from_hex(
                    "eb05c83546fdd2c79f10f5ad5434a90dd28f7e3acb7c092157aa1bc3656b012c01",
                )
                .unwrap();

                let consensus_hash = ConsensusHash([0x02; 20]);
                let anchored_block_hash = BlockHeaderHash([0x03; 32]);
                let index_block_hash =
                    StacksBlockHeader::make_index_block_hash(&consensus_hash, &anchored_block_hash);

                let mut mblocks = make_sample_microblock_stream(&privk, &anchored_block_hash);
                mblocks.truncate(15);

                for mblock in mblocks.iter() {
                    store_staging_microblock(
                        peer_server.chainstate(),
                        &consensus_hash,
                        &anchored_block_hash,
                        &mblock,
                    );
                }

                *server_microblocks_cell.borrow_mut() = mblocks;

                // start at seq 5
                convo_client.new_getmicroblocks_unconfirmed(index_block_hash, 5)
            },
            |ref http_request, ref http_response, ref mut peer_client, ref mut peer_server| {
                let req_md = http_request.metadata().clone();
                match http_response {
                    HttpResponseType::Microblocks(response_md, microblocks) => {
                        assert_eq!(microblocks.len(), 10);
                        assert_eq!(
                            *microblocks,
                            (*server_microblocks_cell.borrow())[5..].to_vec()
                        );
                        true
                    }
                    _ => {
                        error!("Invalid response: {:?}", &http_response);
                        false
                    }
                }
            },
        );
    }

    #[test]
    #[ignore]
    fn test_rpc_unconfirmed_transaction() {
        let last_txid = RefCell::new(Txid([0u8; 32]));
        let last_mblock = RefCell::new(BlockHeaderHash([0u8; 32]));

        test_rpc(
            "test_rpc_unconfirmed_transaction",
            40052,
            40053,
            50052,
            50053,
            |ref mut peer_client,
             ref mut convo_client,
             ref mut peer_server,
             ref mut convo_server| {
                let privk = StacksPrivateKey::from_hex(
                    "eb05c83546fdd2c79f10f5ad5434a90dd28f7e3acb7c092157aa1bc3656b012c01",
                )
                .unwrap();

                let sortdb = peer_server.sortdb.take().unwrap();
                Relayer::setup_unconfirmed_state(peer_server.chainstate(), &sortdb).unwrap();
                peer_server.sortdb = Some(sortdb);

                assert!(peer_server.chainstate().unconfirmed_state.is_some());
                let (txid, mblock_hash) = match peer_server.chainstate().unconfirmed_state {
                    Some(ref unconfirmed) => {
                        assert!(unconfirmed.mined_txs.len() > 0);
                        let mut txid = Txid([0u8; 32]);
                        let mut mblock_hash = BlockHeaderHash([0u8; 32]);
                        for (next_txid, (_, mbh, ..)) in unconfirmed.mined_txs.iter() {
                            txid = next_txid.clone();
                            mblock_hash = mbh.clone();
                            break;
                        }
                        (txid, mblock_hash)
                    }
                    None => {
                        panic!("No unconfirmed state");
                    }
                };

                *last_txid.borrow_mut() = txid.clone();
                *last_mblock.borrow_mut() = mblock_hash.clone();

                convo_client.new_gettransaction_unconfirmed(txid)
            },
            |ref http_request, ref http_response, ref mut peer_client, ref mut peer_server| {
                let req_md = http_request.metadata().clone();
                match http_response {
                    HttpResponseType::UnconfirmedTransaction(response_md, unconfirmed_resp) => {
                        assert_eq!(
                            unconfirmed_resp.status,
                            UnconfirmedTransactionStatus::Microblock {
                                block_hash: (*last_mblock.borrow()).clone(),
                                seq: 0
                            }
                        );
                        let tx = StacksTransaction::consensus_deserialize(
                            &mut &hex_bytes(&unconfirmed_resp.tx).unwrap()[..],
                        )
                        .unwrap();
                        assert_eq!(tx.txid(), *last_txid.borrow());
                        true
                    }
                    _ => {
                        error!("Invalid response: {:?}", &http_response);
                        false
                    }
                }
            },
        );
    }

    #[test]
    #[ignore]
    fn test_rpc_missing_getblock() {
        test_rpc(
            "test_rpc_missing_getblock",
            40060,
            40061,
            50060,
            50061,
            |ref mut peer_client,
             ref mut convo_client,
             ref mut peer_server,
             ref mut convo_server| {
                let peer_server_block_hash = BlockHeaderHash([0x04; 32]);
                let peer_server_consensus_hash = ConsensusHash([0x02; 20]);
                let index_block_hash = StacksBlockHeader::make_index_block_hash(
                    &peer_server_consensus_hash,
                    &peer_server_block_hash,
                );

                // now ask for it
                convo_client.new_getblock(index_block_hash)
            },
            |ref http_request, ref http_response, ref mut peer_client, ref mut peer_server| {
                let req_md = http_request.metadata().clone();
                match http_response {
                    HttpResponseType::NotFound(response_md, msg) => true,
                    _ => {
                        error!("Invalid response: {:?}", &http_response);
                        false
                    }
                }
            },
        );
    }

    #[test]
    #[ignore]
    fn test_rpc_missing_index_getmicroblocks() {
        test_rpc(
            "test_rpc_missing_index_getmicroblocks",
            40070,
            40071,
            50070,
            50071,
            |ref mut peer_client,
             ref mut convo_client,
             ref mut peer_server,
             ref mut convo_server| {
                let peer_server_block_hash = BlockHeaderHash([0x04; 32]);
                let peer_server_consensus_hash = ConsensusHash([0x02; 20]);
                let index_block_hash = StacksBlockHeader::make_index_block_hash(
                    &peer_server_consensus_hash,
                    &peer_server_block_hash,
                );

                // now ask for it
                convo_client.new_getmicroblocks_indexed(index_block_hash)
            },
            |ref http_request, ref http_response, ref mut peer_client, ref mut peer_server| {
                let req_md = http_request.metadata().clone();
                match http_response {
                    HttpResponseType::NotFound(response_md, msg) => true,
                    _ => {
                        error!("Invalid response: {:?}", &http_response);
                        false
                    }
                }
            },
        );
    }

    #[test]
    #[ignore]
    fn test_rpc_missing_confirmed_getmicroblocks() {
        test_rpc(
            "test_rpc_missing_confirmed_getmicroblocks",
            40070,
            40071,
            50070,
            50071,
            |ref mut peer_client,
             ref mut convo_client,
             ref mut peer_server,
             ref mut convo_server| {
                let peer_server_block_hash = BlockHeaderHash([0x04; 32]);
                let peer_server_consensus_hash = ConsensusHash([0x02; 20]);
                let index_block_hash = StacksBlockHeader::make_index_block_hash(
                    &peer_server_consensus_hash,
                    &peer_server_block_hash,
                );

                // now ask for it
                convo_client.new_getmicroblocks_confirmed(index_block_hash)
            },
            |ref http_request, ref http_response, ref mut peer_client, ref mut peer_server| {
                let req_md = http_request.metadata().clone();
                match http_response {
                    HttpResponseType::NotFound(response_md, msg) => true,
                    _ => {
                        error!("Invalid response: {:?}", &http_response);
                        false
                    }
                }
            },
        );
    }

    #[test]
    #[ignore]
    fn test_rpc_missing_unconfirmed_microblocks() {
        let server_microblocks_cell = RefCell::new(vec![]);

        test_rpc(
            "test_rpc_missing_unconfirmed_microblocks",
            40080,
            40081,
            50080,
            50081,
            |ref mut peer_client,
             ref mut convo_client,
             ref mut peer_server,
             ref mut convo_server| {
                let privk = StacksPrivateKey::from_hex(
                    "eb05c83546fdd2c79f10f5ad5434a90dd28f7e3acb7c092157aa1bc3656b012c01",
                )
                .unwrap();

                let consensus_hash = ConsensusHash([0x02; 20]);
                let anchored_block_hash = BlockHeaderHash([0x03; 32]);
                let index_block_hash =
                    StacksBlockHeader::make_index_block_hash(&consensus_hash, &anchored_block_hash);

                let mut mblocks = make_sample_microblock_stream(&privk, &anchored_block_hash);
                mblocks.truncate(15);

                for mblock in mblocks.iter() {
                    store_staging_microblock(
                        peer_server.chainstate(),
                        &consensus_hash,
                        &anchored_block_hash,
                        &mblock,
                    );
                }

                *server_microblocks_cell.borrow_mut() = mblocks;

                // start at seq 16 (which doesn't exist)
                convo_client.new_getmicroblocks_unconfirmed(index_block_hash, 16)
            },
            |ref http_request, ref http_response, ref mut peer_client, ref mut peer_server| {
                let req_md = http_request.metadata().clone();
                match http_response {
                    HttpResponseType::NotFound(response_md, msg) => true,
                    _ => {
                        error!("Invalid response: {:?}", &http_response);
                        false
                    }
                }
            },
        );
    }

    #[test]
    #[ignore]
    fn test_rpc_get_contract_src() {
        test_rpc(
            "test_rpc_get_contract_src",
            40090,
            40091,
            50090,
            50091,
            |ref mut peer_client,
             ref mut convo_client,
             ref mut peer_server,
             ref mut convo_server| {
                convo_client.new_getcontractsrc(
                    StacksAddress::from_string("ST2DS4MSWSGJ3W9FBC6BVT0Y92S345HY8N3T6AV7R")
                        .unwrap(),
                    "hello-world".try_into().unwrap(),
                    None,
                    false,
                )
            },
            |ref http_request, ref http_response, ref mut peer_client, ref mut peer_server| {
                let req_md = http_request.metadata().clone();
                match http_response {
                    HttpResponseType::GetContractSrc(response_md, data) => {
                        assert_eq!(data.source, TEST_CONTRACT);
                        true
                    }
                    _ => {
                        error!("Invalid response; {:?}", &http_response);
                        false
                    }
                }
            },
        );
    }

    #[test]
    #[ignore]
    fn test_rpc_get_contract_src_unconfirmed() {
        test_rpc(
            "test_rpc_get_contract_src_unconfirmed",
            40100,
            40101,
            50100,
            50101,
            |ref mut peer_client,
             ref mut convo_client,
             ref mut peer_server,
             ref mut convo_server| {
                let unconfirmed_tip = peer_client
                    .chainstate()
                    .unconfirmed_state
                    .as_ref()
                    .unwrap()
                    .unconfirmed_chain_tip
                    .clone();
                convo_client.new_getcontractsrc(
                    StacksAddress::from_string("ST2DS4MSWSGJ3W9FBC6BVT0Y92S345HY8N3T6AV7R")
                        .unwrap(),
                    "hello-world".try_into().unwrap(),
                    Some(unconfirmed_tip),
                    false,
                )
            },
            |ref http_request, ref http_response, ref mut peer_client, ref mut peer_server| {
                let req_md = http_request.metadata().clone();
                match http_response {
                    HttpResponseType::GetContractSrc(response_md, data) => {
                        assert_eq!(data.source, TEST_CONTRACT);
                        true
                    }
                    _ => {
                        error!("Invalid response; {:?}", &http_response);
                        false
                    }
                }
            },
        );
    }

    #[test]
    #[ignore]
    fn test_rpc_get_account() {
        test_rpc(
            "test_rpc_get_account",
            40110,
            40111,
            50110,
            50111,
            |ref mut peer_client,
             ref mut convo_client,
             ref mut peer_server,
             ref mut convo_server| {
                convo_client.new_getaccount(
                    StacksAddress::from_string("ST2DS4MSWSGJ3W9FBC6BVT0Y92S345HY8N3T6AV7R")
                        .unwrap()
                        .to_account_principal(),
                    None,
                    false,
                )
            },
            |ref http_request, ref http_response, ref mut peer_client, ref mut peer_server| {
                let req_md = http_request.metadata().clone();
                match http_response {
                    HttpResponseType::GetAccount(response_md, data) => {
                        assert_eq!(data.nonce, 2);
                        let balance = u128::from_str_radix(&data.balance[2..], 16).unwrap();
                        assert_eq!(balance, 1000000000);
                        true
                    }
                    _ => {
                        error!("Invalid response; {:?}", &http_response);
                        false
                    }
                }
            },
        );
    }

    #[test]
    #[ignore]
    fn test_rpc_get_account_unconfirmed() {
        test_rpc(
            "test_rpc_get_account_unconfirmed",
            40120,
            40121,
            50120,
            50121,
            |ref mut peer_client,
             ref mut convo_client,
             ref mut peer_server,
             ref mut convo_server| {
                let unconfirmed_tip = peer_client
                    .chainstate()
                    .unconfirmed_state
                    .as_ref()
                    .unwrap()
                    .unconfirmed_chain_tip
                    .clone();
                convo_client.new_getaccount(
                    StacksAddress::from_string("ST2DS4MSWSGJ3W9FBC6BVT0Y92S345HY8N3T6AV7R")
                        .unwrap()
                        .to_account_principal(),
                    Some(unconfirmed_tip),
                    false,
                )
            },
            |ref http_request, ref http_response, ref mut peer_client, ref mut peer_server| {
                let req_md = http_request.metadata().clone();
                match http_response {
                    HttpResponseType::GetAccount(response_md, data) => {
                        assert_eq!(data.nonce, 4);
                        let balance = u128::from_str_radix(&data.balance[2..], 16).unwrap();
                        assert_eq!(balance, 1000000000 - 123);
                        true
                    }
                    _ => {
                        error!("Invalid response; {:?}", &http_response);
                        false
                    }
                }
            },
        );
    }

    #[test]
    #[ignore]
    fn test_rpc_get_data_var() {
        test_rpc(
            "test_rpc_get_data_var",
            40122,
            40123,
            50122,
            50123,
            |ref mut peer_client,
             ref mut convo_client,
             ref mut peer_server,
             ref mut convo_server| {
                convo_client.new_getdatavar(
                    StacksAddress::from_string("ST2DS4MSWSGJ3W9FBC6BVT0Y92S345HY8N3T6AV7R")
                        .unwrap(),
                    "hello-world".try_into().unwrap(),
                    "bar".try_into().unwrap(),
                    None,
                    false,
                )
            },
            |ref http_request, ref http_response, ref mut peer_client, ref mut peer_server| {
                let req_md = http_request.metadata().clone();
                match http_response {
                    HttpResponseType::GetDataVar(response_md, data) => {
                        assert_eq!(
                            Value::try_deserialize_hex_untyped(&data.data).unwrap(),
                            Value::Int(0)
                        );
                        true
                    }
                    _ => {
                        error!("Invalid response; {:?}", &http_response);
                        false
                    }
                }
            },
        );
    }

    #[test]
    #[ignore]
    fn test_rpc_get_data_var_unconfirmed() {
        test_rpc(
            "test_rpc_get_data_var_unconfirmed",
            40124,
            40125,
            50124,
            50125,
            |ref mut peer_client,
             ref mut convo_client,
             ref mut peer_server,
             ref mut convo_server| {
                let unconfirmed_tip = peer_client
                    .chainstate()
                    .unconfirmed_state
                    .as_ref()
                    .unwrap()
                    .unconfirmed_chain_tip
                    .clone();
                convo_client.new_getdatavar(
                    StacksAddress::from_string("ST2DS4MSWSGJ3W9FBC6BVT0Y92S345HY8N3T6AV7R")
                        .unwrap(),
                    "hello-world".try_into().unwrap(),
                    "bar".try_into().unwrap(),
                    Some(unconfirmed_tip),
                    false,
                )
            },
            |ref http_request, ref http_response, ref mut peer_client, ref mut peer_server| {
                let req_md = http_request.metadata().clone();
                match http_response {
                    HttpResponseType::GetDataVar(response_md, data) => {
                        assert_eq!(
                            Value::try_deserialize_hex_untyped(&data.data).unwrap(),
                            Value::Int(1)
                        );
                        true
                    }
                    _ => {
                        error!("Invalid response; {:?}", &http_response);
                        false
                    }
                }
            },
        );
    }

    #[test]
    #[ignore]
    fn test_rpc_get_data_var_nonexistant() {
        test_rpc(
            "test_rpc_get_data_var_nonexistant",
            40125,
            40126,
            50125,
            50126,
            |ref mut peer_client,
             ref mut convo_client,
             ref mut peer_server,
             ref mut convo_server| {
                convo_client.new_getdatavar(
                    StacksAddress::from_string("ST2DS4MSWSGJ3W9FBC6BVT0Y92S345HY8N3T6AV7R")
                        .unwrap(),
                    "hello-world".try_into().unwrap(),
                    "bar-nonexistant".try_into().unwrap(),
                    None,
                    false,
                )
            },
            |ref http_request, ref http_response, ref mut peer_client, ref mut peer_server| {
                let req_md = http_request.metadata().clone();
                match http_response {
                    HttpResponseType::NotFound(_, msg) => {
                        assert_eq!(msg, "Data var not found");
                        true
                    }
                    _ => {
                        error!("Invalid response; {:?}", &http_response);
                        false
                    }
                }
            },
        );
    }

    #[test]
    #[ignore]
    fn test_rpc_get_map_entry() {
        test_rpc(
            "test_rpc_get_map_entry",
            40130,
            40131,
            50130,
            50131,
            |ref mut peer_client,
             ref mut convo_client,
             ref mut peer_server,
             ref mut convo_server| {
                let principal =
                    StacksAddress::from_string("ST2DS4MSWSGJ3W9FBC6BVT0Y92S345HY8N3T6AV7R")
                        .unwrap()
                        .to_account_principal();
                convo_client.new_getmapentry(
                    StacksAddress::from_string("ST2DS4MSWSGJ3W9FBC6BVT0Y92S345HY8N3T6AV7R")
                        .unwrap(),
                    "hello-world".try_into().unwrap(),
                    "unit-map".try_into().unwrap(),
                    Value::Tuple(
                        TupleData::from_data(vec![("account".into(), Value::Principal(principal))])
                            .unwrap(),
                    ),
                    None,
                    false,
                )
            },
            |ref http_request, ref http_response, ref mut peer_client, ref mut peer_server| {
                let req_md = http_request.metadata().clone();
                match http_response {
                    HttpResponseType::GetMapEntry(response_md, data) => {
                        assert_eq!(
                            Value::try_deserialize_hex_untyped(&data.data).unwrap(),
                            Value::some(Value::Tuple(
                                TupleData::from_data(vec![("units".into(), Value::Int(123))])
                                    .unwrap()
                            ))
                            .unwrap()
                        );
                        true
                    }
                    _ => {
                        error!("Invalid response; {:?}", &http_response);
                        false
                    }
                }
            },
        );
    }

    #[test]
    #[ignore]
    fn test_rpc_get_map_entry_unconfirmed() {
        test_rpc(
            "test_rpc_get_map_entry_unconfirmed",
            40140,
            40141,
            50140,
            50141,
            |ref mut peer_client,
             ref mut convo_client,
             ref mut peer_server,
             ref mut convo_server| {
                let unconfirmed_tip = peer_client
                    .chainstate()
                    .unconfirmed_state
                    .as_ref()
                    .unwrap()
                    .unconfirmed_chain_tip
                    .clone();
                let principal =
                    StacksAddress::from_string("ST2DS4MSWSGJ3W9FBC6BVT0Y92S345HY8N3T6AV7R")
                        .unwrap()
                        .to_account_principal();
                convo_client.new_getmapentry(
                    StacksAddress::from_string("ST2DS4MSWSGJ3W9FBC6BVT0Y92S345HY8N3T6AV7R")
                        .unwrap(),
                    "hello-world".try_into().unwrap(),
                    "unit-map".try_into().unwrap(),
                    Value::Tuple(
                        TupleData::from_data(vec![("account".into(), Value::Principal(principal))])
                            .unwrap(),
                    ),
                    Some(unconfirmed_tip),
                    false,
                )
            },
            |ref http_request, ref http_response, ref mut peer_client, ref mut peer_server| {
                let req_md = http_request.metadata().clone();
                match http_response {
                    HttpResponseType::GetMapEntry(response_md, data) => {
                        assert_eq!(
                            Value::try_deserialize_hex_untyped(&data.data).unwrap(),
                            Value::some(Value::Tuple(
                                TupleData::from_data(vec![("units".into(), Value::Int(1))])
                                    .unwrap()
                            ))
                            .unwrap()
                        );
                        true
                    }
                    _ => {
                        error!("Invalid response; {:?}", &http_response);
                        false
                    }
                }
            },
        );
    }

    #[test]
    #[ignore]
    fn test_rpc_get_contract_abi() {
        test_rpc(
            "test_rpc_get_contract_abi",
            40150,
            40151,
            50150,
            50151,
            |ref mut peer_client,
             ref mut convo_client,
             ref mut peer_server,
             ref mut convo_server| {
                convo_client.new_getcontractabi(
                    StacksAddress::from_string("ST2DS4MSWSGJ3W9FBC6BVT0Y92S345HY8N3T6AV7R")
                        .unwrap(),
                    "hello-world-unconfirmed".try_into().unwrap(),
                    None,
                )
            },
            |ref http_request, ref http_response, ref mut peer_client, ref mut peer_server| {
                let req_md = http_request.metadata().clone();
                match http_response {
                    HttpResponseType::NotFound(..) => {
                        // not confirmed yet
                        true
                    }
                    _ => {
                        error!("Invalid response; {:?}", &http_response);
                        false
                    }
                }
            },
        );
    }

    #[test]
    #[ignore]
    fn test_rpc_get_contract_abi_unconfirmed() {
        test_rpc(
            "test_rpc_get_contract_abi_unconfirmed",
            40160,
            40161,
            50160,
            50161,
            |ref mut peer_client,
             ref mut convo_client,
             ref mut peer_server,
             ref mut convo_server| {
                let unconfirmed_tip = peer_client
                    .chainstate()
                    .unconfirmed_state
                    .as_ref()
                    .unwrap()
                    .unconfirmed_chain_tip
                    .clone();
                convo_client.new_getcontractabi(
                    StacksAddress::from_string("ST2DS4MSWSGJ3W9FBC6BVT0Y92S345HY8N3T6AV7R")
                        .unwrap(),
                    "hello-world-unconfirmed".try_into().unwrap(),
                    Some(unconfirmed_tip),
                )
            },
            |ref http_request, ref http_response, ref mut peer_client, ref mut peer_server| {
                let req_md = http_request.metadata().clone();
                match http_response {
                    HttpResponseType::GetContractABI(response_md, data) => true,
                    _ => {
                        error!("Invalid response; {:?}", &http_response);
                        false
                    }
                }
            },
        );
    }

    #[test]
    #[ignore]
    fn test_rpc_call_read_only() {
        test_rpc(
            "test_rpc_call_read_only",
            40170,
            40171,
            50170,
            50171,
            |ref mut peer_client,
             ref mut convo_client,
             ref mut peer_server,
             ref mut convo_server| {
                convo_client.new_callreadonlyfunction(
                    StacksAddress::from_string("ST2DS4MSWSGJ3W9FBC6BVT0Y92S345HY8N3T6AV7R")
                        .unwrap(),
                    "hello-world-unconfirmed".try_into().unwrap(),
                    StacksAddress::from_string("ST2DS4MSWSGJ3W9FBC6BVT0Y92S345HY8N3T6AV7R")
                        .unwrap()
                        .to_account_principal(),
                    "ro-test".try_into().unwrap(),
                    vec![],
                    None,
                )
            },
            |ref http_request, ref http_response, ref mut peer_client, ref mut peer_server| {
                let req_md = http_request.metadata().clone();
                match http_response {
                    HttpResponseType::CallReadOnlyFunction(response_md, data) => {
                        assert!(data.cause.is_some());
                        assert!(data.cause.clone().unwrap().find("NoSuchContract").is_some());
                        assert!(!data.okay);
                        assert!(data.result.is_none());
                        true
                    }
                    _ => {
                        error!("Invalid response; {:?}", &http_response);
                        false
                    }
                }
            },
        );
    }

    #[test]
    #[ignore]
    fn test_rpc_call_read_only_unconfirmed() {
        test_rpc(
            "test_rpc_call_read_only_unconfirmed",
            40180,
            40181,
            50180,
            50181,
            |ref mut peer_client,
             ref mut convo_client,
             ref mut peer_server,
             ref mut convo_server| {
                let unconfirmed_tip = peer_client
                    .chainstate()
                    .unconfirmed_state
                    .as_ref()
                    .unwrap()
                    .unconfirmed_chain_tip
                    .clone();
                convo_client.new_callreadonlyfunction(
                    StacksAddress::from_string("ST2DS4MSWSGJ3W9FBC6BVT0Y92S345HY8N3T6AV7R")
                        .unwrap(),
                    "hello-world-unconfirmed".try_into().unwrap(),
                    StacksAddress::from_string("ST2DS4MSWSGJ3W9FBC6BVT0Y92S345HY8N3T6AV7R")
                        .unwrap()
                        .to_account_principal(),
                    "ro-test".try_into().unwrap(),
                    vec![],
                    Some(unconfirmed_tip),
                )
            },
            |ref http_request, ref http_response, ref mut peer_client, ref mut peer_server| {
                let req_md = http_request.metadata().clone();
                match http_response {
                    HttpResponseType::CallReadOnlyFunction(response_md, data) => {
                        assert!(data.okay);
                        assert_eq!(
                            Value::try_deserialize_hex_untyped(&data.result.clone().unwrap())
                                .unwrap(),
                            Value::okay(Value::Int(1)).unwrap()
                        );
                        assert!(data.cause.is_none());
                        true
                    }
                    _ => {
                        error!("Invalid response; {:?}", &http_response);
                        false
                    }
                }
            },
        );
    }

    #[test]
    #[ignore]
    fn test_rpc_getattachmentsinv_limit_reached() {
        test_rpc(
            "test_rpc_getattachmentsinv",
            40000,
            40001,
            50000,
            50001,
            |ref mut peer_client,
             ref mut convo_client,
             ref mut peer_server,
             ref mut convo_server| {
                let pages_indexes = HashSet::from_iter(vec![1, 2, 3, 4, 5, 6, 7, 8, 9]);
                convo_client.new_getattachmentsinv(StacksBlockId([0x00; 32]), pages_indexes)
            },
            |ref http_request, ref http_response, ref mut peer_client, ref mut peer_server| {
                let req_md = http_request.metadata().clone();
                println!("{:?}", http_response);
                match http_response {
                    HttpResponseType::BadRequest(_, msg) => {
                        assert_eq!(
                            msg,
                            "Number of attachment inv pages is limited by 8 per request"
                        );
                        true
                    }
                    _ => false,
                }
            },
        );
    }
}<|MERGE_RESOLUTION|>--- conflicted
+++ resolved
@@ -1131,21 +1131,12 @@
                 clarity_tx.with_clarity_db_readonly(|clarity_db| {
                     let key = ClarityDatabase::make_key_for_account_balance(&account);
                     let burn_block_height = clarity_db.get_current_burnchain_block_height() as u64;
-<<<<<<< HEAD
                     let v1_unlock_height = clarity_db.get_v1_unlock_height();
-                    let (balance, balance_proof) = clarity_db
-                        .get_with_proof::<STXBalance>(&key)
-                        .map(|(a, b)| (a, format!("0x{}", b.to_hex())))
-                        .unwrap_or_else(|| (STXBalance::zero(), "".into()));
-                    let balance_proof = if with_proof {
-                        Some(balance_proof)
-=======
                     let (balance, balance_proof) = if with_proof {
                         clarity_db
                             .get_with_proof::<STXBalance>(&key)
                             .map(|(a, b)| (a, Some(format!("0x{}", b.to_hex()))))
                             .unwrap_or_else(|| (STXBalance::zero(), Some("".into())))
->>>>>>> 194a5b84
                     } else {
                         clarity_db
                             .get::<STXBalance>(&key)
