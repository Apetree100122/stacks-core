# registrar

[![Slack](http://slack.blockstack.org/badge.svg)](http://slack.blockstack.org/)
<<<<<<< HEAD

For registering and updating [blockchain IDs](https://github.com/blockstack/blockstack/wiki/Blockchain-ID).
=======
>>>>>>> 34298df2

For registering and updating [blockchain IDs](https://github.com/blockstack/blockstack/wiki/Blockchain-ID). 

<<<<<<< HEAD
Blockchain IDs currently use the Namecoin blockchain for storing data. You'll need to compile a Namecoin Daemon (namecoind) to register/update opennames and profiles. You can follow the instructions for [compiling namecoind on Debian](https://github.com/blockstack/registrar/blob/master/doc/build-debian.md). 
=======
Blockchain IDs are registered on the Bitcoin blockchain, using [Blockstore](https://github.com/blockstack/blockstore), and associated data is stored on external data stores like a DHT. 
>>>>>>> 34298df2

A registrar is a service that registers blockchain IDs and then transfers them to the respective users, along with writing/updating any associated data. Just like GoDaddy helps you manage domain names, a blockchain ID registrar helps you register/manage your blockchain ID. However, the end-users have complete control over the blockchain IDs registered (after a transfer is complete), and anyone can decide to run a registrar.

<<<<<<< HEAD
We're in the process of releasing more tools/software for making this process easier for developers, so stay tuned!

=======
>>>>>>> 34298df2
## Blockchain IDs

Usernames may be up to 60 characters long and contain lowercase letters, numbers, and underscores.

**Note:** usernames with ANY uppercase letters will be ignored by crawlers, so make sure to only use lowercase letters when you register a name.

Regex: ^[a-z0-9_]{1,60}$

## Registration

To register a blockchain ID:

1. choose an available username
2. construct a valid JSON object that adheres to the [profile schema specifications](https://github.com/blockstack/blockstack/wiki/Blockchain-ID-Schema-v2)
3. register the username and profile as an entry in the key-value store

## License

GPL v3. See LICENSE.

Copyright: (c) 2015 by Blockstack.org<|MERGE_RESOLUTION|>--- conflicted
+++ resolved
@@ -1,27 +1,13 @@
 # registrar
 
 [![Slack](http://slack.blockstack.org/badge.svg)](http://slack.blockstack.org/)
-<<<<<<< HEAD
-
-For registering and updating [blockchain IDs](https://github.com/blockstack/blockstack/wiki/Blockchain-ID).
-=======
->>>>>>> 34298df2
 
 For registering and updating [blockchain IDs](https://github.com/blockstack/blockstack/wiki/Blockchain-ID). 
 
-<<<<<<< HEAD
-Blockchain IDs currently use the Namecoin blockchain for storing data. You'll need to compile a Namecoin Daemon (namecoind) to register/update opennames and profiles. You can follow the instructions for [compiling namecoind on Debian](https://github.com/blockstack/registrar/blob/master/doc/build-debian.md). 
-=======
 Blockchain IDs are registered on the Bitcoin blockchain, using [Blockstore](https://github.com/blockstack/blockstore), and associated data is stored on external data stores like a DHT. 
->>>>>>> 34298df2
 
 A registrar is a service that registers blockchain IDs and then transfers them to the respective users, along with writing/updating any associated data. Just like GoDaddy helps you manage domain names, a blockchain ID registrar helps you register/manage your blockchain ID. However, the end-users have complete control over the blockchain IDs registered (after a transfer is complete), and anyone can decide to run a registrar.
 
-<<<<<<< HEAD
-We're in the process of releasing more tools/software for making this process easier for developers, so stay tuned!
-
-=======
->>>>>>> 34298df2
 ## Blockchain IDs
 
 Usernames may be up to 60 characters long and contain lowercase letters, numbers, and underscores.
