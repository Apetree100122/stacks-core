// Copyright (C) 2013-2020 Blockstack PBC, a public benefit corporation
// Copyright (C) 2020-2023 Stacks Open Internet Foundation
//
// This program is free software: you can redistribute it and/or modify
// it under the terms of the GNU General Public License as published by
// the Free Software Foundation, either version 3 of the License, or
// (at your option) any later version.
//
// This program is distributed in the hope that it will be useful,
// but WITHOUT ANY WARRANTY; without even the implied warranty of
// MERCHANTABILITY or FITNESS FOR A PARTICULAR PURPOSE.  See the
// GNU General Public License for more details.
//
// You should have received a copy of the GNU General Public License
// along with this program.  If not, see <http://www.gnu.org/licenses/>.
use std::collections::HashMap;
use std::thread;
use std::thread::JoinHandle;
use std::time::{Duration, Instant};

use clarity::boot_util::boot_code_id;
use clarity::vm::clarity::ClarityConnection;
use clarity::vm::types::{PrincipalData, QualifiedContractIdentifier};
use hashbrown::HashSet;
use libsigner::v0::messages::{MinerSlotID, SignerMessage as SignerMessageV0};
use libsigner::v1::messages::{MessageSlotID, SignerMessage as SignerMessageV1};
use libsigner::StackerDBSession;
use rand::{thread_rng, Rng};
use stacks::burnchains::Burnchain;
use stacks::chainstate::burn::db::sortdb::SortitionDB;
use stacks::chainstate::burn::{BlockSnapshot, ConsensusHash};
use stacks::chainstate::coordinator::OnChainRewardSetProvider;
use stacks::chainstate::nakamoto::coordinator::load_nakamoto_reward_set;
use stacks::chainstate::nakamoto::miner::{NakamotoBlockBuilder, NakamotoTenureInfo};
use stacks::chainstate::nakamoto::signer_set::NakamotoSigners;
use stacks::chainstate::nakamoto::staging_blocks::NakamotoBlockObtainMethod;
use stacks::chainstate::nakamoto::{NakamotoBlock, NakamotoChainState};
use stacks::chainstate::stacks::boot::{RewardSet, MINERS_NAME};
use stacks::chainstate::stacks::db::{StacksChainState, StacksHeaderInfo};
use stacks::chainstate::stacks::{
    CoinbasePayload, Error as ChainstateError, StacksTransaction, StacksTransactionSigner,
    TenureChangeCause, TenureChangePayload, TransactionAnchorMode, TransactionPayload,
    TransactionVersion,
};
use stacks::net::p2p::NetworkHandle;
use stacks::net::stackerdb::StackerDBs;
use stacks::net::{NakamotoBlocksData, StacksMessageType};
use stacks::util::secp256k1::MessageSignature;
use stacks_common::codec::read_next;
use stacks_common::types::chainstate::{StacksAddress, StacksBlockId};
use stacks_common::types::{PrivateKey, StacksEpochId};
use stacks_common::util::vrf::VRFProof;
use wsts::curve::scalar::Scalar;

use super::relayer::RelayerThread;
use super::sign_coordinator::SignCoordinator;
use super::{Config, Error as NakamotoNodeError, EventDispatcher, Keychain};
use crate::nakamoto_node::VRF_MOCK_MINER_KEY;
use crate::neon_node;
use crate::run_loop::nakamoto::Globals;
use crate::run_loop::RegisteredKey;

#[cfg(test)]
pub static TEST_BROADCAST_STALL: std::sync::Mutex<Option<bool>> = std::sync::Mutex::new(None);
#[cfg(test)]
pub static TEST_BLOCK_ANNOUNCE_STALL: std::sync::Mutex<Option<bool>> = std::sync::Mutex::new(None);
#[cfg(test)]
pub static TEST_SKIP_P2P_BROADCAST: std::sync::Mutex<Option<bool>> = std::sync::Mutex::new(None);

/// If the miner was interrupted while mining a block, how long should the
///  miner thread sleep before trying again?
const ABORT_TRY_AGAIN_MS: u64 = 200;

pub enum MinerDirective {
    /// The miner won sortition so they should begin a new tenure
    BeginTenure {
        parent_tenure_start: StacksBlockId,
        burnchain_tip: BlockSnapshot,
    },
    /// The miner should try to continue their tenure if they are the active miner
    ContinueTenure { new_burn_view: ConsensusHash },
    /// The miner did not win sortition
    StopTenure,
}

#[derive(PartialEq, Debug, Clone)]
/// Tenure info needed to construct a tenure change or tenure extend transaction
struct ParentTenureInfo {
    /// The number of blocks in the parent tenure
    parent_tenure_blocks: u64,
    /// The consensus hash of the parent tenure
    parent_tenure_consensus_hash: ConsensusHash,
}

/// Metadata required for beginning a new tenure
struct ParentStacksBlockInfo {
    /// Header metadata for the Stacks block we're going to build on top of
    stacks_parent_header: StacksHeaderInfo,
    /// nonce to use for this new block's coinbase transaction
    coinbase_nonce: u64,
    parent_tenure: Option<ParentTenureInfo>,
}

/// The reason the miner thread was spawned
#[derive(PartialEq, Clone, Debug)]
pub enum MinerReason {
    /// The miner thread was spawned to begin a new tenure
    BlockFound,
    /// The miner thread was spawned to extend an existing tenure
    Extended {
        /// Current consensus hash on the underlying burnchain.  Corresponds to the last-seen
        /// sortition.
        burn_view_consensus_hash: ConsensusHash,
    },
}

impl std::fmt::Display for MinerReason {
    fn fmt(&self, f: &mut std::fmt::Formatter<'_>) -> std::fmt::Result {
        match self {
            MinerReason::BlockFound => write!(f, "BlockFound"),
            MinerReason::Extended {
                burn_view_consensus_hash,
            } => write!(
                f,
                "Extended: burn_view_consensus_hash = {burn_view_consensus_hash:?}",
            ),
        }
    }
}

pub struct BlockMinerThread {
    /// node config struct
    config: Config,
    /// handle to global state
    globals: Globals,
    /// copy of the node's keychain
    keychain: Keychain,
    /// burnchain configuration
    burnchain: Burnchain,
    /// Set of blocks that we have mined
    mined_blocks: Vec<NakamotoBlock>,
    /// Copy of the node's registered VRF key
    registered_key: RegisteredKey,
    /// Burnchain block snapshot which elected this miner
    burn_election_block: BlockSnapshot,
    /// Current burnchain tip
    burn_block: BlockSnapshot,
    /// The start of the parent tenure for this tenure
    parent_tenure_id: StacksBlockId,
    /// Handle to the node's event dispatcher
    event_dispatcher: EventDispatcher,
    /// The reason the miner thread was spawned
    reason: MinerReason,
    /// Handle to the p2p thread for block broadcast
    p2p_handle: NetworkHandle,
    signer_set_cache: Option<RewardSet>,
}

impl BlockMinerThread {
    /// Instantiate the miner thread
    pub fn new(
        rt: &RelayerThread,
        registered_key: RegisteredKey,
        burn_election_block: BlockSnapshot,
        burn_block: BlockSnapshot,
        parent_tenure_id: StacksBlockId,
        reason: MinerReason,
    ) -> BlockMinerThread {
        BlockMinerThread {
            config: rt.config.clone(),
            globals: rt.globals.clone(),
            keychain: rt.keychain.clone(),
            burnchain: rt.burnchain.clone(),
            mined_blocks: vec![],
            registered_key,
            burn_election_block,
            burn_block,
            event_dispatcher: rt.event_dispatcher.clone(),
            parent_tenure_id,
            reason,
            p2p_handle: rt.get_p2p_handle(),
            signer_set_cache: None,
        }
    }

    #[cfg(test)]
    fn fault_injection_block_broadcast_stall(new_block: &NakamotoBlock) {
        if *TEST_BROADCAST_STALL.lock().unwrap() == Some(true) {
            // Do an extra check just so we don't log EVERY time.
            warn!("Fault injection: Broadcasting is stalled due to testing directive.";
                      "stacks_block_id" => %new_block.block_id(),
                      "stacks_block_hash" => %new_block.header.block_hash(),
                      "height" => new_block.header.chain_length,
                      "consensus_hash" => %new_block.header.consensus_hash
            );
            while *TEST_BROADCAST_STALL.lock().unwrap() == Some(true) {
                std::thread::sleep(std::time::Duration::from_millis(10));
            }
            info!("Fault injection: Broadcasting is no longer stalled due to testing directive.";
                  "block_id" => %new_block.block_id(),
                  "height" => new_block.header.chain_length,
                  "consensus_hash" => %new_block.header.consensus_hash
            );
        }
    }

    #[cfg(not(test))]
    fn fault_injection_block_broadcast_stall(_ignored: &NakamotoBlock) {}

    #[cfg(test)]
    fn fault_injection_block_announce_stall(new_block: &NakamotoBlock) {
        if *TEST_BLOCK_ANNOUNCE_STALL.lock().unwrap() == Some(true) {
            // Do an extra check just so we don't log EVERY time.
            warn!("Fault injection: Block announcement is stalled due to testing directive.";
                      "stacks_block_id" => %new_block.block_id(),
                      "stacks_block_hash" => %new_block.header.block_hash(),
                      "height" => new_block.header.chain_length,
                      "consensus_hash" => %new_block.header.consensus_hash
            );
            while *TEST_BLOCK_ANNOUNCE_STALL.lock().unwrap() == Some(true) {
                std::thread::sleep(std::time::Duration::from_millis(10));
            }
            info!("Fault injection: Block announcement is no longer stalled due to testing directive.";
                  "block_id" => %new_block.block_id(),
                  "height" => new_block.header.chain_length,
                  "consensus_hash" => %new_block.header.consensus_hash
            );
        }
    }

    #[cfg(not(test))]
    fn fault_injection_block_announce_stall(_ignored: &NakamotoBlock) {}

    #[cfg(test)]
    fn fault_injection_skip_block_broadcast() -> bool {
        if *TEST_SKIP_P2P_BROADCAST.lock().unwrap() == Some(true) {
            return true;
        }
        false
    }

    #[cfg(not(test))]
    fn fault_injection_skip_block_broadcast() -> bool {
        false
    }

    /// Stop a miner tenure by blocking the miner and then joining the tenure thread
    pub fn stop_miner(
        globals: &Globals,
        prior_miner: JoinHandle<Result<(), NakamotoNodeError>>,
    ) -> Result<(), NakamotoNodeError> {
        globals.block_miner();
        let prior_miner_result = prior_miner
            .join()
            .map_err(|_| NakamotoNodeError::MiningFailure(ChainstateError::MinerAborted))?;
        if let Err(e) = prior_miner_result {
            // it's okay if the prior miner thread exited with an error.
            // in many cases this is expected (i.e., a burnchain block occurred)
            // if some error condition should be handled though, this is the place
            //  to do that handling.
            debug!("Prior mining thread exited with: {e:?}");
        }
        globals.unblock_miner();
        Ok(())
    }

    pub fn run_miner(
        mut self,
        prior_miner: Option<JoinHandle<Result<(), NakamotoNodeError>>>,
    ) -> Result<(), NakamotoNodeError> {
        // when starting a new tenure, block the mining thread if its currently running.
        // the new mining thread will join it (so that the new mining thread stalls, not the relayer)
        debug!(
            "New miner thread starting";
            "had_prior_miner" => prior_miner.is_some(),
            "parent_tenure_id" => %self.parent_tenure_id,
            "thread_id" => ?thread::current().id(),
            "burn_block_consensus_hash" => %self.burn_block.consensus_hash,
            "reason" => %self.reason,
        );
        if let Some(prior_miner) = prior_miner {
            Self::stop_miner(&self.globals, prior_miner)?;
        }
        let mut stackerdbs = StackerDBs::connect(&self.config.get_stacker_db_file_path(), true)
            .map_err(|e| NakamotoNodeError::MiningFailure(ChainstateError::NetError(e)))?;

        let mut attempts = 0;
        // now, actually run this tenure
        loop {
            let new_block = loop {
                // If we're mock mining, we may not have processed the block that the
                // actual tenure winner committed to yet. So, before attempting to
                // mock mine, check if the parent is processed.
                if self.config.get_node_config(false).mock_mining {
                    let burn_db_path = self.config.get_burn_db_file_path();
                    let mut burn_db = SortitionDB::open(
                        &burn_db_path,
                        true,
                        self.burnchain.pox_constants.clone(),
                    )
                    .expect("FATAL: could not open sortition DB");
                    let burn_tip_changed = self.check_burn_tip_changed(&burn_db);
                    let mut chain_state = neon_node::open_chainstate_with_faults(&self.config)
                        .expect("FATAL: could not open chainstate DB");
                    match burn_tip_changed
                        .and_then(|_| self.load_block_parent_info(&mut burn_db, &mut chain_state))
                    {
                        Ok(..) => {}
                        Err(NakamotoNodeError::ParentNotFound) => {
                            info!("Mock miner has not processed parent block yet, sleeping and trying again");
                            thread::sleep(Duration::from_millis(ABORT_TRY_AGAIN_MS));
                            continue;
                        }
                        Err(e) => {
                            warn!("Mock miner failed to load parent info: {e:?}");
                            return Err(e);
                        }
                    }
                }
                match self.mine_block(&stackerdbs) {
                    Ok(x) => break Some(x),
                    Err(NakamotoNodeError::MiningFailure(ChainstateError::MinerAborted)) => {
                        info!("Miner interrupted while mining, will try again");
                        // sleep, and try again. if the miner was interrupted because the burnchain
                        // view changed, the next `mine_block()` invocation will error
                        thread::sleep(Duration::from_millis(ABORT_TRY_AGAIN_MS));
                        continue;
                    }
                    Err(NakamotoNodeError::MiningFailure(
                        ChainstateError::NoTransactionsToMine,
                    )) => {
                        debug!("Miner did not find any transactions to mine");
                        break None;
                    }
                    Err(e) => {
                        warn!("Failed to mine block: {e:?}");
                        return Err(NakamotoNodeError::MiningFailure(
                            ChainstateError::MinerAborted,
                        ));
                    }
                }
            };

            if let Some(mut new_block) = new_block {
<<<<<<< HEAD
                Self::fault_injection_block_broadcast_stall(&new_block);
                let (reward_set, signer_signature) = match self.gather_signatures(
                    &mut new_block,
                    self.burn_block.block_height,
                    &mut stackerdbs,
                    &mut attempts,
                ) {
                    Ok(x) => x,
                    Err(e) => {
                        match e {
                            NakamotoNodeError::StacksTipChanged => {
                                info!("Stacks tip changed while waiting for signatures");
                                return Err(e);
                            }
                            NakamotoNodeError::BurnchainTipChanged => {
                                info!("Burnchain tip changed while waiting for signatures");
                                return Err(e);
                            }
                            _ => {
                                error!("Error while gathering signatures: {e:?}. Will try mining again.");
                                continue;
                            }
                        }
                    }
                };
=======
                #[cfg(test)]
                {
                    if *TEST_BROADCAST_STALL.lock().unwrap() == Some(true) {
                        // Do an extra check just so we don't log EVERY time.
                        warn!("Broadcasting is stalled due to testing directive.";
                                  "stacks_block_id" => %new_block.block_id(),
                                  "stacks_block_hash" => %new_block.header.block_hash(),
                                  "height" => new_block.header.chain_length,
                                  "consensus_hash" => %new_block.header.consensus_hash
                        );
                        while *TEST_BROADCAST_STALL.lock().unwrap() == Some(true) {
                            std::thread::sleep(std::time::Duration::from_millis(10));
                        }
                        info!("Broadcasting is no longer stalled due to testing directive.";
                              "block_id" => %new_block.block_id(),
                              "height" => new_block.header.chain_length,
                              "consensus_hash" => %new_block.header.consensus_hash
                        );
                    }
                }

                let (reward_set, signer_signature) =
                    match self.gather_signatures(&mut new_block, &mut stackerdbs, &mut attempts) {
                        Ok(x) => x,
                        Err(e) => {
                            error!(
                                "Error while gathering signatures: {e:?}. Will try mining again."
                            );
                            continue;
                        }
                    };
>>>>>>> 05280cd3

                new_block.header.signer_signature = signer_signature;
                if let Err(e) = self.broadcast(new_block.clone(), reward_set, &stackerdbs) {
                    warn!("Error accepting own block: {e:?}. Will try mining again.");
                    continue;
                } else {
                    info!(
                        "Miner: Block signed by signer set and broadcasted";
                        "signer_sighash" => %new_block.header.signer_signature_hash(),
                        "stacks_block_hash" => %new_block.header.block_hash(),
                        "stacks_block_id" => %new_block.header.block_id(),
                        "block_height" => new_block.header.chain_length,
                        "consensus_hash" => %new_block.header.consensus_hash,
                    );
                }

                // update mined-block counters and mined-tenure counters
                self.globals.counters.bump_naka_mined_blocks();
                if self.mined_blocks.is_empty() {
                    // this is the first block of the tenure, bump tenure counter
                    self.globals.counters.bump_naka_mined_tenures();
                }

                // wake up chains coordinator
                Self::fault_injection_block_announce_stall(&new_block);
                self.globals.coord().announce_new_stacks_block();

                // store mined block
                self.mined_blocks.push(new_block);
            }

            let Ok(sort_db) = SortitionDB::open(
                &self.config.get_burn_db_file_path(),
                true,
                self.burnchain.pox_constants.clone(),
            ) else {
                error!("Failed to open sortition DB. Will try mining again.");
                continue;
            };

            let wait_start = Instant::now();
            while wait_start.elapsed() < self.config.miner.wait_on_interim_blocks {
                thread::sleep(Duration::from_millis(ABORT_TRY_AGAIN_MS));
                if self.check_burn_tip_changed(&sort_db).is_err() {
                    return Err(NakamotoNodeError::BurnchainTipChanged);
                }
            }
        }
    }

    /// Load the signer set active for this miner's blocks. This is the
    ///  active reward set during `self.burn_election_block`. The miner
    ///  thread caches this information, and this method will consult
    ///  that cache (or populate it if necessary).
    fn load_signer_set(&mut self) -> Result<RewardSet, NakamotoNodeError> {
        if let Some(set) = self.signer_set_cache.as_ref() {
            return Ok(set.clone());
        }
        let sort_db = SortitionDB::open(
            &self.config.get_burn_db_file_path(),
            true,
            self.burnchain.pox_constants.clone(),
        )
        .map_err(|e| {
            NakamotoNodeError::SigningCoordinatorFailure(format!(
                "Failed to open sortition DB. Cannot mine! {e:?}"
            ))
        })?;

        let mut chain_state =
            neon_node::open_chainstate_with_faults(&self.config).map_err(|e| {
                NakamotoNodeError::SigningCoordinatorFailure(format!(
                    "Failed to open chainstate DB. Cannot mine! {e:?}"
                ))
            })?;

        let burn_election_height = self.burn_election_block.block_height;

        let reward_cycle = self
            .burnchain
            .block_height_to_reward_cycle(burn_election_height)
            .expect("FATAL: no reward cycle for sortition");

        let reward_info = match load_nakamoto_reward_set(
            reward_cycle,
            &self.burn_election_block.sortition_id,
            &self.burnchain,
            &mut chain_state,
            &self.parent_tenure_id,
            &sort_db,
            &OnChainRewardSetProvider::new(),
        ) {
            Ok(Some((reward_info, _))) => reward_info,
            Ok(None) => {
                return Err(NakamotoNodeError::SigningCoordinatorFailure(
                    "No reward set stored yet. Cannot mine!".into(),
                ));
            }
            Err(e) => {
                return Err(NakamotoNodeError::SigningCoordinatorFailure(format!(
                    "Failure while fetching reward set. Cannot initialize miner coordinator. {e:?}"
                )));
            }
        };

        let Some(reward_set) = reward_info.known_selected_anchor_block_owned() else {
            return Err(NakamotoNodeError::SigningCoordinatorFailure(
                "Current reward cycle did not select a reward set. Cannot mine!".into(),
            ));
        };

        self.signer_set_cache = Some(reward_set.clone());
        Ok(reward_set)
    }

    /// Gather a list of signatures from the signers for the block
    fn gather_signatures(
        &mut self,
        new_block: &mut NakamotoBlock,
        stackerdbs: &mut StackerDBs,
        attempts: &mut u64,
    ) -> Result<(RewardSet, Vec<MessageSignature>), NakamotoNodeError> {
        let Some(miner_privkey) = self.config.miner.mining_key else {
            return Err(NakamotoNodeError::MinerConfigurationFailed(
                "No mining key configured, cannot mine",
            ));
        };
        let sort_db = SortitionDB::open(
            &self.config.get_burn_db_file_path(),
            true,
            self.burnchain.pox_constants.clone(),
        )
        .map_err(|e| {
            NakamotoNodeError::SigningCoordinatorFailure(format!(
                "Failed to open sortition DB. Cannot mine! {e:?}"
            ))
        })?;

        let tip = SortitionDB::get_block_snapshot_consensus(
            sort_db.conn(),
            &new_block.header.consensus_hash,
        )
        .map_err(|e| {
            NakamotoNodeError::SigningCoordinatorFailure(format!(
                "Failed to retrieve chain tip: {:?}",
                e
            ))
        })
        .and_then(|result| {
            result.ok_or_else(|| {
                NakamotoNodeError::SigningCoordinatorFailure("Failed to retrieve chain tip".into())
            })
        })?;

        let miner_privkey_as_scalar = Scalar::from(miner_privkey.as_slice().clone());
        let reward_set = self.load_signer_set()?;

        if self.config.get_node_config(false).mock_mining {
            return Ok((reward_set, Vec::new()));
        }

        let mut coordinator =
            SignCoordinator::new(&reward_set, miner_privkey_as_scalar, &self.config).map_err(
                |e| {
                    NakamotoNodeError::SigningCoordinatorFailure(format!(
                        "Failed to initialize the signing coordinator. Cannot mine! {e:?}"
                    ))
                },
            )?;

        let mut chain_state =
            neon_node::open_chainstate_with_faults(&self.config).map_err(|e| {
                NakamotoNodeError::SigningCoordinatorFailure(format!(
                    "Failed to open chainstate DB. Cannot mine! {e:?}"
                ))
            })?;

        *attempts += 1;
        let signature = coordinator.run_sign_v0(
            new_block,
            *attempts,
            &tip,
            &self.burnchain,
            &sort_db,
            &mut chain_state,
            &stackerdbs,
            &self.globals.counters,
            &self.burn_election_block.consensus_hash,
        )?;

        return Ok((reward_set, signature));
    }

    fn get_stackerdb_contract_and_slots(
        &self,
        stackerdbs: &StackerDBs,
        msg_id: &MessageSlotID,
        reward_cycle: u64,
    ) -> Result<(QualifiedContractIdentifier, HashMap<u32, StacksAddress>), NakamotoNodeError> {
        let stackerdb_contracts = stackerdbs
            .get_stackerdb_contract_ids()
            .expect("FATAL: could not get the stacker DB contract ids");

        let signers_contract_id =
            msg_id.stacker_db_contract(self.config.is_mainnet(), reward_cycle);
        if !stackerdb_contracts.contains(&signers_contract_id) {
            return Err(NakamotoNodeError::SignerSignatureError(
                "No signers contract found, cannot wait for signers".into(),
            ));
        };
        // Get the slots for every signer
        let signers = stackerdbs
            .get_signers(&signers_contract_id)
            .expect("FATAL: could not get signers from stacker DB");
        let mut slot_ids_addresses = HashMap::with_capacity(signers.len());
        for (slot_id, address) in stackerdbs
            .get_signers(&signers_contract_id)
            .expect("FATAL: could not get signers from stacker DB")
            .into_iter()
            .enumerate()
        {
            slot_ids_addresses.insert(
                u32::try_from(slot_id).expect("FATAL: too many signers to fit into u32 range"),
                address,
            );
        }
        Ok((signers_contract_id, slot_ids_addresses))
    }

    fn get_signer_transactions(
        &self,
        chainstate: &mut StacksChainState,
        sortdb: &SortitionDB,
        stackerdbs: &StackerDBs,
    ) -> Result<Vec<StacksTransaction>, NakamotoNodeError> {
        let next_reward_cycle = self
            .burnchain
            .block_height_to_reward_cycle(self.burn_block.block_height)
            .expect("FATAL: no reward cycle for burn block")
            .wrapping_add(1);
        let (signers_contract_id, slot_ids_addresses) = self.get_stackerdb_contract_and_slots(
            stackerdbs,
            &MessageSlotID::Transactions,
            next_reward_cycle,
        )?;
        let slot_ids = slot_ids_addresses.keys().cloned().collect::<Vec<_>>();
        let addresses = slot_ids_addresses.values().cloned().collect::<HashSet<_>>();
        // Get the transactions from the signers for the next block
        let signer_chunks = stackerdbs
            .get_latest_chunks(&signers_contract_id, &slot_ids)
            .expect("FATAL: could not get latest chunks from stacker DB");
        let signer_messages: Vec<(u32, SignerMessageV1)> = slot_ids
            .iter()
            .zip(signer_chunks.into_iter())
            .filter_map(|(slot_id, chunk)| {
                chunk.and_then(|chunk| {
                    read_next::<SignerMessageV1, _>(&mut &chunk[..])
                        .ok()
                        .map(|msg| (*slot_id, msg))
                })
            })
            .collect();

        if signer_messages.is_empty() {
            return Ok(vec![]);
        }

        let (consensus_hash, block_bhh) =
            SortitionDB::get_canonical_stacks_chain_tip_hash(sortdb.conn()).unwrap();
        let stacks_block_id = StacksBlockId::new(&consensus_hash, &block_bhh);

        // Get all nonces for the signers from clarity DB to use to validate transactions
        let account_nonces = chainstate
            .with_read_only_clarity_tx(
                &sortdb
                    .index_handle_at_block(chainstate, &stacks_block_id)
                    .map_err(|_| NakamotoNodeError::UnexpectedChainState)?,
                &stacks_block_id,
                |clarity_tx| {
                    clarity_tx.with_clarity_db_readonly(|clarity_db| {
                        addresses
                            .iter()
                            .map(|address| {
                                (
                                    address.clone(),
                                    clarity_db
                                        .get_account_nonce(&address.clone().into())
                                        .unwrap_or(0),
                                )
                            })
                            .collect::<HashMap<StacksAddress, u64>>()
                    })
                },
            )
            .unwrap_or_default();
        let mut filtered_transactions: HashMap<StacksAddress, StacksTransaction> = HashMap::new();
        for (_slot, signer_message) in signer_messages {
            match signer_message {
                SignerMessageV1::Transactions(transactions) => {
                    NakamotoSigners::update_filtered_transactions(
                        &mut filtered_transactions,
                        &account_nonces,
                        self.config.is_mainnet(),
                        transactions,
                    )
                }
                _ => {} // Any other message is ignored
            }
        }
        Ok(filtered_transactions.into_values().collect())
    }

    /// Store a block to the chainstate, and if successful (it should be since we mined it),
    /// broadcast it via the p2p network.
    fn broadcast_p2p(
        &mut self,
        sort_db: &SortitionDB,
        chain_state: &mut StacksChainState,
        block: &NakamotoBlock,
        reward_set: RewardSet,
    ) -> Result<(), ChainstateError> {
        if Self::fault_injection_skip_block_broadcast() {
            warn!(
                "Fault injection: Skipping block broadcast for {}",
                block.block_id()
            );
            return Ok(());
        }

        let mut sortition_handle = sort_db.index_handle_at_ch(&block.header.consensus_hash)?;
        let chainstate_config = chain_state.config();
        let (headers_conn, staging_tx) = chain_state.headers_conn_and_staging_tx_begin()?;
        let accepted = NakamotoChainState::accept_block(
            &chainstate_config,
            &block,
            &mut sortition_handle,
            &staging_tx,
            headers_conn,
            reward_set,
            NakamotoBlockObtainMethod::Mined,
        )?;
        staging_tx.commit()?;

        if !accepted {
            warn!("Did NOT accept block {} we mined", &block.block_id());

            // not much we can do here, but try and mine again and hope we produce a valid one.
            return Ok(());
        }

        // forward to p2p thread, but do fault injection
        let block_id = block.block_id();
        let drop_prob = self
            .config
            .node
            .fault_injection_block_push_fail_probability
            .unwrap_or(0)
            .min(100);
        let will_drop = if drop_prob > 0 {
            let throw: u8 = thread_rng().gen_range(0..100);
            throw < drop_prob
        } else {
            false
        };

        if will_drop {
            info!("Fault injection: drop block {}", &block_id);
            return Ok(());
        }

        debug!("Broadcasting block {}", &block_id);
        if let Err(e) = self.p2p_handle.broadcast_message(
            vec![],
            StacksMessageType::NakamotoBlocks(NakamotoBlocksData {
                blocks: vec![block.clone()],
            }),
        ) {
            warn!("Failed to broadcast block {}: {:?}", &block_id, &e);
        }
        Ok(())
    }

    fn broadcast(
        &mut self,
        block: NakamotoBlock,
        reward_set: RewardSet,
        stackerdbs: &StackerDBs,
    ) -> Result<(), NakamotoNodeError> {
        let mut chain_state = neon_node::open_chainstate_with_faults(&self.config)
            .expect("FATAL: could not open chainstate DB");
        let sort_db = SortitionDB::open(
            &self.config.get_burn_db_file_path(),
            true,
            self.burnchain.pox_constants.clone(),
        )
        .expect("FATAL: could not open sortition DB");

        if self.config.miner.mining_key.is_none() {
            return Err(NakamotoNodeError::MinerConfigurationFailed(
                "No mining key configured, cannot mine",
            ));
        };

        // push block via p2p block push
        self.broadcast_p2p(&sort_db, &mut chain_state, &block, reward_set)
            .map_err(NakamotoNodeError::AcceptFailure)?;

        let Some(ref miner_privkey) = self.config.miner.mining_key else {
            // should be unreachable, but we can't borrow this above broadcast_p2p() since it's
            // mutable
            return Err(NakamotoNodeError::MinerConfigurationFailed(
                "No mining key configured, cannot mine",
            ));
        };

        // also, push block via stackerdb to make sure stackers get it
        let rpc_socket = self.config.node.get_rpc_loopback().ok_or_else(|| {
            NakamotoNodeError::MinerConfigurationFailed("Failed to get RPC loopback socket")
        })?;
        let miners_contract_id = boot_code_id(MINERS_NAME, chain_state.mainnet);
        let mut miners_session = StackerDBSession::new(&rpc_socket.to_string(), miners_contract_id);

        SignCoordinator::send_miners_message(
            miner_privkey,
            &sort_db,
            &self.burn_block,
            &stackerdbs,
            SignerMessageV0::BlockPushed(block),
            MinerSlotID::BlockPushed,
            chain_state.mainnet,
            &mut miners_session,
            &self.burn_election_block.consensus_hash,
        )
        .map_err(NakamotoNodeError::SigningCoordinatorFailure)
    }

    /// Get the coinbase recipient address, if set in the config and if allowed in this epoch
    fn get_coinbase_recipient(&self, epoch_id: StacksEpochId) -> Option<PrincipalData> {
        if epoch_id < StacksEpochId::Epoch21 && self.config.miner.block_reward_recipient.is_some() {
            warn!("Coinbase pay-to-contract is not supported in the current epoch");
            None
        } else {
            self.config.miner.block_reward_recipient.clone()
        }
    }

    fn generate_tenure_change_tx(
        &self,
        nonce: u64,
        payload: TenureChangePayload,
    ) -> Result<StacksTransaction, NakamotoNodeError> {
        let is_mainnet = self.config.is_mainnet();
        let chain_id = self.config.burnchain.chain_id;
        let tenure_change_tx_payload = TransactionPayload::TenureChange(payload);

        let mut tx_auth = self.keychain.get_transaction_auth().unwrap();
        tx_auth.set_origin_nonce(nonce);

        let version = if is_mainnet {
            TransactionVersion::Mainnet
        } else {
            TransactionVersion::Testnet
        };

        let mut tx = StacksTransaction::new(version, tx_auth, tenure_change_tx_payload);

        tx.chain_id = chain_id;
        tx.anchor_mode = TransactionAnchorMode::OnChainOnly;
        let mut tx_signer = StacksTransactionSigner::new(&tx);
        self.keychain.sign_as_origin(&mut tx_signer);

        Ok(tx_signer.get_tx().unwrap())
    }

    /// Create a coinbase transaction.
    fn generate_coinbase_tx(
        &self,
        nonce: u64,
        epoch_id: StacksEpochId,
        vrf_proof: VRFProof,
    ) -> StacksTransaction {
        let is_mainnet = self.config.is_mainnet();
        let chain_id = self.config.burnchain.chain_id;
        let mut tx_auth = self.keychain.get_transaction_auth().unwrap();
        tx_auth.set_origin_nonce(nonce);

        let version = if is_mainnet {
            TransactionVersion::Mainnet
        } else {
            TransactionVersion::Testnet
        };

        let recipient_opt = self.get_coinbase_recipient(epoch_id);

        let mut tx = StacksTransaction::new(
            version,
            tx_auth,
            TransactionPayload::Coinbase(
                CoinbasePayload([0u8; 32]),
                recipient_opt,
                Some(vrf_proof),
            ),
        );
        tx.chain_id = chain_id;
        tx.anchor_mode = TransactionAnchorMode::OnChainOnly;
        let mut tx_signer = StacksTransactionSigner::new(&tx);
        self.keychain.sign_as_origin(&mut tx_signer);

        tx_signer.get_tx().unwrap()
    }

    // TODO: add tests from mutation testing results #4869
    #[cfg_attr(test, mutants::skip)]
    /// Load up the parent block info for mining.
    /// If we can't find the parent in the DB but we expect one, return Err(ParentNotFound).
    fn load_block_parent_info(
        &self,
        burn_db: &mut SortitionDB,
        chain_state: &mut StacksChainState,
    ) -> Result<ParentStacksBlockInfo, NakamotoNodeError> {
        // The nakamoto miner must always build off of a chain tip that is the highest of:
        // 1. The highest block in the miner's current tenure
        // 2. The highest block in the current tenure's parent tenure
        // Where the current tenure's parent tenure is the tenure start block committed to in the current tenure's associated block commit.
        let stacks_tip_header = if let Some(block) = self.mined_blocks.last() {
            test_debug!(
                "Stacks block parent ID is last mined block {}",
                &block.block_id()
            );
            let stacks_block_id = block.block_id();
            NakamotoChainState::get_block_header(chain_state.db(), &stacks_block_id)
                .map_err(|e| {
                    error!(
                        "Could not query header info for last-mined block ID {}: {:?}",
                        &stacks_block_id, &e
                    );
                    NakamotoNodeError::ParentNotFound
                })?
                .ok_or_else(|| {
                    error!("No header for parent tenure ID {}", &stacks_block_id);
                    NakamotoNodeError::ParentNotFound
                })?
        } else {
            // no mined blocks yet
            test_debug!(
                "Stacks block parent ID is last block in parent tenure ID {}",
                &self.parent_tenure_id
            );

            // find the last block in the parent tenure, since this is the tip we'll build atop
            let parent_tenure_header =
                NakamotoChainState::get_block_header(chain_state.db(), &self.parent_tenure_id)
                    .map_err(|e| {
                        error!(
                            "Could not query header for parent tenure ID {}: {:?}",
                            &self.parent_tenure_id, &e
                        );
                        NakamotoNodeError::ParentNotFound
                    })?
                    .ok_or_else(|| {
                        error!("No header for parent tenure ID {}", &self.parent_tenure_id);
                        NakamotoNodeError::ParentNotFound
                    })?;

            // NOTE: this is the soon-to-be parent's block ID, since it's the tip we mine on top
            // of.  We're only interested in performing queries relative to the canonical tip.
            let (stacks_tip_ch, stacks_tip_bh) =
                SortitionDB::get_canonical_stacks_chain_tip_hash(burn_db.conn()).map_err(|e| {
                    error!("Failed to load canonical Stacks tip: {:?}", &e);
                    NakamotoNodeError::ParentNotFound
                })?;

            let stacks_tip = StacksBlockId::new(&stacks_tip_ch, &stacks_tip_bh);
            let header_opt = NakamotoChainState::get_highest_block_header_in_tenure(
                &mut chain_state.index_conn(),
                &stacks_tip,
                &parent_tenure_header.consensus_hash,
            )
            .map_err(|e| {
                error!("Could not query parent tenure finish block: {:?}", &e);
                NakamotoNodeError::ParentNotFound
            })?;
            if let Some(header) = header_opt {
                header
            } else {
                // this is an epoch2 block
                debug!(
                    "Stacks block parent ID may be an epoch2x block: {}",
                    &self.parent_tenure_id
                );
                let epoch2_header =
                    NakamotoChainState::get_block_header(chain_state.db(), &self.parent_tenure_id)
                        .map_err(|e| {
                            error!(
                                "Could not query header info for epoch2x tenure block ID {}: {:?}",
                                &self.parent_tenure_id, &e
                            );
                            NakamotoNodeError::ParentNotFound
                        })?
                        .ok_or_else(|| {
                            error!(
                                "No header info for epoch2x tenure block ID {}",
                                &self.parent_tenure_id
                            );
                            NakamotoNodeError::ParentNotFound
                        })?;

                epoch2_header
            }
        };

        test_debug!(
            "Miner: stacks tip parent header is {} {:?}",
            &stacks_tip_header.index_block_hash(),
            &stacks_tip_header
        );
        let miner_address = self
            .keychain
            .origin_address(self.config.is_mainnet())
            .unwrap();
        match ParentStacksBlockInfo::lookup(
            chain_state,
            burn_db,
            &self.burn_block,
            miner_address,
            &self.parent_tenure_id,
            stacks_tip_header,
        ) {
            Ok(parent_info) => Ok(parent_info),
            Err(NakamotoNodeError::BurnchainTipChanged) => {
                self.globals.counters.bump_missed_tenures();
                Err(NakamotoNodeError::BurnchainTipChanged)
            }
            Err(e) => Err(e),
        }
    }

    /// Generate the VRF proof for the block we're going to build.
    /// Returns Some(proof) if we could make the proof
    /// Return None if we could not make the proof
    fn make_vrf_proof(&mut self) -> Option<VRFProof> {
        // if we're a mock miner, then make sure that the keychain has a keypair for the mocked VRF
        // key
        let vrf_proof = if self.config.get_node_config(false).mock_mining {
            self.keychain.generate_proof(
                VRF_MOCK_MINER_KEY,
                self.burn_block.sortition_hash.as_bytes(),
            )
        } else {
            self.keychain.generate_proof(
                self.registered_key.target_block_height,
                self.burn_block.sortition_hash.as_bytes(),
            )
        };

        debug!(
            "Generated VRF Proof: {} over {} ({},{}) with key {}",
            vrf_proof.to_hex(),
            &self.burn_block.sortition_hash,
            &self.burn_block.block_height,
            &self.burn_block.burn_header_hash,
            &self.registered_key.vrf_public_key.to_hex()
        );
        Some(vrf_proof)
    }

    // TODO: add tests from mutation testing results #4869
    #[cfg_attr(test, mutants::skip)]
    /// Try to mine a Stacks block by assembling one from mempool transactions and sending a
    /// burnchain block-commit transaction.  If we succeed, then return the assembled block.
    fn mine_block(&mut self, stackerdbs: &StackerDBs) -> Result<NakamotoBlock, NakamotoNodeError> {
        debug!("block miner thread ID is {:?}", thread::current().id());

        let burn_db_path = self.config.get_burn_db_file_path();
        let reward_set = self.load_signer_set()?;

        // NOTE: read-write access is needed in order to be able to query the recipient set.
        // This is an artifact of the way the MARF is built (see #1449)
        let mut burn_db =
            SortitionDB::open(&burn_db_path, true, self.burnchain.pox_constants.clone())
                .expect("FATAL: could not open sortition DB");

        self.check_burn_tip_changed(&burn_db)?;
        neon_node::fault_injection_long_tenure();

        let mut chain_state = neon_node::open_chainstate_with_faults(&self.config)
            .expect("FATAL: could not open chainstate DB");

        let mut mem_pool = self
            .config
            .connect_mempool_db()
            .expect("Database failure opening mempool");

        let target_epoch_id =
            SortitionDB::get_stacks_epoch(burn_db.conn(), self.burn_block.block_height + 1)
                .map_err(|_| NakamotoNodeError::SnapshotNotFoundForChainTip)?
                .expect("FATAL: no epoch defined")
                .epoch_id;
        let mut parent_block_info = self.load_block_parent_info(&mut burn_db, &mut chain_state)?;
        let vrf_proof = self
            .make_vrf_proof()
            .ok_or_else(|| NakamotoNodeError::BadVrfConstruction)?;

        if self.mined_blocks.is_empty() && parent_block_info.parent_tenure.is_none() {
            warn!("Miner should be starting a new tenure, but failed to load parent tenure info");
            return Err(NakamotoNodeError::ParentNotFound);
        };

        // create our coinbase if this is the first block we've mined this tenure
        let tenure_start_info = self.make_tenure_start_info(
            &chain_state,
            &parent_block_info,
            vrf_proof,
            target_epoch_id,
        )?;

        parent_block_info.stacks_parent_header.microblock_tail = None;

        let signer_transactions =
            self.get_signer_transactions(&mut chain_state, &burn_db, &stackerdbs)?;

        let signer_bitvec_len = reward_set.rewarded_addresses.len().try_into().ok();

        // build the block itself
        let (mut block, consumed, size, tx_events) = NakamotoBlockBuilder::build_nakamoto_block(
            &chain_state,
            &burn_db
                .index_handle_at_ch(&self.burn_block.consensus_hash)
                .map_err(|_| NakamotoNodeError::UnexpectedChainState)?,
            &mut mem_pool,
            &parent_block_info.stacks_parent_header,
            &self.burn_election_block.consensus_hash,
            self.burn_block.total_burn,
            tenure_start_info,
            self.config
                .make_nakamoto_block_builder_settings(self.globals.get_miner_status()),
            // we'll invoke the event dispatcher ourselves so that it calculates the
            //  correct signer_sighash for `process_mined_nakamoto_block_event`
            Some(&self.event_dispatcher),
            signer_transactions,
            signer_bitvec_len.unwrap_or(0),
        )
        .map_err(|e| {
            if !matches!(
                e,
                ChainstateError::MinerAborted | ChainstateError::NoTransactionsToMine
            ) {
                error!("Relayer: Failure mining anchored block: {e}");
            }
            NakamotoNodeError::MiningFailure(e)
        })?;

        if block.txs.is_empty() {
            return Err(NakamotoNodeError::MiningFailure(
                ChainstateError::NoTransactionsToMine,
            ));
        }
        let mining_key = self.keychain.get_nakamoto_sk();
        let miner_signature = mining_key
            .sign(block.header.miner_signature_hash().as_bytes())
            .map_err(NakamotoNodeError::MinerSignatureError)?;
        block.header.miner_signature = miner_signature;

        info!(
            "Miner: Assembled block #{} for signer set proposal: {}, with {} txs",
            block.header.chain_length,
            block.header.block_hash(),
            block.txs.len();
            "signer_sighash" => %block.header.signer_signature_hash(),
            "consensus_hash" => %block.header.consensus_hash,
            "parent_block_id" => %block.header.parent_block_id,
            "timestamp" => block.header.timestamp,
        );

        self.event_dispatcher.process_mined_nakamoto_block_event(
            self.burn_block.block_height,
            &block,
            size,
            &consumed,
            tx_events,
        );

        // last chance -- confirm that the stacks tip is unchanged (since it could have taken long
        // enough to build this block that another block could have arrived), and confirm that all
        // Stacks blocks with heights higher than the canonical tip are processed.
        self.check_burn_tip_changed(&burn_db)?;
        Ok(block)
    }

    /// Create the tenure start info for the block we're going to build
    fn make_tenure_start_info(
        &self,
        chainstate: &StacksChainState,
        parent_block_info: &ParentStacksBlockInfo,
        vrf_proof: VRFProof,
        target_epoch_id: StacksEpochId,
    ) -> Result<NakamotoTenureInfo, NakamotoNodeError> {
        let current_miner_nonce = parent_block_info.coinbase_nonce;
        let Some(parent_tenure_info) = &parent_block_info.parent_tenure else {
            return Ok(NakamotoTenureInfo {
                coinbase_tx: None,
                tenure_change_tx: None,
            });
        };

        let parent_block_id = parent_block_info.stacks_parent_header.index_block_hash();
        let mut payload = TenureChangePayload {
            tenure_consensus_hash: self.burn_election_block.consensus_hash.clone(),
            prev_tenure_consensus_hash: parent_tenure_info.parent_tenure_consensus_hash,
            burn_view_consensus_hash: self.burn_election_block.consensus_hash.clone(),
            previous_tenure_end: parent_block_id,
            previous_tenure_blocks: u32::try_from(parent_tenure_info.parent_tenure_blocks)
                .expect("FATAL: more than u32 blocks in a tenure"),
            cause: TenureChangeCause::BlockFound,
            pubkey_hash: self.keychain.get_nakamoto_pkh(),
        };

        let (tenure_change_tx, coinbase_tx) = match &self.reason {
            MinerReason::BlockFound => {
                let tenure_change_tx =
                    self.generate_tenure_change_tx(current_miner_nonce, payload)?;
                let coinbase_tx =
                    self.generate_coinbase_tx(current_miner_nonce + 1, target_epoch_id, vrf_proof);
                (Some(tenure_change_tx), Some(coinbase_tx))
            }
            MinerReason::Extended {
                burn_view_consensus_hash,
            } => {
                let num_blocks_so_far = NakamotoChainState::get_nakamoto_tenure_length(
                    chainstate.db(),
                    &parent_block_id,
                )
                .map_err(NakamotoNodeError::MiningFailure)?;
                debug!("Miner: Extending tenure"; "burn_view_consensus_hash" => %burn_view_consensus_hash, "parent_block_id" => %parent_block_id, "num_blocks_so_far" => num_blocks_so_far);
                payload = payload.extend(
                    *burn_view_consensus_hash,
                    parent_block_id,
                    num_blocks_so_far,
                );
                let tenure_change_tx =
                    self.generate_tenure_change_tx(current_miner_nonce, payload)?;
                (Some(tenure_change_tx), None)
            }
        };

        Ok(NakamotoTenureInfo {
            coinbase_tx,
            tenure_change_tx,
        })
    }

    /// Check if the tenure needs to change -- if so, return a BurnchainTipChanged error
    fn check_burn_tip_changed(&self, sortdb: &SortitionDB) -> Result<(), NakamotoNodeError> {
        let cur_burn_chain_tip = SortitionDB::get_canonical_burn_chain_tip(sortdb.conn())
            .expect("FATAL: failed to query sortition DB for canonical burn chain tip");

        if cur_burn_chain_tip.consensus_hash != self.burn_block.consensus_hash {
            info!("Miner: Cancel block assembly; burnchain tip has changed");
            self.globals.counters.bump_missed_tenures();
            Err(NakamotoNodeError::BurnchainTipChanged)
        } else {
            Ok(())
        }
    }
}

impl ParentStacksBlockInfo {
    // TODO: add tests from mutation testing results #4869
    #[cfg_attr(test, mutants::skip)]
    /// Determine where in the set of forks to attempt to mine the next anchored block.
    /// `mine_tip_ch` and `mine_tip_bhh` identify the parent block on top of which to mine.
    /// `check_burn_block` identifies what we believe to be the burn chain's sortition history tip.
    /// This is used to mitigate (but not eliminate) a TOCTTOU issue with mining: the caller's
    /// conception of the sortition history tip may have become stale by the time they call this
    /// method, in which case, mining should *not* happen (since the block will be invalid).
    pub fn lookup(
        chain_state: &mut StacksChainState,
        burn_db: &mut SortitionDB,
        check_burn_block: &BlockSnapshot,
        miner_address: StacksAddress,
        parent_tenure_id: &StacksBlockId,
        stacks_tip_header: StacksHeaderInfo,
    ) -> Result<ParentStacksBlockInfo, NakamotoNodeError> {
        // the stacks block I'm mining off of's burn header hash and vtxindex:
        let parent_snapshot = SortitionDB::get_block_snapshot_consensus(
            burn_db.conn(),
            &stacks_tip_header.consensus_hash,
        )
        .expect("Failed to look up block's parent snapshot")
        .expect("Failed to look up block's parent snapshot");

        // don't mine off of an old burnchain block
        let burn_chain_tip = SortitionDB::get_canonical_burn_chain_tip(burn_db.conn())
            .expect("FATAL: failed to query sortition DB for canonical burn chain tip");

        if burn_chain_tip.consensus_hash != check_burn_block.consensus_hash {
            info!(
                "New canonical burn chain tip detected. Will not try to mine.";
                "new_consensus_hash" => %burn_chain_tip.consensus_hash,
                "old_consensus_hash" => %check_burn_block.consensus_hash,
                "new_burn_height" => burn_chain_tip.block_height,
                "old_burn_height" => check_burn_block.block_height
            );
            return Err(NakamotoNodeError::BurnchainTipChanged);
        }

        let Ok(Some(parent_tenure_header)) =
            NakamotoChainState::get_block_header(chain_state.db(), &parent_tenure_id)
        else {
            warn!("Failed loading parent tenure ID"; "parent_tenure_id" => %parent_tenure_id);
            return Err(NakamotoNodeError::ParentNotFound);
        };

        // check if we're mining a first tenure block (by checking if our parent block is in the tenure of parent_tenure_id)
        //  and if so, figure out how many blocks there were in the parent tenure
        let parent_tenure_info = if stacks_tip_header.consensus_hash
            == parent_tenure_header.consensus_hash
        {
            // in the same tenure
            let parent_tenure_blocks = if parent_tenure_header
                .anchored_header
                .as_stacks_nakamoto()
                .is_some()
            {
                let Ok(Some(last_parent_tenure_header)) =
                    NakamotoChainState::get_highest_block_header_in_tenure(
                        &mut chain_state.index_conn(),
                        &stacks_tip_header.index_block_hash(),
                        &parent_tenure_header.consensus_hash,
                    )
                else {
                    warn!("Failed loading last block of parent tenure"; "parent_tenure_id" => %parent_tenure_id);
                    return Err(NakamotoNodeError::ParentNotFound);
                };
                // the last known tenure block of our parent should be the stacks_tip. if not, error.
                if stacks_tip_header.index_block_hash()
                    != last_parent_tenure_header.index_block_hash()
                {
                    warn!("Last known tenure block of parent tenure should be the stacks tip";
                          "stacks_tip_header" => %stacks_tip_header.index_block_hash(),
                          "last_parent_tenure_header" => %last_parent_tenure_header.index_block_hash());
                    return Err(NakamotoNodeError::NewParentDiscovered);
                }
                1 + last_parent_tenure_header.stacks_block_height
                    - parent_tenure_header.stacks_block_height
            } else {
                1
            };
            let parent_tenure_consensus_hash = parent_tenure_header.consensus_hash.clone();
            Some(ParentTenureInfo {
                parent_tenure_blocks,
                parent_tenure_consensus_hash,
            })
        } else {
            None
        };

        debug!(
            "Looked up parent information";
            "parent_tenure_id" => %parent_tenure_id,
            "parent_tenure_consensus_hash" => %parent_tenure_header.consensus_hash,
            "parent_tenure_burn_hash" => %parent_tenure_header.burn_header_hash,
            "parent_tenure_burn_height" => parent_tenure_header.burn_header_height,
            "mining_consensus_hash" => %check_burn_block.consensus_hash,
            "mining_burn_hash" => %check_burn_block.burn_header_hash,
            "mining_burn_height" => check_burn_block.block_height,
            "stacks_tip_consensus_hash" => %parent_snapshot.consensus_hash,
            "stacks_tip_burn_hash" => %parent_snapshot.burn_header_hash,
            "stacks_tip_burn_height" => parent_snapshot.block_height,
        );

        let coinbase_nonce = {
            let principal = miner_address.into();
            let account = chain_state
                .with_read_only_clarity_tx(
                    &burn_db
                        .index_handle_at_block(&chain_state, &stacks_tip_header.index_block_hash())
                        .map_err(|_| NakamotoNodeError::UnexpectedChainState)?,
                    &stacks_tip_header.index_block_hash(),
                    |conn| StacksChainState::get_account(conn, &principal),
                )
                .unwrap_or_else(|| {
                    panic!(
                        "BUG: stacks tip block {} no longer exists after we queried it",
                        &stacks_tip_header.index_block_hash()
                    )
                });
            account.nonce
        };

        Ok(ParentStacksBlockInfo {
            stacks_parent_header: stacks_tip_header,
            coinbase_nonce,
            parent_tenure: parent_tenure_info,
        })
    }
}<|MERGE_RESOLUTION|>--- conflicted
+++ resolved
@@ -342,65 +342,30 @@
             };
 
             if let Some(mut new_block) = new_block {
-<<<<<<< HEAD
                 Self::fault_injection_block_broadcast_stall(&new_block);
                 let (reward_set, signer_signature) = match self.gather_signatures(
                     &mut new_block,
-                    self.burn_block.block_height,
                     &mut stackerdbs,
                     &mut attempts,
                 ) {
                     Ok(x) => x,
-                    Err(e) => {
-                        match e {
-                            NakamotoNodeError::StacksTipChanged => {
-                                info!("Stacks tip changed while waiting for signatures");
-                                return Err(e);
-                            }
-                            NakamotoNodeError::BurnchainTipChanged => {
-                                info!("Burnchain tip changed while waiting for signatures");
-                                return Err(e);
-                            }
-                            _ => {
-                                error!("Error while gathering signatures: {e:?}. Will try mining again.");
-                                continue;
-                            }
+                    Err(e) => match e {
+                        NakamotoNodeError::StacksTipChanged => {
+                            info!("Stacks tip changed while waiting for signatures");
+                            return Err(e);
                         }
-                    }
-                };
-=======
-                #[cfg(test)]
-                {
-                    if *TEST_BROADCAST_STALL.lock().unwrap() == Some(true) {
-                        // Do an extra check just so we don't log EVERY time.
-                        warn!("Broadcasting is stalled due to testing directive.";
-                                  "stacks_block_id" => %new_block.block_id(),
-                                  "stacks_block_hash" => %new_block.header.block_hash(),
-                                  "height" => new_block.header.chain_length,
-                                  "consensus_hash" => %new_block.header.consensus_hash
-                        );
-                        while *TEST_BROADCAST_STALL.lock().unwrap() == Some(true) {
-                            std::thread::sleep(std::time::Duration::from_millis(10));
+                        NakamotoNodeError::BurnchainTipChanged => {
+                            info!("Burnchain tip changed while waiting for signatures");
+                            return Err(e);
                         }
-                        info!("Broadcasting is no longer stalled due to testing directive.";
-                              "block_id" => %new_block.block_id(),
-                              "height" => new_block.header.chain_length,
-                              "consensus_hash" => %new_block.header.consensus_hash
-                        );
-                    }
-                }
-
-                let (reward_set, signer_signature) =
-                    match self.gather_signatures(&mut new_block, &mut stackerdbs, &mut attempts) {
-                        Ok(x) => x,
-                        Err(e) => {
+                        _ => {
                             error!(
                                 "Error while gathering signatures: {e:?}. Will try mining again."
                             );
                             continue;
                         }
-                    };
->>>>>>> 05280cd3
+                    },
+                };
 
                 new_block.header.signer_signature = signer_signature;
                 if let Err(e) = self.broadcast(new_block.clone(), reward_set, &stackerdbs) {
