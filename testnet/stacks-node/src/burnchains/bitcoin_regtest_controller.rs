use async_h1::client;
use async_std::io::ReadExt;
use async_std::net::TcpStream;
use base64::encode;
use http_types::{Method, Request, Url};
use std::io::Cursor;
use std::sync::{
    atomic::{AtomicBool, Ordering},
    Arc,
};
use std::time::Instant;

use serde::Serialize;
use serde_json::value::RawValue;

use std::cmp;

use super::super::operations::BurnchainOpSigner;
use super::super::Config;
use super::{BurnchainController, BurnchainTip, Error as BurnchainControllerError};

use stacks::burnchains::bitcoin::indexer::{
    BitcoinIndexer, BitcoinIndexerConfig, BitcoinIndexerRuntime,
};
use stacks::burnchains::bitcoin::spv::SpvClient;
use stacks::burnchains::bitcoin::BitcoinNetworkType;
use stacks::burnchains::db::BurnchainDB;
use stacks::burnchains::indexer::BurnchainIndexer;
use stacks::burnchains::BurnchainStateTransitionOps;
use stacks::burnchains::Error as burnchain_error;
use stacks::burnchains::PoxConstants;
use stacks::burnchains::PublicKey;
use stacks::burnchains::{
    bitcoin::address::{BitcoinAddress, BitcoinAddressType},
    Txid,
};
use stacks::burnchains::{Burnchain, BurnchainParameters};
use stacks::chainstate::burn::db::sortdb::SortitionDB;
use stacks::chainstate::burn::operations::{
    BlockstackOperationType, LeaderBlockCommitOp, LeaderKeyRegisterOp, PreStxOp, TransferStxOp,
    UserBurnSupportOp,
};
use stacks::chainstate::coordinator::comm::CoordinatorChannels;
use stacks::chainstate::stacks::address::StacksAddressExtensions;
use stacks::codec::StacksMessageCodec;
use stacks::core::StacksEpoch;
use stacks::util::hash::{hex_bytes, Hash160};
use stacks::util::secp256k1::Secp256k1PublicKey;
use stacks::util::sleep_ms;
use stacks_common::deps_common::bitcoin::blockdata::opcodes;
use stacks_common::deps_common::bitcoin::blockdata::script::{Builder, Script};
use stacks_common::deps_common::bitcoin::blockdata::transaction::{
    OutPoint, Transaction, TxIn, TxOut,
};
use stacks_common::deps_common::bitcoin::network::encodable::ConsensusEncodable;
use stacks_common::deps_common::bitcoin::network::serialize::RawEncoder;
use stacks_common::deps_common::bitcoin::util::hash::Sha256dHash;

use stacks::monitoring::{increment_btc_blocks_received_counter, increment_btc_ops_sent_counter};

#[cfg(test)]
use stacks::chainstate::burn::Opcodes;
use stacks::types::chainstate::BurnchainHeaderHash;

/// The number of bitcoin blocks that can have
///  passed since the UTXO cache was last refreshed before
///  the cache is force-reset.
const UTXO_CACHE_STALENESS_LIMIT: u64 = 6;
const DUST_UTXO_LIMIT: u64 = 5500;

pub struct BitcoinRegtestController {
    config: Config,
    indexer: BitcoinIndexer,
    db: Option<SortitionDB>,
    burnchain_db: Option<BurnchainDB>,
    chain_tip: Option<BurnchainTip>,
    use_coordinator: Option<CoordinatorChannels>,
    burnchain_config: Option<Burnchain>,
    ongoing_block_commit: Option<OngoingBlockCommit>,
    should_keep_running: Option<Arc<AtomicBool>>,
}

struct OngoingBlockCommit {
    payload: LeaderBlockCommitOp,
    utxos: UTXOSet,
    fees: LeaderBlockCommitFees,
    txids: Vec<Txid>,
}

impl OngoingBlockCommit {
    fn sum_utxos(&self) -> u64 {
        self.utxos.total_available()
    }
}

#[derive(Clone)]
struct LeaderBlockCommitFees {
    sunset_fee: u64,
    fee_rate: u64,
    sortition_fee: u64,
    outputs_len: u64,
    default_tx_size: u64,
    spent_in_attempts: u64,
    is_rbf_enabled: bool,
    final_size: u64,
}

impl LeaderBlockCommitFees {
    pub fn fees_from_previous_tx(
        &self,
        payload: &LeaderBlockCommitOp,
        config: &Config,
    ) -> LeaderBlockCommitFees {
        let mut fees = LeaderBlockCommitFees::estimated_fees_from_payload(payload, config);
        fees.spent_in_attempts = cmp::max(1, self.spent_in_attempts);
        fees.final_size = self.final_size;
        fees.fee_rate = self.fee_rate + config.burnchain.rbf_fee_increment;
        fees.is_rbf_enabled = true;
        fees
    }

    pub fn estimated_fees_from_payload(
        payload: &LeaderBlockCommitOp,
        config: &Config,
    ) -> LeaderBlockCommitFees {
        let sunset_fee = if payload.sunset_burn > 0 {
            cmp::max(payload.sunset_burn, DUST_UTXO_LIMIT)
        } else {
            0
        };

        let number_of_transfers = payload.commit_outs.len() as u64;
        let value_per_transfer = payload.burn_fee / number_of_transfers;
        let sortition_fee = value_per_transfer * number_of_transfers;
        let spent_in_attempts = 0;
        let fee_rate = config.burnchain.satoshis_per_byte;
        let default_tx_size = config.burnchain.block_commit_tx_estimated_size;

        LeaderBlockCommitFees {
            sunset_fee,
            fee_rate,
            sortition_fee,
            outputs_len: number_of_transfers,
            default_tx_size,
            spent_in_attempts,
            is_rbf_enabled: false,
            final_size: 0,
        }
    }

    pub fn estimated_miner_fee(&self) -> u64 {
        self.fee_rate * self.default_tx_size
    }

    pub fn rbf_fee(&self) -> u64 {
        if self.is_rbf_enabled {
            self.spent_in_attempts + self.default_tx_size
        } else {
            0
        }
    }

    pub fn estimated_amount_required(&self) -> u64 {
        self.estimated_miner_fee() + self.rbf_fee() + self.sunset_fee + self.sortition_fee
    }

    pub fn total_spent(&self) -> u64 {
        self.fee_rate * self.final_size
            + self.spent_in_attempts
            + self.sunset_fee
            + self.sortition_fee
    }

    pub fn amount_per_output(&self) -> u64 {
        self.sortition_fee / self.outputs_len
    }

    pub fn total_spent_in_outputs(&self) -> u64 {
        self.sunset_fee + self.sortition_fee
    }

    pub fn min_tx_size(&self) -> u64 {
        cmp::max(self.final_size, self.default_tx_size)
    }

    pub fn register_replacement(&mut self, tx_size: u64) {
        let new_size = cmp::max(tx_size, self.final_size);
        if self.is_rbf_enabled {
            self.spent_in_attempts += new_size;
        }
        self.final_size = new_size;
    }
}

impl BitcoinRegtestController {
    pub fn new(config: Config, coordinator_channel: Option<CoordinatorChannels>) -> Self {
        BitcoinRegtestController::with_burnchain(config, coordinator_channel, None, None)
    }

    pub fn with_burnchain(
        config: Config,
        coordinator_channel: Option<CoordinatorChannels>,
        burnchain_config: Option<Burnchain>,
        should_keep_running: Option<Arc<AtomicBool>>,
    ) -> Self {
        std::fs::create_dir_all(&config.get_burnchain_path_str())
            .expect("Unable to create workdir");
        let (network, network_id) = config.burnchain.get_bitcoin_network();

        let res = SpvClient::new(
            &config.get_spv_headers_file_path(),
            0,
            None,
            network_id,
            true,
            false,
        );
        if let Err(err) = res {
            error!("Unable to init block headers: {}", err);
            panic!()
        }

        let burnchain_params = BurnchainParameters::from_params(&config.burnchain.chain, &network)
            .expect("Bitcoin network unsupported");

        if network_id == BitcoinNetworkType::Mainnet && config.burnchain.epochs.is_some() {
            panic!("It is an error to set custom epochs while running on Mainnet: network_id {:?} config.burnchain {:#?}",
                   &network_id, &config.burnchain);
        }

        let indexer_config = {
            let burnchain_config = config.burnchain.clone();
            BitcoinIndexerConfig {
                peer_host: burnchain_config.peer_host,
                peer_port: burnchain_config.peer_port,
                rpc_port: burnchain_config.rpc_port,
                rpc_ssl: burnchain_config.rpc_ssl,
                username: burnchain_config.username,
                password: burnchain_config.password,
                timeout: burnchain_config.timeout,
                spv_headers_path: config.get_spv_headers_file_path(),
                first_block: burnchain_params.first_block_height,
                magic_bytes: burnchain_config.magic_bytes,
                epochs: burnchain_config.epochs,
            }
        };

        let (_, network_type) = config.burnchain.get_bitcoin_network();
        let indexer_runtime = BitcoinIndexerRuntime::new(network_type);
        let burnchain_indexer = BitcoinIndexer {
            config: indexer_config.clone(),
            runtime: indexer_runtime,
        };

        Self {
            use_coordinator: coordinator_channel,
            config,
            indexer: burnchain_indexer,
            db: None,
            burnchain_db: None,
            chain_tip: None,
            burnchain_config,
            ongoing_block_commit: None,
            should_keep_running,
        }
    }

    /// create a dummy bitcoin regtest controller.
    ///   used just for submitting bitcoin ops.
    pub fn new_dummy(config: Config) -> Self {
        let (network, _) = config.burnchain.get_bitcoin_network();
        let burnchain_params = BurnchainParameters::from_params(&config.burnchain.chain, &network)
            .expect("Bitcoin network unsupported");

        let indexer_config = {
            let burnchain_config = config.burnchain.clone();
            BitcoinIndexerConfig {
                peer_host: burnchain_config.peer_host,
                peer_port: burnchain_config.peer_port,
                rpc_port: burnchain_config.rpc_port,
                rpc_ssl: burnchain_config.rpc_ssl,
                username: burnchain_config.username,
                password: burnchain_config.password,
                timeout: burnchain_config.timeout,
                spv_headers_path: config.get_spv_headers_file_path(),
                first_block: burnchain_params.first_block_height,
                magic_bytes: burnchain_config.magic_bytes,
                epochs: burnchain_config.epochs,
            }
        };

        let (_, network_type) = config.burnchain.get_bitcoin_network();
        let indexer_runtime = BitcoinIndexerRuntime::new(network_type);
        let burnchain_indexer = BitcoinIndexer {
            config: indexer_config.clone(),
            runtime: indexer_runtime,
        };

        Self {
            use_coordinator: None,
            config,
            indexer: burnchain_indexer,
            db: None,
            burnchain_db: None,
            chain_tip: None,
            burnchain_config: None,
            ongoing_block_commit: None,
            should_keep_running: None,
        }
    }

    fn default_burnchain(&self) -> Burnchain {
        let (network_name, _network_type) = self.config.burnchain.get_bitcoin_network();
        match &self.burnchain_config {
            Some(burnchain) => burnchain.clone(),
            None => {
                let working_dir = self.config.get_burn_db_path();
                match Burnchain::new(&working_dir, &self.config.burnchain.chain, &network_name) {
                    Ok(burnchain) => burnchain,
                    Err(e) => {
                        error!("Failed to instantiate burnchain: {}", e);
                        panic!()
                    }
                }
            }
        }
    }

    pub fn get_pox_constants(&self) -> PoxConstants {
        let burnchain = self.get_burnchain();
        burnchain.pox_constants
    }

    pub fn get_burnchain(&self) -> Burnchain {
        match self.burnchain_config {
            Some(ref burnchain) => burnchain.clone(),
            None => self.default_burnchain(),
        }
    }

    fn receive_blocks_helium(&mut self) -> BurnchainTip {
<<<<<<< HEAD
        let (block_snapshot, state_transition) = loop {
            let (mut burnchain, burnchain_indexer) = self.setup_indexer_runtime();
            match burnchain.sync_with_indexer_deprecated(burnchain_indexer) {
=======
        let mut burnchain = self.get_burnchain();
        let (block_snapshot, state_transition) = loop {
            match burnchain.sync_with_indexer_deprecated(&mut self.indexer) {
>>>>>>> 035fb126
                Ok(x) => {
                    break x;
                }
                Err(e) => {
                    // keep trying
                    error!("Unable to sync with burnchain: {}", e);
                    match e {
                        burnchain_error::TrySyncAgain => {
                            // try again immediately
                            continue;
                        }
                        burnchain_error::BurnchainPeerBroken => {
                            // remote burnchain peer broke, and produced a shorter blockchain fork.
                            // just keep trying
                            sleep_ms(5000);
                            continue;
                        }
                        _ => {
                            // delay and try again
                            sleep_ms(5000);
                            continue;
                        }
                    }
                }
            }
        };

        let rest = match (state_transition, &self.chain_tip) {
            (None, Some(chain_tip)) => chain_tip.clone(),
            (Some(state_transition), _) => {
                let burnchain_tip = BurnchainTip {
                    block_snapshot: block_snapshot,
                    state_transition: BurnchainStateTransitionOps::from(state_transition),
                    received_at: Instant::now(),
                };
                self.chain_tip = Some(burnchain_tip.clone());
                burnchain_tip
            }
            (None, None) => {
                // can happen at genesis
                let burnchain_tip = BurnchainTip {
                    block_snapshot: block_snapshot,
                    state_transition: BurnchainStateTransitionOps::noop(),
                    received_at: Instant::now(),
                };
                self.chain_tip = Some(burnchain_tip.clone());
                burnchain_tip
            }
        };

        debug!("Done receiving blocks");
        rest
    }

    fn receive_blocks(
        &mut self,
        block_for_sortitions: bool,
        target_block_height_opt: Option<u64>,
    ) -> Result<(BurnchainTip, u64), BurnchainControllerError> {
        let coordinator_comms = match self.use_coordinator.as_ref() {
            Some(x) => x.clone(),
            None => {
                // pre-PoX helium node
                let tip = self.receive_blocks_helium();
                let height = tip.block_snapshot.block_height;
                return Ok((tip, height));
            }
        };

<<<<<<< HEAD
=======
        let mut burnchain = self.get_burnchain();
>>>>>>> 035fb126
        let (block_snapshot, burnchain_height, state_transition) = loop {
            if !self.should_keep_running() {
                return Err(BurnchainControllerError::CoordinatorClosed);
            }

            let (mut burnchain, burnchain_indexer) = self.setup_indexer_runtime();
            match burnchain.sync_with_indexer(
<<<<<<< HEAD
                burnchain_indexer,
=======
                &mut self.indexer,
>>>>>>> 035fb126
                coordinator_comms.clone(),
                target_block_height_opt,
                Some(burnchain.pox_constants.reward_cycle_length as u64),
                self.should_keep_running.clone(),
            ) {
                Ok(x) => {
                    increment_btc_blocks_received_counter();

                    // initialize the dbs...
                    self.sortdb_mut();

                    // wait for the chains coordinator to catch up with us
                    if block_for_sortitions {
                        self.wait_for_sortitions(Some(x.block_height))?;
                    }

                    // NOTE: This is the latest _sortition_ on the canonical sortition history, not the latest burnchain block!
                    let sort_tip =
                        SortitionDB::get_canonical_burn_chain_tip(self.sortdb_ref().conn())
                            .expect("Sortition DB error.");

                    let (snapshot, state_transition) = self
                        .sortdb_ref()
                        .get_sortition_result(&sort_tip.sortition_id)
                        .expect("Sortition DB error.")
                        .expect("BUG: no data for the canonical chain tip");

<<<<<<< HEAD
                    let (_, burnchain_indexer) = self.setup_indexer_runtime();
                    let burnchain_height = burnchain_indexer
=======
                    let burnchain_height = self
                        .indexer
>>>>>>> 035fb126
                        .get_highest_header_height()
                        .map_err(BurnchainControllerError::IndexerError)?;
                    break (snapshot, burnchain_height, state_transition);
                }
                Err(e) => {
                    // keep trying
                    error!("Unable to sync with burnchain: {}", e);
                    match e {
                        burnchain_error::CoordinatorClosed => {
                            return Err(BurnchainControllerError::CoordinatorClosed)
                        }
                        burnchain_error::TrySyncAgain => {
                            // try again immediately
                            continue;
                        }
                        burnchain_error::BurnchainPeerBroken => {
                            // remote burnchain peer broke, and produced a shorter blockchain fork.
                            // just keep trying
                            sleep_ms(5000);
                            continue;
                        }
                        _ => {
                            // delay and try again
                            sleep_ms(5000);
                            continue;
                        }
                    }
                }
            }
        };

        let burnchain_tip = BurnchainTip {
            block_snapshot: block_snapshot,
            state_transition: state_transition,
            received_at: Instant::now(),
        };

        self.chain_tip = Some(burnchain_tip.clone());
        debug!("Done receiving blocks");

        Ok((burnchain_tip, burnchain_height))
    }

    fn should_keep_running(&self) -> bool {
        match self.should_keep_running {
            Some(ref should_keep_running) => should_keep_running.load(Ordering::SeqCst),
            _ => true,
        }
    }

    #[cfg(test)]
    pub fn get_all_utxos(&self, public_key: &Secp256k1PublicKey) -> Vec<UTXO> {
        // Configure UTXO filter
        let pkh = Hash160::from_data(&public_key.to_bytes())
            .to_bytes()
            .to_vec();
        let (_, network_id) = self.config.burnchain.get_bitcoin_network();
        let address =
            BitcoinAddress::from_bytes(network_id, BitcoinAddressType::PublicKeyHash, &pkh)
                .expect("Public key incorrect");
        let filter_addresses = vec![address.to_b58()];
        let _result = BitcoinRPCRequest::import_public_key(&self.config, &public_key);

        sleep_ms(1000);

        let min_conf = 0;
        let max_conf = 9999999;
        let minimum_amount = ParsedUTXO::sat_to_serialized_btc(1);

        let payload = BitcoinRPCRequest {
            method: "listunspent".to_string(),
            params: vec![
                min_conf.into(),
                max_conf.into(),
                filter_addresses.clone().into(),
                true.into(),
                json!({ "minimumAmount": minimum_amount }),
            ],
            id: "stacks".to_string(),
            jsonrpc: "2.0".to_string(),
        };

        let mut res = BitcoinRPCRequest::send(&self.config, payload).unwrap();
        let mut result_vec = vec![];

        if let Some(ref mut object) = res.as_object_mut() {
            match object.get_mut("result") {
                Some(serde_json::Value::Array(entries)) => {
                    while let Some(entry) = entries.pop() {
                        let parsed_utxo: ParsedUTXO = match serde_json::from_value(entry) {
                            Ok(utxo) => utxo,
                            Err(err) => {
                                warn!("Failed parsing UTXO: {}", err);
                                continue;
                            }
                        };
                        let amount = match parsed_utxo.get_sat_amount() {
                            Some(amount) => amount,
                            None => continue,
                        };

                        if amount < 1 {
                            continue;
                        }

                        let script_pub_key = match parsed_utxo.get_script_pub_key() {
                            Some(script_pub_key) => script_pub_key,
                            None => {
                                continue;
                            }
                        };

                        let txid = match parsed_utxo.get_txid() {
                            Some(amount) => amount,
                            None => continue,
                        };

                        result_vec.push(UTXO {
                            txid,
                            vout: parsed_utxo.vout,
                            script_pub_key,
                            amount,
                            confirmations: parsed_utxo.confirmations,
                        });
                    }
                }
                _ => {
                    warn!("Failed to get UTXOs");
                }
            }
        }

        result_vec
    }

    /// Checks if there is a default wallet with the name of "".
    /// If the default wallet does not exist, this function creates a wallet with name "".
    pub fn create_wallet_if_dne(&self) -> RPCResult<()> {
        let wallets = BitcoinRPCRequest::list_wallets(&self.config)?;

        if !wallets.contains(&("".to_string())) {
            BitcoinRPCRequest::create_wallet(&self.config, "")?;
        }
        Ok(())
    }

    pub fn get_utxos(
        &self,
        public_key: &Secp256k1PublicKey,
        total_required: u64,
        utxos_to_exclude: Option<UTXOSet>,
        block_height: u64,
    ) -> Option<UTXOSet> {
        // if mock mining, do not even both requesting UTXOs
        if self.config.node.mock_mining {
            return None;
        }

        // Configure UTXO filter
        let pkh = Hash160::from_data(&public_key.to_bytes())
            .to_bytes()
            .to_vec();
        let (_, network_id) = self.config.burnchain.get_bitcoin_network();
        let address =
            BitcoinAddress::from_bytes(network_id, BitcoinAddressType::PublicKeyHash, &pkh)
                .expect("Public key incorrect");
        let filter_addresses = vec![address.to_b58()];

        let mut utxos = loop {
            let result = BitcoinRPCRequest::list_unspent(
                &self.config,
                filter_addresses.clone(),
                false,
                total_required,
                &utxos_to_exclude,
                block_height,
            );

            // Perform request
            match result {
                Ok(utxos) => {
                    break utxos;
                }
                Err(e) => {
                    error!("Bitcoin RPC failure: error listing utxos {:?}", e);
                    sleep_ms(5000);
                    continue;
                }
            };
        };

        let utxos = if utxos.is_empty() {
            let (_, network) = self.config.burnchain.get_bitcoin_network();
            loop {
                if let BitcoinNetworkType::Regtest = network {
                    // Performing this operation on Mainnet / Testnet is very expensive, and can be longer than bitcoin block time.
                    // Assuming that miners are in charge of correctly operating their bitcoind nodes sounds
                    // reasonable to me.
                    // $ bitcoin-cli importaddress mxVFsFW5N4mu1HPkxPttorvocvzeZ7KZyk
                    let _result = BitcoinRPCRequest::import_public_key(&self.config, &public_key);
                    sleep_ms(1000);
                }

                let result = BitcoinRPCRequest::list_unspent(
                    &self.config,
                    filter_addresses.clone(),
                    false,
                    total_required,
                    &utxos_to_exclude,
                    block_height,
                );

                utxos = match result {
                    Ok(utxos) => utxos,
                    Err(e) => {
                        error!("Bitcoin RPC failure: error listing utxos {:?}", e);
                        sleep_ms(5000);
                        continue;
                    }
                };

                if utxos.is_empty() {
                    return None;
                } else {
                    break utxos;
                }
            }
        } else {
            utxos
        };

        let total_unspent = utxos.total_available();
        if total_unspent < total_required {
            warn!(
                "Total unspent {} < {} for {:?}",
                total_unspent,
                total_required,
                &public_key.to_hex()
            );
            return None;
        }

        Some(utxos)
    }

    fn build_leader_key_register_tx(
        &mut self,
        payload: LeaderKeyRegisterOp,
        signer: &mut BurnchainOpSigner,
        _attempt: u64,
    ) -> Option<Transaction> {
        let public_key = signer.get_public_key();

        let btc_miner_fee = self.config.burnchain.leader_key_tx_estimated_size
            * self.config.burnchain.satoshis_per_byte;
        let budget_for_outputs = DUST_UTXO_LIMIT;
        let total_required = btc_miner_fee + budget_for_outputs;

        let (mut tx, mut utxos) = self.prepare_tx(&public_key, total_required, None, None, 0)?;

        // Serialize the payload
        let op_bytes = {
            let mut buffer = vec![];
            let mut magic_bytes = self.config.burnchain.magic_bytes.as_bytes().to_vec();
            buffer.append(&mut magic_bytes);
            payload
                .consensus_serialize(&mut buffer)
                .expect("FATAL: invalid operation");
            buffer
        };

        let consensus_output = TxOut {
            value: 0,
            script_pubkey: Builder::new()
                .push_opcode(opcodes::All::OP_RETURN)
                .push_slice(&op_bytes)
                .into_script(),
        };

        tx.output = vec![consensus_output];

        let address_hash = Hash160::from_data(&public_key.to_bytes());
        let identifier_output = BitcoinAddress::to_p2pkh_tx_out(&address_hash, DUST_UTXO_LIMIT);

        tx.output.push(identifier_output);

        let fee_rate = self.config.burnchain.satoshis_per_byte;

        self.finalize_tx(
            &mut tx,
            budget_for_outputs,
            0,
            self.config.burnchain.leader_key_tx_estimated_size,
            fee_rate,
            &mut utxos,
            signer,
        )?;

        increment_btc_ops_sent_counter();

        info!(
            "Miner node: submitting leader_key_register op - {}, waiting for its inclusion in the next Bitcoin block",
            public_key.to_hex()
        );

        Some(tx)
    }

    #[cfg(not(test))]
    fn build_transfer_stacks_tx(
        &mut self,
        _payload: TransferStxOp,
        _signer: &mut BurnchainOpSigner,
        _utxo: Option<UTXO>,
    ) -> Option<Transaction> {
        unimplemented!()
    }

    #[cfg(test)]
    pub fn submit_manual(
        &mut self,
        operation: BlockstackOperationType,
        op_signer: &mut BurnchainOpSigner,
        utxo: Option<UTXO>,
    ) -> Option<Transaction> {
        let transaction = match operation {
            BlockstackOperationType::LeaderBlockCommit(_)
            | BlockstackOperationType::LeaderKeyRegister(_)
            | BlockstackOperationType::StackStx(_)
            | BlockstackOperationType::UserBurnSupport(_) => {
                unimplemented!();
            }
            BlockstackOperationType::PreStx(payload) => {
                self.build_pre_stacks_tx(payload, op_signer)
            }
            BlockstackOperationType::TransferStx(payload) => {
                self.build_transfer_stacks_tx(payload, op_signer, utxo)
            }
        }?;

        let ser_transaction = SerializedTx::new(transaction.clone());

        if self.send_transaction(ser_transaction) {
            Some(transaction)
        } else {
            None
        }
    }

    #[cfg(test)]
    /// Build a transfer stacks tx.
    ///   this *only* works if the only existant UTXO is from a PreStx Op
    ///   this is okay for testing, but obviously not okay for actual use.
    ///   The reason for this constraint is that the bitcoin_regtest_controller's UTXO
    ///     and signing logic are fairly intertwined, and untangling the two seems excessive
    ///     for a functionality that won't be implemented for production via this controller.
    fn build_transfer_stacks_tx(
        &mut self,
        payload: TransferStxOp,
        signer: &mut BurnchainOpSigner,
        utxo_to_use: Option<UTXO>,
    ) -> Option<Transaction> {
        let public_key = signer.get_public_key();
        let max_tx_size = 230;

        let (mut tx, mut utxos) = if let Some(utxo) = utxo_to_use {
            (
                Transaction {
                    input: vec![],
                    output: vec![],
                    version: 1,
                    lock_time: 0,
                },
                UTXOSet {
                    bhh: BurnchainHeaderHash::zero(),
                    utxos: vec![utxo],
                },
            )
        } else {
            self.prepare_tx(
                &public_key,
                DUST_UTXO_LIMIT + max_tx_size * self.config.burnchain.satoshis_per_byte,
                None,
                None,
                0,
            )?
        };

        // Serialize the payload
        let op_bytes = {
            let mut bytes = self.config.burnchain.magic_bytes.as_bytes().to_vec();
            payload.consensus_serialize(&mut bytes).ok()?;
            bytes
        };

        let consensus_output = TxOut {
            value: 0,
            script_pubkey: Builder::new()
                .push_opcode(opcodes::All::OP_RETURN)
                .push_slice(&op_bytes)
                .into_script(),
        };

        tx.output = vec![consensus_output];
        tx.output
            .push(payload.recipient.to_bitcoin_tx_out(DUST_UTXO_LIMIT));

        self.finalize_tx(
            &mut tx,
            DUST_UTXO_LIMIT,
            0,
            max_tx_size,
            self.config.burnchain.satoshis_per_byte,
            &mut utxos,
            signer,
        )?;

        increment_btc_ops_sent_counter();

        info!(
            "Miner node: submitting stacks transfer op - {}",
            public_key.to_hex()
        );

        Some(tx)
    }

    #[cfg(not(test))]
    fn build_pre_stacks_tx(
        &mut self,
        _payload: PreStxOp,
        _signer: &mut BurnchainOpSigner,
    ) -> Option<Transaction> {
        unimplemented!()
    }

    #[cfg(test)]
    fn build_pre_stacks_tx(
        &mut self,
        payload: PreStxOp,
        signer: &mut BurnchainOpSigner,
    ) -> Option<Transaction> {
        let public_key = signer.get_public_key();
        let max_tx_size = 280;

        let output_amt = DUST_UTXO_LIMIT + max_tx_size * self.config.burnchain.satoshis_per_byte;
        let (mut tx, mut utxos) = self.prepare_tx(&public_key, output_amt, None, None, 0)?;

        // Serialize the payload
        let op_bytes = {
            let mut bytes = self.config.burnchain.magic_bytes.as_bytes().to_vec();
            bytes.push(Opcodes::PreStx as u8);
            bytes
        };

        let consensus_output = TxOut {
            value: 0,
            script_pubkey: Builder::new()
                .push_opcode(opcodes::All::OP_RETURN)
                .push_slice(&op_bytes)
                .into_script(),
        };

        tx.output = vec![consensus_output];
        tx.output.push(payload.output.to_bitcoin_tx_out(output_amt));

        self.finalize_tx(
            &mut tx,
            output_amt,
            0,
            max_tx_size,
            self.config.burnchain.satoshis_per_byte,
            &mut utxos,
            signer,
        )?;

        increment_btc_ops_sent_counter();

        info!(
            "Miner node: submitting pre_stacks op - {}",
            public_key.to_hex()
        );

        Some(tx)
    }

    fn send_block_commit_operation(
        &mut self,
        payload: LeaderBlockCommitOp,
        signer: &mut BurnchainOpSigner,
        utxos_to_include: Option<UTXOSet>,
        utxos_to_exclude: Option<UTXOSet>,
        previous_fees: Option<LeaderBlockCommitFees>,
        previous_txids: &Vec<Txid>,
    ) -> Option<Transaction> {
        let mut estimated_fees = match previous_fees {
            Some(fees) => fees.fees_from_previous_tx(&payload, &self.config),
            None => LeaderBlockCommitFees::estimated_fees_from_payload(&payload, &self.config),
        };

        let public_key = signer.get_public_key();
        let (mut tx, mut utxos) = self.prepare_tx(
            &public_key,
            estimated_fees.estimated_amount_required(),
            utxos_to_include,
            utxos_to_exclude,
            payload.parent_block_ptr as u64,
        )?;

        // Serialize the payload
        let op_bytes = {
            let mut buffer = vec![];
            let mut magic_bytes = self.config.burnchain.magic_bytes.as_bytes().to_vec();
            buffer.append(&mut magic_bytes);
            payload
                .consensus_serialize(&mut buffer)
                .expect("FATAL: invalid operation");
            buffer
        };

        let consensus_output = TxOut {
            value: estimated_fees.sunset_fee,
            script_pubkey: Builder::new()
                .push_opcode(opcodes::All::OP_RETURN)
                .push_slice(&op_bytes)
                .into_script(),
        };

        tx.output = vec![consensus_output];

        for commit_to in payload.commit_outs.iter() {
            tx.output
                .push(commit_to.to_bitcoin_tx_out(estimated_fees.amount_per_output()));
        }

        let fee_rate = estimated_fees.fee_rate;
        self.finalize_tx(
            &mut tx,
            estimated_fees.total_spent_in_outputs(),
            estimated_fees.spent_in_attempts,
            estimated_fees.min_tx_size(),
            fee_rate,
            &mut utxos,
            signer,
        )?;

        let serialized_tx = SerializedTx::new(tx.clone());

        let tx_size = serialized_tx.bytes.len() as u64;
        estimated_fees.register_replacement(tx_size);
        let mut txid = tx.txid().as_bytes().to_vec();
        txid.reverse();

        debug!("Transaction relying on UTXOs: {:?}", utxos);
        let txid = Txid::from_bytes(&txid[..]).unwrap();
        let mut txids = previous_txids.clone();
        txids.push(txid.clone());
        let ongoing_block_commit = OngoingBlockCommit {
            payload,
            utxos,
            fees: estimated_fees,
            txids,
        };

        info!(
            "Miner node: submitting leader_block_commit (txid: {}, rbf: {}, total spent: {}, size: {}, fee_rate: {})",
            txid.to_hex(),
            ongoing_block_commit.fees.is_rbf_enabled,
            ongoing_block_commit.fees.total_spent(),
            ongoing_block_commit.fees.final_size,
            fee_rate,
        );

        self.ongoing_block_commit = Some(ongoing_block_commit);

        increment_btc_ops_sent_counter();

        Some(tx)
    }

    fn build_leader_block_commit_tx(
        &mut self,
        payload: LeaderBlockCommitOp,
        signer: &mut BurnchainOpSigner,
        _attempt: u64,
    ) -> Option<Transaction> {
        // Are we currently tracking an operation?
        if self.ongoing_block_commit.is_none() {
            // Good to go, let's build the transaction and send it.
            let res = self.send_block_commit_operation(payload, signer, None, None, None, &vec![]);
            return res;
        }

        let ongoing_op = self.ongoing_block_commit.take().unwrap();

        let _ = self.sortdb_mut();
        let burnchain_db = self.burnchain_db.as_ref().expect("BurnchainDB not opened");

        for txid in ongoing_op.txids.iter() {
            let mined_op = burnchain_db.get_burnchain_op(txid);
            if mined_op.is_some() {
                // Good to go, the transaction in progress was mined
                debug!("Was able to retrieve ongoing TXID - {}", txid);
                let res =
                    self.send_block_commit_operation(payload, signer, None, None, None, &vec![]);
                return res;
            } else {
                debug!("Was unable to retrieve ongoing TXID - {}", txid);
            }
        }

        // Did a re-org occurred since we fetched our UTXOs, or are the UTXOs so stale that they should be abandoned?
        let mut traversal_depth = 0;
        let mut burn_chain_tip = burnchain_db.get_canonical_chain_tip().ok()?;
        let mut found_last_mined_at = false;
        while traversal_depth < UTXO_CACHE_STALENESS_LIMIT {
            if &burn_chain_tip.block_hash == &ongoing_op.utxos.bhh {
                found_last_mined_at = true;
                break;
            }

            let parent = BurnchainDB::get_burnchain_block(
                &burnchain_db.conn(),
                &burn_chain_tip.parent_block_hash,
            )
            .ok()?;

            burn_chain_tip = parent.header;
            traversal_depth += 1;
        }

        if !found_last_mined_at {
            info!(
                "Possible presence of fork or stale UTXO cache, invalidating cached set of UTXOs.";
                "cached_burn_block_hash" => %ongoing_op.utxos.bhh,
            );
            let res = self.send_block_commit_operation(payload, signer, None, None, None, &vec![]);
            return res;
        }

        // Stop as soon as the fee_rate is ${self.config.burnchain.max_rbf} percent higher, stop RBF
        if ongoing_op.fees.fee_rate
            > (self.config.burnchain.satoshis_per_byte * self.config.burnchain.max_rbf / 100)
        {
            warn!(
                "RBF'd block commits reached {}% satoshi per byte fee rate, not resubmitting",
                self.config.burnchain.max_rbf
            );
            self.ongoing_block_commit = Some(ongoing_op);
            return None;
        }

        // An ongoing operation is in the mempool and we received a new block. The desired behaviour is the following:
        // 1) If the ongoing and the incoming operation are **strictly** identical, we will be idempotent and discard the incoming.
        // 2) If the 2 operations are different, we will try to avoid wasting UTXOs, and attempt to RBF the outgoing transaction:
        //  i) If UTXOs are insufficient,
        //    a) If no other UTXOs, we'll have to wait on the ongoing operation to be mined before resuming operation.
        //    b) If we have some other UTXOs, drop the ongoing operation, and track the new one.
        //  ii) If UTXOs initially used are sufficient for paying for a fee bump, then RBF

        // Let's start by early returning 1)
        if payload == ongoing_op.payload {
            info!("Abort attempt to re-submit identical LeaderBlockCommit");
            self.ongoing_block_commit = Some(ongoing_op);
            return None;
        }

        // Let's proceed and early return 2) i)
        let res = if ongoing_op.fees.estimated_amount_required() > ongoing_op.sum_utxos() {
            // Try to build and submit op, excluding UTXOs currently used
            info!("Attempt to submit another leader_block_commit, despite an ongoing (outdated) commit");
            self.send_block_commit_operation(
                payload,
                signer,
                None,
                Some(ongoing_op.utxos.clone()),
                None,
                &vec![],
            )
        } else {
            // Case 2) ii): Attempt to RBF
            info!("Attempt to replace by fee an outdated leader block commit");
            self.send_block_commit_operation(
                payload,
                signer,
                Some(ongoing_op.utxos.clone()),
                None,
                Some(ongoing_op.fees.clone()),
                &ongoing_op.txids,
            )
        };

        if res.is_none() {
            self.ongoing_block_commit = Some(ongoing_op);
        }

        res
    }

    fn prepare_tx(
        &mut self,
        public_key: &Secp256k1PublicKey,
        total_required: u64,
        utxos_to_include: Option<UTXOSet>,
        utxos_to_exclude: Option<UTXOSet>,
        block_height: u64,
    ) -> Option<(Transaction, UTXOSet)> {
        let utxos = if let Some(utxos) = utxos_to_include {
            // in RBF, you have to consume the same UTXOs
            utxos
        } else {
            // Fetch some UTXOs
            let utxos =
                match self.get_utxos(&public_key, total_required, utxos_to_exclude, block_height) {
                    Some(utxos) => utxos,
                    None => {
                        debug!("No UTXOs for {}", &public_key.to_hex());
                        return None;
                    }
                };
            utxos
        };

        // Prepare a backbone for the tx
        let transaction = Transaction {
            input: vec![],
            output: vec![],
            version: 1,
            lock_time: 0,
        };

        Some((transaction, utxos))
    }

    fn finalize_tx(
        &mut self,
        tx: &mut Transaction,
        spent_in_outputs: u64,
        spent_in_rbf: u64,
        min_tx_size: u64,
        fee_rate: u64,
        utxos_set: &mut UTXOSet,
        signer: &mut BurnchainOpSigner,
    ) -> Option<()> {
        // spend UTXOs in order by confirmations.  Spend the least-confirmed UTXO first, and in the
        // event of a tie, spend the smallest-value UTXO first.
        utxos_set.utxos.sort_by(|u1, u2| {
            if u1.confirmations != u2.confirmations {
                u1.confirmations.cmp(&u2.confirmations)
            } else {
                // for block-commits, the smaller value is likely the UTXO-chained value, so
                // continue to prioritize it as the first spend in order to avoid breaking the
                // miner commit chain.
                u1.amount.cmp(&u2.amount)
            }
        });

        let tx_size = {
            // We will be calling 2 times serialize_tx, the first time with an estimated size,
            // Second time with the actual size, computed thanks to the 1st attempt.
            let estimated_rbf = if spent_in_rbf == 0 {
                0
            } else {
                spent_in_rbf + min_tx_size // we're spending 1 sat / byte in RBF
            };
            let mut tx_cloned = tx.clone();
            let mut utxos_cloned = utxos_set.clone();
            self.serialize_tx(
                &mut tx_cloned,
                spent_in_outputs + min_tx_size * fee_rate + estimated_rbf,
                &mut utxos_cloned,
                signer,
            );
            let serialized_tx = SerializedTx::new(tx_cloned);
            cmp::max(min_tx_size, serialized_tx.bytes.len() as u64)
        };

        let rbf_fee = if spent_in_rbf == 0 {
            0
        } else {
            spent_in_rbf + tx_size // we're spending 1 sat / byte in RBF
        };
        self.serialize_tx(
            tx,
            spent_in_outputs + tx_size * fee_rate + rbf_fee,
            utxos_set,
            signer,
        );
        signer.dispose();
        Some(())
    }

    fn serialize_tx(
        &mut self,
        tx: &mut Transaction,
        total_to_spend: u64,
        utxos_set: &mut UTXOSet,
        signer: &mut BurnchainOpSigner,
    ) -> bool {
        let public_key = signer.get_public_key();
        let mut total_consumed = 0;

        // select UTXOs until we have enough to cover the cost
        let mut available_utxos = vec![];
        available_utxos.append(&mut utxos_set.utxos);
        for utxo in available_utxos.into_iter() {
            total_consumed += utxo.amount;
            utxos_set.utxos.push(utxo);

            if total_consumed >= total_to_spend {
                break;
            }
        }

        if total_consumed < total_to_spend {
            warn!(
                "Consumed total {} is less than intended spend: {}",
                total_consumed, total_to_spend
            );
            return false;
        }

        // Append the change output
        let change_address_hash = Hash160::from_data(&public_key.to_bytes());
        let value = total_consumed - total_to_spend;
        debug!(
            "Payments value: {:?}, total_consumed: {:?}, total_spent: {:?}",
            value, total_consumed, total_to_spend
        );
        if value >= DUST_UTXO_LIMIT {
            let change_output = BitcoinAddress::to_p2pkh_tx_out(&change_address_hash, value);
            tx.output.push(change_output);
        } else {
            // Instead of leaving that change to the BTC miner, we could / should bump the sortition fee
            debug!("Not enough change to clear dust limit. Not adding change address.");
        }

        for (i, utxo) in utxos_set.utxos.iter().enumerate() {
            let input = TxIn {
                previous_output: OutPoint {
                    txid: utxo.txid,
                    vout: utxo.vout,
                },
                script_sig: Script::new(),
                sequence: 0xFFFFFFFD, // allow RBF
                witness: vec![],
            };
            tx.input.push(input);

            let script_pub_key = utxo.script_pub_key.clone();
            let sig_hash_all = 0x01;
            let sig_hash = tx.signature_hash(i, &script_pub_key, sig_hash_all);

            let sig1_der = {
                let message = signer
                    .sign_message(sig_hash.as_bytes())
                    .expect("Unable to sign message");
                message
                    .to_secp256k1_recoverable()
                    .expect("Unable to get recoverable signature")
                    .to_standard()
                    .serialize_der()
            };

            tx.input[i].script_sig = Builder::new()
                .push_slice(&[&*sig1_der, &[sig_hash_all as u8][..]].concat())
                .push_slice(&public_key.to_bytes())
                .into_script();
        }
        true
    }

    fn build_user_burn_support_tx(
        &mut self,
        _payload: UserBurnSupportOp,
        _signer: &mut BurnchainOpSigner,
        _attempt: u64,
    ) -> Option<Transaction> {
        unimplemented!()
    }

    fn send_transaction(&self, transaction: SerializedTx) -> bool {
        let result = BitcoinRPCRequest::send_raw_transaction(&self.config, transaction.to_hex());
        match result {
            Ok(_) => true,
            Err(e) => {
                error!(
                    "Bitcoin RPC failure: transaction submission failed - {:?}",
                    e
                );
                false
            }
        }
    }

    /// wait until the ChainsCoordinator has processed sortitions up to the
    ///   canonical chain tip, or has processed up to height_to_wait
    pub fn wait_for_sortitions(
        &self,
        height_to_wait: Option<u64>,
    ) -> Result<BurnchainTip, BurnchainControllerError> {
        loop {
            let canonical_burnchain_tip = self
                .burnchain_db
                .as_ref()
                .expect("BurnchainDB not opened")
                .get_canonical_chain_tip()
                .unwrap();
            let canonical_sortition_tip =
                SortitionDB::get_canonical_burn_chain_tip(self.sortdb_ref().conn()).unwrap();
            if canonical_burnchain_tip.block_height == canonical_sortition_tip.block_height {
                let (_, state_transition) = self
                    .sortdb_ref()
                    .get_sortition_result(&canonical_sortition_tip.sortition_id)
                    .expect("Sortition DB error.")
                    .expect("BUG: no data for the canonical chain tip");
                return Ok(BurnchainTip {
                    block_snapshot: canonical_sortition_tip,
                    received_at: Instant::now(),
                    state_transition,
                });
            } else if let Some(height_to_wait) = height_to_wait {
                if canonical_sortition_tip.block_height >= height_to_wait {
                    let (_, state_transition) = self
                        .sortdb_ref()
                        .get_sortition_result(&canonical_sortition_tip.sortition_id)
                        .expect("Sortition DB error.")
                        .expect("BUG: no data for the canonical chain tip");

                    return Ok(BurnchainTip {
                        block_snapshot: canonical_sortition_tip,
                        received_at: Instant::now(),
                        state_transition,
                    });
                }
            }
            if !self.should_keep_running() {
                return Err(BurnchainControllerError::CoordinatorClosed);
            }
            // yield some time
            sleep_ms(100);
        }
    }

    pub fn build_next_block(&self, num_blocks: u64) {
        debug!("Generate {} block(s)", num_blocks);
        let public_key = match &self.config.burnchain.local_mining_public_key {
            Some(public_key) => hex_bytes(public_key).expect("Invalid byte sequence"),
            None => panic!("Unable to make new block, mining public key"),
        };

        let pkh = Hash160::from_data(&public_key).to_bytes().to_vec();
        let (_, network_id) = self.config.burnchain.get_bitcoin_network();
        let address =
            BitcoinAddress::from_bytes(network_id, BitcoinAddressType::PublicKeyHash, &pkh)
                .expect("Public key incorrect");

        let result =
            BitcoinRPCRequest::generate_to_address(&self.config, num_blocks, address.to_b58());

        match result {
            Ok(_) => {}
            Err(e) => {
                error!("Bitcoin RPC failure: error generating block {:?}", e);
                panic!();
            }
        }
    }

    #[cfg(test)]
    pub fn invalidate_block(&self, block: &BurnchainHeaderHash) {
        info!("Invalidating block {}", &block);
        let request = BitcoinRPCRequest {
            method: "invalidateblock".into(),
            params: vec![json!(&block.to_string())],
            id: "stacks-forker".into(),
            jsonrpc: "2.0".into(),
        };
        if let Err(e) = BitcoinRPCRequest::send(&self.config, request) {
            error!("Bitcoin RPC failure: error invalidating block {:?}", e);
            panic!();
        }
    }

    #[cfg(test)]
    pub fn get_block_hash(&self, height: u64) -> BurnchainHeaderHash {
        let request = BitcoinRPCRequest {
            method: "getblockhash".into(),
            params: vec![json!(height)],
            id: "stacks-forker".into(),
            jsonrpc: "2.0".into(),
        };
        match BitcoinRPCRequest::send(&self.config, request) {
            Ok(v) => {
                BurnchainHeaderHash::from_hex(v.get("result").unwrap().as_str().unwrap()).unwrap()
            }
            Err(e) => {
                error!("Bitcoin RPC failure: error invalidating block {:?}", e);
                panic!();
            }
        }
    }
}

impl BurnchainController for BitcoinRegtestController {
    fn sortdb_ref(&self) -> &SortitionDB {
        self.db
            .as_ref()
            .expect("BUG: did not instantiate the burn DB")
    }

    fn sortdb_mut(&mut self) -> &mut SortitionDB {
        let burnchain = self.get_burnchain();

        let (db, burnchain_db) = burnchain.open_db(true).unwrap();
        self.db = Some(db);
        self.burnchain_db = Some(burnchain_db);

        match self.db {
            Some(ref mut sortdb) => sortdb,
            None => unreachable!(),
        }
    }

    fn get_chain_tip(&self) -> BurnchainTip {
        match &self.chain_tip {
            Some(chain_tip) => chain_tip.clone(),
            None => {
                unreachable!();
            }
        }
    }

    fn get_headers_height(&self) -> u64 {
        let (_, network_id) = self.config.burnchain.get_bitcoin_network();
        let spv_client = SpvClient::new(
            &self.config.get_spv_headers_file_path(),
            0,
            None,
            network_id,
            false,
            false,
        )
        .expect("Unable to open burnchain headers DB");
        spv_client
            .get_headers_height()
            .expect("Unable to query number of burnchain headers")
    }

    fn connect_dbs(&mut self) -> Result<(), BurnchainControllerError> {
        let burnchain = self.get_burnchain();
        burnchain.connect_db(
            true,
            self.indexer.get_first_block_header_hash()?,
            self.indexer.get_first_block_header_timestamp()?,
            self.indexer.get_stacks_epochs(),
        )?;
        Ok(())
    }

    fn get_stacks_epochs(&self) -> Vec<StacksEpoch> {
        self.indexer.get_stacks_epochs()
    }

    fn start(
        &mut self,
        target_block_height_opt: Option<u64>,
    ) -> Result<(BurnchainTip, u64), BurnchainControllerError> {
        // if no target block height is given, just fetch the first burnchain block.
        self.receive_blocks(
            false,
            target_block_height_opt.map_or_else(|| Some(1), |x| Some(x)),
        )
    }

    fn sync(
        &mut self,
        target_block_height_opt: Option<u64>,
    ) -> Result<(BurnchainTip, u64), BurnchainControllerError> {
        let (burnchain_tip, burnchain_height) = if self.config.burnchain.mode == "helium" {
            // Helium: this node is responsible for mining new burnchain blocks
            self.build_next_block(1);
            self.receive_blocks(true, None)?
        } else {
            // Neon: this node is waiting on a block to be produced
            self.receive_blocks(true, target_block_height_opt)?
        };

        // Evaluate process_exit_at_block_height setting
        if let Some(cap) = self.config.burnchain.process_exit_at_block_height {
            if burnchain_tip.block_snapshot.block_height >= cap {
                info!(
                    "Node succesfully reached the end of the ongoing {} blocks epoch!",
                    cap
                );
                info!("This process will automatically terminate in 30s, restart your node for participating in the next epoch.");
                sleep_ms(30000);
                std::process::exit(0);
            }
        }
        Ok((burnchain_tip, burnchain_height))
    }

    // returns true if the operation was submitted successfully, false otherwise
    fn submit_operation(
        &mut self,
        operation: BlockstackOperationType,
        op_signer: &mut BurnchainOpSigner,
        attempt: u64,
    ) -> bool {
        let transaction = match operation {
            BlockstackOperationType::LeaderBlockCommit(payload) => {
                self.build_leader_block_commit_tx(payload, op_signer, attempt)
            }
            BlockstackOperationType::LeaderKeyRegister(payload) => {
                self.build_leader_key_register_tx(payload, op_signer, attempt)
            }
            BlockstackOperationType::UserBurnSupport(payload) => {
                self.build_user_burn_support_tx(payload, op_signer, attempt)
            }
            BlockstackOperationType::PreStx(payload) => {
                self.build_pre_stacks_tx(payload, op_signer)
            }
            BlockstackOperationType::TransferStx(payload) => {
                self.build_transfer_stacks_tx(payload, op_signer, None)
            }
            BlockstackOperationType::StackStx(_payload) => unimplemented!(),
        };

        let transaction = match transaction {
            Some(tx) => SerializedTx::new(tx),
            _ => return false,
        };

        self.send_transaction(transaction)
    }

    #[cfg(test)]
    fn bootstrap_chain(&mut self, num_blocks: u64) {
        if let Some(local_mining_pubkey) = &self.config.burnchain.local_mining_public_key {
            let pk = hex_bytes(&local_mining_pubkey).expect("Invalid byte sequence");
            let pkh = Hash160::from_data(&pk).to_bytes().to_vec();
            let (_, network_id) = self.config.burnchain.get_bitcoin_network();
            let address =
                BitcoinAddress::from_bytes(network_id, BitcoinAddressType::PublicKeyHash, &pkh)
                    .expect("Public key incorrect");

            let _result = BitcoinRPCRequest::import_public_key(
                &self.config,
                &Secp256k1PublicKey::from_hex(local_mining_pubkey).unwrap(),
            );

            let result =
                BitcoinRPCRequest::generate_to_address(&self.config, num_blocks, address.to_b58());

            match result {
                Ok(_) => {}
                Err(e) => {
                    error!("Bitcoin RPC failure: error generating block {:?}", e);
                    panic!();
                }
            }
            info!("Creating wallet if it does not exist");
            match self.create_wallet_if_dne() {
                Err(e) => warn!("Error when creating wallet: {:?}", e),
                _ => {}
            }
        }
    }
}

#[derive(Debug, Clone)]
pub struct UTXOSet {
    bhh: BurnchainHeaderHash,
    utxos: Vec<UTXO>,
}

impl UTXOSet {
    pub fn is_empty(&self) -> bool {
        self.utxos.len() == 0
    }

    pub fn total_available(&self) -> u64 {
        self.utxos.iter().map(|o| o.amount).sum()
    }
}

#[derive(Debug, Clone)]
struct SerializedTx {
    bytes: Vec<u8>,
}

impl SerializedTx {
    pub fn new(tx: Transaction) -> SerializedTx {
        let mut encoder = RawEncoder::new(Cursor::new(vec![]));
        tx.consensus_encode(&mut encoder)
            .expect("BUG: failed to serialize to a vec");
        let bytes: Vec<u8> = encoder.into_inner().into_inner();
        SerializedTx { bytes }
    }

    fn to_hex(&self) -> String {
        let formatted_bytes: Vec<String> =
            self.bytes.iter().map(|b| format!("{:02x}", b)).collect();
        format!("{}", formatted_bytes.join(""))
    }
}

#[derive(Debug, Clone, Deserialize)]
#[serde(rename_all = "camelCase")]
pub struct ParsedUTXO {
    txid: String,
    vout: u32,
    script_pub_key: String,
    amount: Box<RawValue>,
    confirmations: u32,
    spendable: bool,
    solvable: bool,
    desc: Option<String>,
    safe: bool,
}

#[derive(Clone, Debug, PartialEq)]
pub struct UTXO {
    pub txid: Sha256dHash,
    pub vout: u32,
    pub script_pub_key: Script,
    pub amount: u64,
    pub confirmations: u32,
}

impl ParsedUTXO {
    pub fn get_txid(&self) -> Option<Sha256dHash> {
        match hex_bytes(&self.txid) {
            Ok(ref mut txid) => {
                txid.reverse();
                Some(Sha256dHash::from(&txid[..]))
            }
            Err(err) => {
                warn!("Unable to get txid from UTXO {}", err);
                None
            }
        }
    }

    pub fn get_sat_amount(&self) -> Option<u64> {
        ParsedUTXO::serialized_btc_to_sat(self.amount.get())
    }

    pub fn serialized_btc_to_sat(amount: &str) -> Option<u64> {
        let comps: Vec<&str> = amount.split(".").collect();
        match comps[..] {
            [lhs, rhs] => {
                if rhs.len() > 8 {
                    warn!("Unexpected amount of decimals");
                    return None;
                }

                match (lhs.parse::<u64>(), rhs.parse::<u64>()) {
                    (Ok(btc), Ok(frac_part)) => {
                        let base: u64 = 10;
                        let btc_to_sat = base.pow(8);
                        let mut amount = btc * btc_to_sat;
                        let sat = frac_part * base.pow(8 - rhs.len() as u32);
                        amount += sat;
                        Some(amount)
                    }
                    (lhs, rhs) => {
                        warn!("Error while converting BTC to sat {:?} - {:?}", lhs, rhs);
                        return None;
                    }
                }
            }
            _ => None,
        }
    }

    pub fn sat_to_serialized_btc(amount: u64) -> String {
        let base: u64 = 10;
        let int_part = amount / base.pow(8);
        let frac_part = amount % base.pow(8);
        let amount = format!("{}.{:08}", int_part, frac_part);
        amount
    }

    pub fn get_script_pub_key(&self) -> Option<Script> {
        match hex_bytes(&self.script_pub_key) {
            Ok(bytes) => Some(bytes.into()),
            Err(_) => {
                warn!("Unable to get script pub key");
                None
            }
        }
    }
}

#[derive(Debug, Clone, Deserialize, Serialize)]
struct BitcoinRPCRequest {
    /// The name of the RPC call
    pub method: String,
    /// Parameters to the RPC call
    pub params: Vec<serde_json::Value>,
    /// Identifier for this Request, which should appear in the response
    pub id: String,
    /// jsonrpc field, MUST be "2.0"
    pub jsonrpc: String,
}

#[derive(Debug, Clone, Deserialize, Serialize)]
pub enum RPCError {
    Network(String),
    Parsing(String),
    Bitcoind(String),
}

type RPCResult<T> = Result<T, RPCError>;

impl BitcoinRPCRequest {
    fn build_rpc_request(config: &Config) -> Request {
        let url = {
            let url = config.burnchain.get_rpc_url();
            Url::parse(&url).expect(&format!("Unable to parse {} as a URL", url))
        };
        debug!(
            "BitcoinRPC builder: {:?}:{:?}@{}",
            &config.burnchain.username, &config.burnchain.password, &url
        );

        let mut req = Request::new(Method::Post, url);

        match (&config.burnchain.username, &config.burnchain.password) {
            (Some(username), Some(password)) => {
                let auth_token = format!("Basic {}", encode(format!("{}:{}", username, password)));
                req.append_header("Authorization", auth_token);
            }
            (_, _) => {}
        };
        req
    }

    pub fn generate_to_address(config: &Config, num_blocks: u64, address: String) -> RPCResult<()> {
        debug!("Generate {} blocks to {}", num_blocks, address);
        let payload = BitcoinRPCRequest {
            method: "generatetoaddress".to_string(),
            params: vec![num_blocks.into(), address.into()],
            id: "stacks".to_string(),
            jsonrpc: "2.0".to_string(),
        };

        BitcoinRPCRequest::send(&config, payload)?;
        Ok(())
    }

    pub fn list_unspent(
        config: &Config,
        addresses: Vec<String>,
        include_unsafe: bool,
        minimum_sum_amount: u64,
        utxos_to_exclude: &Option<UTXOSet>,
        block_height: u64,
    ) -> RPCResult<UTXOSet> {
        let payload = BitcoinRPCRequest {
            method: "getblockhash".to_string(),
            params: vec![block_height.into()],
            id: "stacks".to_string(),
            jsonrpc: "2.0".to_string(),
        };

        let mut res = BitcoinRPCRequest::send(&config, payload)?;
        let bhh = match res.as_object_mut() {
            Some(res) => {
                let res = res
                    .get("result")
                    .ok_or(RPCError::Parsing("Failed to get bestblockhash".to_string()))?;
                let bhh: String = serde_json::from_value(res.to_owned())
                    .map_err(|_| RPCError::Parsing("Failed to get bestblockhash".to_string()))?;
                let bhh = BurnchainHeaderHash::from_hex(&bhh)
                    .map_err(|_| RPCError::Parsing("Failed to get bestblockhash".to_string()))?;
                Ok(bhh)
            }
            _ => return Err(RPCError::Parsing("Failed to get UTXOs".to_string())),
        }?;

        let min_conf = 0;
        let max_conf = 9999999;
        let minimum_amount = ParsedUTXO::sat_to_serialized_btc(minimum_sum_amount);

        let payload = BitcoinRPCRequest {
            method: "listunspent".to_string(),
            params: vec![
                min_conf.into(),
                max_conf.into(),
                addresses.into(),
                include_unsafe.into(),
                json!({ "minimumAmount": minimum_amount }),
            ],
            id: "stacks".to_string(),
            jsonrpc: "2.0".to_string(),
        };

        let mut res = BitcoinRPCRequest::send(&config, payload)?;
        let txids_to_filter = if let Some(utxos_to_exclude) = utxos_to_exclude {
            utxos_to_exclude
                .utxos
                .iter()
                .map(|utxo| utxo.txid)
                .collect::<Vec<_>>()
        } else {
            vec![]
        };

        let mut utxos = vec![];

        match res.as_object_mut() {
            Some(ref mut object) => match object.get_mut("result") {
                Some(serde_json::Value::Array(entries)) => {
                    while let Some(entry) = entries.pop() {
                        let parsed_utxo: ParsedUTXO = match serde_json::from_value(entry) {
                            Ok(utxo) => utxo,
                            Err(err) => {
                                warn!("Failed parsing UTXO: {}", err);
                                continue;
                            }
                        };
                        let amount = match parsed_utxo.get_sat_amount() {
                            Some(amount) => amount,
                            None => continue,
                        };

                        if amount < minimum_sum_amount {
                            continue;
                        }

                        let script_pub_key = match parsed_utxo.get_script_pub_key() {
                            Some(script_pub_key) => script_pub_key,
                            None => {
                                continue;
                            }
                        };

                        let txid = match parsed_utxo.get_txid() {
                            Some(amount) => amount,
                            None => continue,
                        };

                        // Exclude UTXOs that we want to filter
                        if txids_to_filter.contains(&txid) {
                            continue;
                        }

                        utxos.push(UTXO {
                            txid,
                            vout: parsed_utxo.vout,
                            script_pub_key,
                            amount,
                            confirmations: parsed_utxo.confirmations,
                        });
                    }
                }
                _ => {
                    warn!("Failed to get UTXOs");
                }
            },
            _ => {
                warn!("Failed to get UTXOs");
            }
        };

        Ok(UTXOSet { bhh, utxos })
    }

    pub fn send_raw_transaction(config: &Config, tx: String) -> RPCResult<()> {
        let payload = BitcoinRPCRequest {
            method: "sendrawtransaction".to_string(),
            params: vec![tx.into()],
            id: "stacks".to_string(),
            jsonrpc: "2.0".to_string(),
        };

        let json_resp = BitcoinRPCRequest::send(&config, payload)?;

        if let Some(e) = json_resp.get("error") {
            if !e.is_null() {
                error!("Error submitting transaction: {}", json_resp);
                return Err(RPCError::Bitcoind(json_resp.to_string()));
            }
        }
        Ok(())
    }

    pub fn import_public_key(config: &Config, public_key: &Secp256k1PublicKey) -> RPCResult<()> {
        let rescan = true;
        let label = "";

        let pkh = Hash160::from_data(&public_key.to_bytes())
            .to_bytes()
            .to_vec();
        let (_, network_id) = config.burnchain.get_bitcoin_network();
        let address =
            BitcoinAddress::from_bytes(network_id, BitcoinAddressType::PublicKeyHash, &pkh)
                .expect("Public key incorrect");

        let payload = BitcoinRPCRequest {
            method: "importaddress".to_string(),
            params: vec![address.to_b58().into(), label.into(), rescan.into()],
            id: "stacks".to_string(),
            jsonrpc: "2.0".to_string(),
        };

        BitcoinRPCRequest::send(&config, payload)?;
        Ok(())
    }

    /// Calls `listwallets` method through RPC call and returns wallet names as a vector of Strings
    pub fn list_wallets(config: &Config) -> RPCResult<Vec<String>> {
        let payload = BitcoinRPCRequest {
            method: "listwallets".to_string(),
            params: vec![],
            id: "stacks".to_string(),
            jsonrpc: "2.0".to_string(),
        };

        let mut res = BitcoinRPCRequest::send(&config, payload)?;
        let mut wallets = Vec::new();
        match res.as_object_mut() {
            Some(ref mut object) => match object.get_mut("result") {
                Some(serde_json::Value::Array(entries)) => {
                    while let Some(entry) = entries.pop() {
                        let parsed_wallet_name: String = match serde_json::from_value(entry) {
                            Ok(wallet_name) => wallet_name,
                            Err(err) => {
                                warn!("Failed parsing wallet name: {}", err);
                                continue;
                            }
                        };

                        wallets.push(parsed_wallet_name);
                    }
                }
                _ => {
                    warn!("Failed to get wallets");
                }
            },
            _ => {
                warn!("Failed to get wallets");
            }
        };

        Ok(wallets)
    }

    /// Tries to create a wallet with the given name
    pub fn create_wallet(config: &Config, wallet_name: &str) -> RPCResult<()> {
        let payload = BitcoinRPCRequest {
            method: "createwallet".to_string(),
            params: vec![wallet_name.into()],
            id: "stacks".to_string(),
            jsonrpc: "2.0".to_string(),
        };

        BitcoinRPCRequest::send(&config, payload)?;
        Ok(())
    }

    fn send(config: &Config, payload: BitcoinRPCRequest) -> RPCResult<serde_json::Value> {
        let mut request = BitcoinRPCRequest::build_rpc_request(&config);

        let body = match serde_json::to_vec(&json!(payload)) {
            Ok(body) => body,
            Err(err) => {
                return Err(RPCError::Network(format!("RPC Error: {}", err)));
            }
        };
        request.append_header("Content-Type", "application/json");
        request.set_body(body);

        let mut response = async_std::task::block_on(async move {
            let stream = match TcpStream::connect(config.burnchain.get_rpc_socket_addr()).await {
                Ok(stream) => stream,
                Err(err) => {
                    return Err(RPCError::Network(format!(
                        "Bitcoin RPC: connection failed - {:?}",
                        err
                    )))
                }
            };

            match client::connect(stream, request).await {
                Ok(response) => Ok(response),
                Err(err) => {
                    return Err(RPCError::Network(format!(
                        "Bitcoin RPC: invoking procedure failed - {:?}",
                        err
                    )))
                }
            }
        })?;

        let status = response.status();

        let (res, buffer) = async_std::task::block_on(async move {
            let mut buffer = Vec::new();
            let mut body = response.take_body();
            let res = body.read_to_end(&mut buffer).await;
            (res, buffer)
        });

        if !status.is_success() {
            return Err(RPCError::Network(format!(
                "Bitcoin RPC: status({}) != success, body is '{:?}'",
                status,
                match serde_json::from_slice::<serde_json::Value>(&buffer[..]) {
                    Ok(v) => v,
                    Err(_e) => serde_json::from_str("\"(unparseable)\"")
                        .expect("Failed to parse JSON literal"),
                }
            )));
        }

        if res.is_err() {
            return Err(RPCError::Network(format!(
                "Bitcoin RPC: unable to read body - {:?}",
                res
            )));
        }

        let payload = serde_json::from_slice::<serde_json::Value>(&buffer[..])
            .map_err(|e| RPCError::Parsing(format!("Bitcoin RPC: {}", e)))?;
        Ok(payload)
    }
}<|MERGE_RESOLUTION|>--- conflicted
+++ resolved
@@ -339,15 +339,9 @@
     }
 
     fn receive_blocks_helium(&mut self) -> BurnchainTip {
-<<<<<<< HEAD
-        let (block_snapshot, state_transition) = loop {
-            let (mut burnchain, burnchain_indexer) = self.setup_indexer_runtime();
-            match burnchain.sync_with_indexer_deprecated(burnchain_indexer) {
-=======
         let mut burnchain = self.get_burnchain();
         let (block_snapshot, state_transition) = loop {
             match burnchain.sync_with_indexer_deprecated(&mut self.indexer) {
->>>>>>> 035fb126
                 Ok(x) => {
                     break x;
                 }
@@ -417,22 +411,14 @@
             }
         };
 
-<<<<<<< HEAD
-=======
         let mut burnchain = self.get_burnchain();
->>>>>>> 035fb126
         let (block_snapshot, burnchain_height, state_transition) = loop {
             if !self.should_keep_running() {
                 return Err(BurnchainControllerError::CoordinatorClosed);
             }
 
-            let (mut burnchain, burnchain_indexer) = self.setup_indexer_runtime();
             match burnchain.sync_with_indexer(
-<<<<<<< HEAD
-                burnchain_indexer,
-=======
                 &mut self.indexer,
->>>>>>> 035fb126
                 coordinator_comms.clone(),
                 target_block_height_opt,
                 Some(burnchain.pox_constants.reward_cycle_length as u64),
@@ -460,13 +446,8 @@
                         .expect("Sortition DB error.")
                         .expect("BUG: no data for the canonical chain tip");
 
-<<<<<<< HEAD
-                    let (_, burnchain_indexer) = self.setup_indexer_runtime();
-                    let burnchain_height = burnchain_indexer
-=======
                     let burnchain_height = self
                         .indexer
->>>>>>> 035fb126
                         .get_highest_header_height()
                         .map_err(BurnchainControllerError::IndexerError)?;
                     break (snapshot, burnchain_height, state_transition);
