# Changelog

All notable changes to this project will be documented in this file.

The format is based on [Keep a Changelog](https://keepachangelog.com/en/1.0.0/),
and this project adheres to the versioning scheme outlined in the [README.md](README.md).

<<<<<<< HEAD
## [Unreleased - Stacks 2.1]

This release will contain consensus-breaking changes.

### Added

- Clarity function `stx-transfer?` now takes a 4th optional argument, which is a memo.
=======
WARNING: Please be aware that using this node on chainstate prior to this release will cause
the node to spend up to 30 minutes migrating the data to a new schema.

## [Unreleased]

### Changed
- The MARF implementation will now defer calculating the root hash of a new trie
  until the moment the trie is committed to disk.  This avoids gratuitous hash
calculations, and yields a performance improvement of anywhere between 10x and
200x (#3041).
- The MARF implementation will now store tries to an external file for instances
  where the tries are expected to exceed the SQLite page size (namely, the
Clarity database). This improves read performance by a factor of 10x to 14x
(#3059).
- The MARF implementation may now cache trie nodes in RAM if directed to do so
  by an environment variable (#3042).
- Sortition processing performance has been improved by about an order of
  magnitude, by avoiding a slew of expensive database reads (#3045).  WARNING:
applying this change to an existing chainstate directory will take a few
minutes when the node starts up.
- Updated chains coordinator so that before a Stacks block or a burn block is processed, 
  an event is sent through the event dispatcher. This fixes #3015. 
- Expose a node's public key and public key hash160 (i.e. what appears in
  /v2/neighbors) via the /v2/info API endpoint (#3046)
>>>>>>> 9dd09ab7

## [2.05.0.1.0]

### Added 
- A new fee estimator intended to produce fewer over-estimates, by having less
  sensitivity to outliers. Its characteristic features are: 1) use a window to
  forget past estimates instead of exponential averaging, 2) use weighted
  percentiles, so that bigger transactions influence the estimates more, 3)
  assess empty space in blocks as having paid the "minimum fee", so that empty
  space is accounted for, 4) use random "fuzz" so that in busy times the fees can
  change dynamically. (#2972)
- Implements anti-entropy protocol for querying transactions from other 
  nodes' mempools. Before, nodes wouldn't sync mempool contents with one another.
  (#2884)
- Structured logging in the mining code paths. This will shine light 
  on what happens to transactions (successfully added, skipped or errored) that the
  miner considers while buildings blocks. (#2975)
- Added the mined microblock event, which includes information on transaction
  events that occurred in the course of mining (will provide insight
  on whether a transaction was successfully added to the block,
  skipped, or had a processing error). (#2975)
- For v2 endpoints, can now specify the `tip` parameter to `latest`. If 
  `tip=latest`, the node will try to run the query off of the latest tip. (#2778)
- Adds the /v2/headers endpoint, which returns a sequence of SIP-003-encoded 
  block headers and consensus hashes (see the ExtendedStacksHeader struct that 
  this PR adds to represent this data). (#2862)
- Adds the /v2/data_var endpoint, which returns a contract's data variable 
  value and a MARF proof of its existence. (#2862)
- Fixed a bug in the unconfirmed state processing logic that could lead to a
  denial of service (node crash) for nodes that mine microblocks (#2970)
- Added prometheus metric that tracks block fullness by logging the percentage of each
  cost dimension that is consumed in a given block (#3025).  
  

### Changed
- Updated the mined block event. It now includes information on transaction 
  events that occurred in the course of mining (will provide insight
  on whether a transaction was successfully added to the block, 
  skipped, or had a processing error). (#2975)
- Updated some of the logic in the block assembly for the miner and the follower
  to consolidate similar logic. Added functions `setup_block` and `finish_block`.
  (#2946)
- Makes the p2p state machine more reactive to newly-arrived 
  `BlocksAvailable` and `MicroblocksAvailable` messages for block and microblock 
  streams that this node does not have. If such messages arrive during an inventory 
  sync, the p2p state machine will immediately transition from the inventory sync 
  work state to the block downloader work state, and immediately proceed to fetch 
  the available block or microblock stream. (#2862)
- Nodes will push recently-obtained blocks and microblock streams to outbound
  neighbors if their cached inventories indicate that they do not yet have them
(#2986).
- Nodes will no longer perform full inventory scans on their peers, except
  during boot-up, in a bid to minimize block-download stalls (#2986).
- Nodes will process sortitions in parallel to downloading the Stacks blocks for
  a reward cycle, instead of doing these tasks sequentially (#2986).
- The node's runloop will coalesce and expire stale requests to mine blocks on
  top of parent blocks that are no longer the chain tip (#2969).
- Several database indexes have been updated to avoid table scans, which
  significantly improves most RPC endpoint speed and cuts node spin-up time in
half (#2989, #3005).
- Fixed a rare denial-of-service bug whereby a node that processes a very deep
  burnchain reorg can get stuck, and be rendered unable to process further
sortitions.  This has never happened in production, but it can be replicated in
tests (#2989).
- Updated what indices are created, and ensures that indices are created even 
  after the database is initialized (#3029).

### Fixed 
- Updates the lookup key for contracts in the pessimistic cost estimator. Before, contracts
  published by different principals with the same name would have had the same 
  key in the cost estimator. (#2984)
- Fixed a few prometheus metrics to be more accurate compared to `/v2` endpoints 
  when polling data (#2987)
- Fixed an error message from the type-checker that shows up when the type of a
  parameter refers to a trait defined in the same contract (#3064).

## [2.05.0.0.0]

This software update is a consensus changing release and the
implementation of the proposed cost changes in SIP-012. This release's
chainstate directory is compatible with chainstate directories from
2.0.11.4.0. However, this release is only compatible with chainstate
directories before the 2.05 consensus changes activate (Bitcoin height
713,000). If you run a 2.00 stacks-node beyond this point, and wish to
run a 2.05 node afterwards, you must start from a new chainstate
directory.

### Added

- At height 713,000 a new `costs-2` contract will be launched by the
  Stacks boot address.

### Changed

- Stacks blocks whose parents are mined >= 713,000 will use default costs
  from the new `costs-2` contract.
- Stacks blocks whose parents are mined >= 713,000 will use the real
  serialized length of Clarity values as the cost inputs to several methods
  that previously used the maximum possible size for the associated types.
- Stacks blocks whose parents are mined >= 713,000 will use the new block
  limit defined in SIP-012.

### Fixed

- Miners are now more aggressive in calculating their block limits
  when confirming microblocks (#2916)

## [2.0.11.4.0]

This software update is a point-release to change the transaction
selection logic in the default miner to prioritize by an estimated fee
rate instead of raw fee. This release's chainstate directory is
compatible with chainstate directories from 2.0.11.3.0.

### Added

- FeeEstimator and CostEstimator interfaces. These can be controlled
  via node configuration options. See the `README.md` for more
  information on the configuration.
- New fee rate estimation endpoint `/v2/fees/transaction` (#2872). See
  `docs/rpc/openapi.yaml` for more information.

### Changed

- Prioritize transaction inclusion in blocks by estimated fee rates (#2859).
- MARF sqlite connections will now use `mmap`'ed connections with up to 256MB
  space (#2869).

## [2.0.11.3.0]

This software update is a point-release to change the transaction selection
logic in the default miner to prioritize by fee instead of nonce sequence.  This
release's chainstate directory is compatible with chainstate directories from
2.0.11.2.0.

## Added

- The node will enforce a soft deadline for mining a block, so that a node
  operator can control how frequently their node attempts to mine a block
regardless of how congested the mempool is.  The timeout parameters are
controlled in the `[miner]` section of the node's config file (#2823).

## Changed

- Prioritize transaction inclusion in the mempool by transaction fee (#2823).

## [2.0.11.2.0]

NOTE: This change resets the `testnet`. Users running a testnet node will need
to reset their chain states.

### Added

- `clarity-cli` will now also print a serialized version of the resulting
  output from `eval` and `execute` commands. This serialization is in
  hexademical string format and supports integration with other tools. (#2684)
- The creation of a Bitcoin wallet with BTC version `> 0.19` is now supported
  on a private testnet. (#2647)
- `lcov`-compatible coverage reporting has been added to `clarity-cli` for
  Clarity contract testing. (#2592)
- The `README.md` file has new documentation about the release process. (#2726)

### Changed

- This change resets the testnet. (#2742)
- Caching has been added to speed up `/v2/info` responses. (#2746)

### Fixed

- PoX syncing will only look back to the reward cycle prior to divergence,
  instead of looking back over all history. This will speed up running a
  follower node. (#2746)
- The UTXO staleness check is re-ordered so that it occurs before the RBF-limit
  check. This way, if stale UTXOs reached the "RBF limit" a miner will recover
  by resetting the UTXO cache. (#2694)
- Microblock events were being sent to the event observer when microblock data
  was received by a peer, but were not emitted if the node mined the
  microblocks itself. This made something like the private-testnet setup
  incapable of emitting microblock events. Microblock events are now sent
  even when self-mined. (#2653)
- A bug is fixed in the mocknet/helium miner that would lead to a panic if a
  burn block occurred without a sortition in it. (#2711)
- Two bugs that caused problems syncing with the bitcoin chain during a
  bitcoin reorg have been fixed (#2771, #2780).
- Documentation is fixed in cases where string and buffer types are allowed
  but not covered in the documentation.  (#2676)

## [2.0.11.1.0]

This software update is our monthly release. It introduces fixes and features for both developers and miners. 
This release's chainstate directory is compatible with chainstate directories from 2.0.11.0.0.

## Added

- `/new_microblock` endpoint to notify event observers when a valid microblock
  has been received (#2571).
- Added new features to `clarity-cli` (#2597)
- Exposing new mining-related metrics in prometheus (#2664)
  - Miner's computed relative miner score as a percentage
  - Miner's computed commitment, the min of their previous commitment and their median commitment
  - Miner's current median commitment
- Add `key-for-seed` command to the `stacks-node` binary - outputs the associated secret key hex string
  and WIF formatted secret key for a given "seed" value (#2658).

## Changed

- Improved mempool walk order (#2514).
- Renamed database `tx_tracking.db` to `tx_tracking.sqlite` (#2666).
  
## Fixed 

- Alter the miner to prioritize spending the most recent UTXO when building a transaction, 
  instead of the largest UTXO. In the event of a tie, it uses the smallest UTXO first (#2661).
- Fix trait rpc lookups for implicitly implemented traits (#2602).
- Fix `v2/pox` endpoint, broken on Mocknet (#2634).
- Align cost limits on mocknet, testnet and mainnet (#2660). 
- Log peer addresses in the HTTP server (#2667)
- Mine microblocks if there are no recent unprocessed Stacks blocks

## [2.0.11.0.0]

The chainstate directory has been restructured in this release. It is not
compatible with prior chainstate directories.

## Added

- `/drop_mempool_tx` endpoint to notify event observers when a mempool
  transaction has been removed the mempool.
- `"reward_slot_holders"` field to the `new_burn_block` event
- CTRL-C handler for safe shutdown of `stacks-node`
- Log transactions in local db table via setting env `STACKS_TRANSACTION_LOG=1`
- New prometheus metrics for mempool transaction processing times and
  outstanding mempool transactions
- New RPC endpoint with path `/v2/traits/contractAddr/contractName/traitContractName
  /traitContractAddr/traitName` to determine whether a given trait is implemented 
  within the specified contract (either explicitly or implicitly).
- Re-activate the Atlas network for propagating and storing transaction
  attachments. This re-enables off-chain BNS name storage.
- Re-activate microblock mining.

## Changed

- Improved chainstate directory layout
- Improved node boot up time
- Better handling of flash blocks
- The `/v2/pox` RPC endpoint was updated to include more useful
  information about the current and next PoX cycles. For details, see
  `docs/rpc-endpoints.md`
  
## Fixed 

- Fixed faulty logic in the mempool that was still treating the transaction fee
  as a fee rate, which prevented replace-by-fee from working as expected.

## [2.0.10.0.1]

This is a low-priority hotfix release to address a bug in the deserialization logic. The
chainstate directory of 2.0.10.0.1 is compatible with 2.0.10. This release also begins the
usage of the versioning scheme outlined in the [README.md](README.md).

## [2.0.10]

This is a low-priority hotfix release to address two bugs in the block downloader. The
chainstate directory of 2.0.10 is compatible with 2.0.9. If booting up a node from genesis, or
an existing node has stalled in downloading blocks, this hotfix is necessary for your
node.

## Fixed

- Bug in microblocks inventory vector calculation that included invalidated microblocks
  as present bit. This bug will impact nodes booting up from genesis, but not affect nodes
  currently running at the chain tip (#2518).
- Bug in microblocks downloader logic that would cause the stacks-node to fail to wake-up
  to process newly arrived microblocks in certain instances (#2491).

## [2.0.9]

This is a hotfix release for improved handling of arriving Stacks blocks through
both the RPC interface and the P2P ineterface.  The chainstate directory of
2.0.9 is compatible with the 2.0.8 chainstate.

## Fixed

- TOCTTOU bug fixed in the chain processing logic that, which now ensures that
  an arriving Stacks block is processed at most once.

## [2.0.8] - 2021-03-02

This is a hotfix release for improved handling of static analysis storage and
improved `at-block` behavior. The chainstate directory of 2.0.8 is compatible with
the 2.0.7 chainstate.

## Fixed

- Improved static analysis storage
- `at-block` behavior in `clarity-cli` and unit tests (no changes in `stacks-node`
  behavior).

## [2.0.7] - 2021-02-26

This is an emergency hotfix that prevents the node from accidentally deleting
valid block data if its descendant microblock stream is invalid for some reason.

## Fixed

- Do not delete a valid parent Stacks block.


## [2.0.6] - 2021-02-15

The database schema has not changed since 2.0.5, so when spinning up a
2.0.6 node from a 2.0.5 chainstate, you do not need to use a fresh
working directory. Earlier versions' chainstate directories are
incompatible, however.

### Fixed

- Miner RBF logic has two "fallback" logic changes. First, if the RBF
  logic has increased fees by more than 50%, do not submit a new
  transaction. Second, fix the "same chainstate hash" fallback check.
- Winning block txid lookups in the SortitionDB have been corrected
  to use the txid during the lookup.
- The miner will no longer attempt to mine a new Stacks block if it receives a
  microblock in a discontinuous microblock stream.

## [2.0.5] - 2021-02-12

The database schema has changed since 2.0.4, so when spinning up a 2.0.5
node from an earlier chainstate, you must use a fresh working directory.

### Added

- Miner heuristic for handling relatively large or computationally
  expensive transactions: such transactions will be dropped from the
  mempool to prevent miners from re-attempting them once they fail.
  Miners can also now continue processing transactions that are
  behind those transactions in the mempool "queue".

### Fixed

- Miner block assembly now uses the correct block limit available via
  the node config
- `tx_fees_streamed_produced` fees are included in miner coinbase
  events for event observers
- SQLite indexes are now correctly created on database instantion

### Changed

- STX unlock events are now sent over the events endpoint bundled
  into an associated unlock transaction
- Atlas attachments networking endpoints are disabled for this
  release, while networking issues are addressed in the
  implementation

## [2.0.4] - 2021-02-07

### Changed

- Atlas attachments networking endpoints are disabled for this
  release, while networking issues are addressed in the
  implementation.

## [2.0.3] - 2021-02-04

### Added

- `stacks-node --mine-at-height` commandline option, which tells the
  `stacks-node` not to mine until it has synchronized to the given
  Stacks block height
- A new RPC endpoint `/v2/blocks/upload/{consensus_hash}` that accepts
  an uploaded a Stacks block for a given sortition

### Changed

- Enabled WAL mode for the chainstate databases. This allows much more
  concurrency in the `stacks-node`, and improves network performance
  across the board. **NOTE:** *This changed the database schema, any
  running node would need to re-initialize their nodes from a new chain
  state when upgrading*.
- Default value `wait_time_for_microblocks`: from 60s to 30s
- The mempool now performs more transfer semantics checks before admitting
  a transaction (e.g., reject if origin = recipient): see issue #2354
- Improved the performance of the code that handles `GetBlocksInv` p2p
  messages by an order of magnitude.
- Improved the performance of the block-downloader's block and
  microblock search code by a factor of 5x.

### Fixed

- Miner mempool querying now works across short-lived forks: see issue #2389
- JSON deserialization for high-depth JSON objects
- Atlas attachment serving: see PR #2390
- Address issues #2379, #2356, #2347, #2346. The tracking of the
  `LeaderBlockCommit` operations inflight is improved, drastically
  reducing the number of block commit rejections. When
  a`LeaderBlockCommit` is not included in the Bitcoin block it was
  targeting, it is condemned to be rejected, per the Stacks
  consensus. To avoid wasting BTC, the miner now tries to send its
  next `LeaderBlockCommit` operations using the UTXOs of the previous
  transaction with a replacement by fee. The fee increase increments
  can be configured with the setting `rbf_fee_increment`.<|MERGE_RESOLUTION|>--- conflicted
+++ resolved
@@ -5,7 +5,6 @@
 The format is based on [Keep a Changelog](https://keepachangelog.com/en/1.0.0/),
 and this project adheres to the versioning scheme outlined in the [README.md](README.md).
 
-<<<<<<< HEAD
 ## [Unreleased - Stacks 2.1]
 
 This release will contain consensus-breaking changes.
@@ -13,11 +12,8 @@
 ### Added
 
 - Clarity function `stx-transfer?` now takes a 4th optional argument, which is a memo.
-=======
-WARNING: Please be aware that using this node on chainstate prior to this release will cause
-the node to spend up to 30 minutes migrating the data to a new schema.
-
-## [Unreleased]
+
+## [2.05.0.2.0]
 
 ### Changed
 - The MARF implementation will now defer calculating the root hash of a new trie
@@ -38,7 +34,6 @@
   an event is sent through the event dispatcher. This fixes #3015. 
 - Expose a node's public key and public key hash160 (i.e. what appears in
   /v2/neighbors) via the /v2/info API endpoint (#3046)
->>>>>>> 9dd09ab7
 
 ## [2.05.0.1.0]
 
